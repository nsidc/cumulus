--- conflicted
+++ resolved
@@ -1,10 +1,6 @@
 {
   "name": "@cumulus/integration-tests",
-<<<<<<< HEAD
-  "version": "18.0.0",
-=======
   "version": "18.1.0",
->>>>>>> 8428a02e
   "description": "Integration tests",
   "bin": {
     "cumulus-test": "./bin/cli.js"
@@ -33,18 +29,6 @@
   "author": "Cumulus Authors",
   "license": "Apache-2.0",
   "dependencies": {
-<<<<<<< HEAD
-    "@cumulus/api": "18.0.0",
-    "@cumulus/api-client": "18.0.0",
-    "@cumulus/aws-client": "18.0.0",
-    "@cumulus/cmr-client": "18.0.0",
-    "@cumulus/cmrjs": "18.0.0",
-    "@cumulus/common": "18.0.0",
-    "@cumulus/launchpad-auth": "18.0.0",
-    "@cumulus/logger": "18.0.0",
-    "@cumulus/message": "18.0.0",
-    "@cumulus/oauth-client": "18.0.0",
-=======
     "@cumulus/api": "18.1.0",
     "@cumulus/api-client": "18.1.0",
     "@cumulus/aws-client": "18.1.0",
@@ -55,7 +39,6 @@
     "@cumulus/logger": "18.1.0",
     "@cumulus/message": "18.1.0",
     "@cumulus/oauth-client": "18.1.0",
->>>>>>> 8428a02e
     "aws-sdk": "^2.585.0",
     "base-64": "^0.1.0",
     "commander": "^2.15.0",
