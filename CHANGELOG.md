--- conflicted
+++ resolved
@@ -7,10 +7,9 @@
 ## [Unreleased]
 
 ### Added
-<<<<<<< HEAD
+
 - **CUMULUS-817**
   - Added AWS Dead Letter Queues for lambdas that are scheduled asynchronously/such that failures show up only in cloudwatch logs.
-=======
 - **CUMULUS-811**
   - Added new S3 functions to `@cumulus/common/aws`:
     - `aws.s3TagSetToQueryString`: converts S3 TagSet array to querystring (for use with upload()).
@@ -24,7 +23,6 @@
 - **CUMULUS-811**
   - Deprecated `@cumulus/ingest/aws.S3`. Member functions of this class will now
     log warnings pointing to similar functionality in `@cumulus/common/aws`.
->>>>>>> e0b7095c
 
 ## [v1.10.2] - 2018-10-24
 
