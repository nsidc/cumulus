--- conflicted
+++ resolved
@@ -1,10 +1,6 @@
 {
   "name": "@cumulus/es-client",
-<<<<<<< HEAD
-  "version": "18.1.0",
-=======
   "version": "18.2.0",
->>>>>>> c3b3d1a8
   "description": "Utilities for working with Elasticsearch",
   "keywords": [
     "CUMULUS",
@@ -35,17 +31,10 @@
   "author": "Cumulus Authors",
   "license": "Apache-2.0",
   "dependencies": {
-<<<<<<< HEAD
-    "@cumulus/common": "18.1.0",
-    "@cumulus/errors": "18.1.0",
-    "@cumulus/logger": "18.1.0",
-    "@cumulus/message": "18.1.0",
-=======
     "@cumulus/common": "18.2.0",
     "@cumulus/errors": "18.2.0",
     "@cumulus/logger": "18.2.0",
     "@cumulus/message": "18.2.0",
->>>>>>> c3b3d1a8
     "@elastic/elasticsearch": "^5.6.20",
     "aws-elasticsearch-connector": "8.2.0",
     "aws-sdk": "^2.1492.0",
@@ -54,13 +43,8 @@
     "p-limit": "^1.2.0"
   },
   "devDependencies": {
-<<<<<<< HEAD
-    "@cumulus/aws-client": "18.1.0",
-    "@cumulus/test-data": "18.1.0",
-=======
     "@cumulus/aws-client": "18.2.0",
     "@cumulus/test-data": "18.2.0",
->>>>>>> c3b3d1a8
     "p-each-series": "^2.1.0"
   }
 }