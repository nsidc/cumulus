{
  "name": "@cumulus/parse-pdr",
<<<<<<< HEAD
  "version": "18.1.0",
=======
  "version": "18.2.0",
>>>>>>> c3b3d1a8
  "description": "Download and Parse a given PDR",
  "license": "Apache-2.0",
  "main": "index.js",
  "directories": {
    "test": "tests"
  },
  "homepage": "https://github.com/nasa/cumulus/tree/master/tasks/parse-pdr",
  "repository": {
    "type": "git",
    "url": "https://github.com/nasa/cumulus",
    "directory": "tasks/parse-pdr"
  },
  "publishConfig": {
    "access": "public"
  },
  "engines": {
    "node": ">=16.19.0"
  },
  "scripts": {
    "build": "rm -rf dist && mkdir dist && cp -R schemas dist/ && ../../node_modules/.bin/webpack",
    "clean": "rm -rf dist",
    "package": "npm run build && (cd dist && node ../../../bin/zip.js lambda.zip index.js schemas)",
    "test": "../../node_modules/.bin/ava",
    "test:coverage": "../../node_modules/.bin/nyc npm test",
    "watch": "rm -rf dist && mkdir dist && cp -R schemas dist/ && ../../node_modules/.bin/webpack --progress -w",
    "coverage": "python ../../scripts/coverage_handler/coverage.py"
  },
  "ava": {
    "timeout": "15m"
  },
  "dependencies": {
<<<<<<< HEAD
    "@cumulus/api-client": "18.1.0",
    "@cumulus/aws-client": "18.1.0",
    "@cumulus/collection-config-store": "18.1.0",
    "@cumulus/common": "18.1.0",
    "@cumulus/cumulus-message-adapter-js": "2.0.5",
    "@cumulus/errors": "18.1.0",
    "@cumulus/ingest": "18.1.0",
    "@cumulus/pvl": "18.1.0",
    "lodash": "^4.17.21"
  },
  "devDependencies": {
    "@cumulus/test-data": "18.1.0"
=======
    "@cumulus/api-client": "18.2.0",
    "@cumulus/aws-client": "18.2.0",
    "@cumulus/collection-config-store": "18.2.0",
    "@cumulus/common": "18.2.0",
    "@cumulus/cumulus-message-adapter-js": "2.0.5",
    "@cumulus/errors": "18.2.0",
    "@cumulus/ingest": "18.2.0",
    "@cumulus/pvl": "18.2.0",
    "lodash": "^4.17.21"
  },
  "devDependencies": {
    "@cumulus/test-data": "18.2.0"
>>>>>>> c3b3d1a8
  }
}<|MERGE_RESOLUTION|>--- conflicted
+++ resolved
@@ -1,10 +1,6 @@
 {
   "name": "@cumulus/parse-pdr",
-<<<<<<< HEAD
-  "version": "18.1.0",
-=======
   "version": "18.2.0",
->>>>>>> c3b3d1a8
   "description": "Download and Parse a given PDR",
   "license": "Apache-2.0",
   "main": "index.js",
@@ -36,20 +32,6 @@
     "timeout": "15m"
   },
   "dependencies": {
-<<<<<<< HEAD
-    "@cumulus/api-client": "18.1.0",
-    "@cumulus/aws-client": "18.1.0",
-    "@cumulus/collection-config-store": "18.1.0",
-    "@cumulus/common": "18.1.0",
-    "@cumulus/cumulus-message-adapter-js": "2.0.5",
-    "@cumulus/errors": "18.1.0",
-    "@cumulus/ingest": "18.1.0",
-    "@cumulus/pvl": "18.1.0",
-    "lodash": "^4.17.21"
-  },
-  "devDependencies": {
-    "@cumulus/test-data": "18.1.0"
-=======
     "@cumulus/api-client": "18.2.0",
     "@cumulus/aws-client": "18.2.0",
     "@cumulus/collection-config-store": "18.2.0",
@@ -62,6 +44,5 @@
   },
   "devDependencies": {
     "@cumulus/test-data": "18.2.0"
->>>>>>> c3b3d1a8
   }
 }