--- conflicted
+++ resolved
@@ -31,15 +31,12 @@
     - update the StreamSpecification DynamoDB tables to have StreamViewType: "NEW_AND_OLD_IMAGES"
     - delete granule files in s3
 - **CUMULUS-398** - Fix not able to filter executions bu workflow
-<<<<<<< HEAD
 - **CUMULUS-748** - Fix invalid lambda .zip files being validated/uploaded to AWS
-=======
 - **CUMULUS-544** - Post to CMR task has UAT URL hard-coded
   - Made configurable: PostToCmr now requires CMR_ENVIRONMENT env to be set to 'SIT' or 'OPS' for those CMR environments. Default is UAT.
 
 ### Changed
 - **CUMULUS-710** - In the integration test suite, `getStepOutput` returns the output of the first successful step execution or last failed, if none exists
->>>>>>> 39bfcc66
 
 ## [v1.6.0] - 2018-06-06
 
