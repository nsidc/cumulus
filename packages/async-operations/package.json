{
  "name": "@cumulus/async-operations",
<<<<<<< HEAD
  "version": "18.0.0",
=======
  "version": "18.1.0",
>>>>>>> 8428a02e
  "description": "Cumulus Core internal async operations module",
  "main": "./dist/index.js",
  "types": "./dist/index.d.ts",
  "engines": {
    "node": ">=16.19.0"
  },
  "scripts": {
    "clean": "git clean -d -x -e node_modules -f",
    "test": "../../node_modules/.bin/ava",
    "test:coverage": "../../node_modules/.bin/nyc npm test",
    "prepare": "npm run tsc",
    "tsc": "../../node_modules/.bin/tsc",
    "tsc:listEmittedFiles": "../../node_modules/.bin/tsc --listEmittedFiles",
    "tsc:watch": "../../node_modules/.bin/tsc -w",
    "watch-test": "../../node_modules/.bin/tsc-watch --onsuccess 'npm test'",
    "coverage": "python ../../scripts/coverage_handler/coverage.py"
  },
  "ava": {
    "files": [
      "tests/**/*.js"
    ],
    "fail-fast": true,
    "verbose": true,
    "timeout": "2m"
  },
  "author": "Cumulus Authors",
  "license": "Apache-2.0",
  "dependencies": {
<<<<<<< HEAD
    "@cumulus/aws-client": "18.0.0",
    "@cumulus/db": "18.0.0",
    "@cumulus/errors": "18.0.0",
    "@cumulus/es-client": "18.0.0",
    "@cumulus/logger": "18.0.0",
    "@cumulus/types": "18.0.0",
=======
    "@cumulus/aws-client": "18.1.0",
    "@cumulus/db": "18.1.0",
    "@cumulus/errors": "18.1.0",
    "@cumulus/es-client": "18.1.0",
    "@cumulus/logger": "18.1.0",
    "@cumulus/types": "18.1.0",
>>>>>>> 8428a02e
    "knex": "2.4.1",
    "uuid": "8.3.2"
  },
  "devDependencies": {
<<<<<<< HEAD
    "@cumulus/common": "18.0.0",
=======
    "@cumulus/common": "18.1.0",
>>>>>>> 8428a02e
    "@types/aws-sdk": "2.7.0",
    "@types/uuid": "^8.0.0"
  }
}<|MERGE_RESOLUTION|>--- conflicted
+++ resolved
@@ -1,10 +1,6 @@
 {
   "name": "@cumulus/async-operations",
-<<<<<<< HEAD
-  "version": "18.0.0",
-=======
   "version": "18.1.0",
->>>>>>> 8428a02e
   "description": "Cumulus Core internal async operations module",
   "main": "./dist/index.js",
   "types": "./dist/index.d.ts",
@@ -33,30 +29,17 @@
   "author": "Cumulus Authors",
   "license": "Apache-2.0",
   "dependencies": {
-<<<<<<< HEAD
-    "@cumulus/aws-client": "18.0.0",
-    "@cumulus/db": "18.0.0",
-    "@cumulus/errors": "18.0.0",
-    "@cumulus/es-client": "18.0.0",
-    "@cumulus/logger": "18.0.0",
-    "@cumulus/types": "18.0.0",
-=======
     "@cumulus/aws-client": "18.1.0",
     "@cumulus/db": "18.1.0",
     "@cumulus/errors": "18.1.0",
     "@cumulus/es-client": "18.1.0",
     "@cumulus/logger": "18.1.0",
     "@cumulus/types": "18.1.0",
->>>>>>> 8428a02e
     "knex": "2.4.1",
     "uuid": "8.3.2"
   },
   "devDependencies": {
-<<<<<<< HEAD
-    "@cumulus/common": "18.0.0",
-=======
     "@cumulus/common": "18.1.0",
->>>>>>> 8428a02e
     "@types/aws-sdk": "2.7.0",
     "@types/uuid": "^8.0.0"
   }
