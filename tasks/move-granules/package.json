{
  "name": "@cumulus/move-granules",
  "version": "1.12.1",
  "description": "Move granule files from staging to final location",
  "main": "index.js",
  "directories": {
    "test": "tests"
  },
  "homepage": "https://github.com/nasa/cumulus/tree/master/tasks/move-granules",
  "repository": {
    "type": "git",
    "url": "https://github.com/nasa/cumulus"
  },
  "publishConfig": {
    "access": "public"
  },
  "engines": {
    "node": ">=8.10.0"
  },
  "scripts": {
    "test": "ava",
    "test-coverage": "nyc ava",
    "debug": "NODE_ENV=test node --inspect-brk node_modules/ava/profile.js --serial tests/*.js",
    "build": "rm -rf dist && mkdir dist && cp -R schemas dist/ && webpack",
    "watch": "rm -rf dist && mkdir dist && cp -R schemas dist/ && webpack --progress -w",
    "prepare": "npm run build"
  },
  "ava": {
    "files": "tests",
    "serial": true,
    "color": false,
    "verbose": true
  },
  "nyc": {
    "exclude": [
      "tests"
    ]
  },
  "author": "Cumulus Authors",
  "license": "Apache-2.0",
  "dependencies": {
    "@cumulus/cmrjs": "1.12.1",
    "@cumulus/common": "1.12.1",
    "@cumulus/cumulus-message-adapter-js": "^1.0.7",
<<<<<<< HEAD
    "@cumulus/ingest": "1.12.1",
    "@cumulus/test-data": "1.11.0",
=======
    "@cumulus/ingest": "1.12.0",
>>>>>>> d426e3be
    "lodash.clonedeep": "^4.5.0",
    "lodash.flatten": "^4.4.0",
    "lodash.get": "^4.4.2",
    "lodash.keyby": "^4.6.0",
    "url-join": "^1.0.0",
    "xml2js": "^0.4.19"
  },
  "devDependencies": {
    "@cumulus/test-data": "1.12.0",
    "ava": "^0.25.0",
    "lodash.set": "^4.3.2",
    "nyc": "^13.3.0",
    "proxyquire": "^2.0.0",
    "sinon": "^4.5.0",
    "webpack": "~4.5.0",
    "webpack-cli": "~2.0.14"
  }
}<|MERGE_RESOLUTION|>--- conflicted
+++ resolved
@@ -42,12 +42,7 @@
     "@cumulus/cmrjs": "1.12.1",
     "@cumulus/common": "1.12.1",
     "@cumulus/cumulus-message-adapter-js": "^1.0.7",
-<<<<<<< HEAD
     "@cumulus/ingest": "1.12.1",
-    "@cumulus/test-data": "1.11.0",
-=======
-    "@cumulus/ingest": "1.12.0",
->>>>>>> d426e3be
     "lodash.clonedeep": "^4.5.0",
     "lodash.flatten": "^4.4.0",
     "lodash.get": "^4.4.2",
@@ -56,7 +51,7 @@
     "xml2js": "^0.4.19"
   },
   "devDependencies": {
-    "@cumulus/test-data": "1.12.0",
+    "@cumulus/test-data": "1.12.1",
     "ava": "^0.25.0",
     "lodash.set": "^4.3.2",
     "nyc": "^13.3.0",
