# Changelog

All notable changes to this project will be documented in this file.

The format is based on [Keep a Changelog](http://keepachangelog.com/en/1.0.0/).

## Unreleased RDS Phase 2

### Notable changes

- **CUMULUS-2703**
  - `ORCA Backup` is now a supported `reportType` for the `POST /reconciliationReports` endpoint

### Added

- **CUMULUS-2311** - RDS Migration Epic Phase 2
  - **CUMULUS-2208**
    - Added `@cumulus/message/utils.parseException` to parse exception objects
    - Added helpers to `@cumulus/message/Granules`:
      - `getGranuleProductVolume`
      - `getGranuleTimeToPreprocess`
      - `getGranuleTimeToArchive`
      - `generateGranuleApiRecord`
    - Added `@cumulus/message/PDRs/generatePdrApiRecordFromMessage` to generate PDR from Cumulus workflow message
    - Added helpers to `@cumulus/es-client/indexer`:
      - `deleteAsyncOperation` to delete async operation records from Elasticsearch
      - `updateAsyncOperation` to update an async operation record in Elasticsearch
    - Added granules `PUT` endpoint to Cumulus API for updating a granule.
    Requests to this endpoint should be submitted **without an `action`**
    attribute in the request body.
    - Added `@cumulus/api-client/granules.updateGranule` to update granule via the API
  - **CUMULUS-2303**
    - Add translatePostgresProviderToApiProvider method to `@cumulus/db/translate/providers`
  - **CUMULUS-2306**
    - Updated API execution GET endpoint to read individual execution records
      from PostgreSQL database instead of DynamoDB
    - Updated API execution-status endpoint to read execution records from
      PostgreSQL database instead of DynamoDB
  - **CUMULUS-2302**
    - Added translatePostgresCollectionToApiCollection method to
      `@cumulus/db/translate/collections`
    - Added `searchWithUpdatedAtRange` method to
      `@cumulus/db/models/collections`
  - **CUMULUS-2301**
    - Created API asyncOperations POST endpoint to create async operations.
  - **CUMULUS-2307**
    - Updated API PDR GET endpoint to read individual PDR records from
      PostgreSQL database instead of DynamoDB
    - Added `deletePdr` to `@cumulus/api-client/pdrs`
  - **CUMULUS-2782**
    - Update API granules endpoint `move` action to update granules in the index
      and utilize postgres as the authoritative datastore
  - **CUMULUS-2769**
    - Update collection PUT endpoint to require existance of postgresql record
      and to ignore lack of dynamoDbRecord on update
  - **CUMULUS-2767**
    - Update provider PUT endpoint to require existence of PostgreSQL record
      and to ignore lack of DynamoDB record on update
  - **CUMULUS-2759**
    - Updates collection/provider/rules/granules creation (post) endpoints to
      primarily check for existence/collision in PostgreSQL database instead of DynamoDB
  - **CUMULUS-2714**
    - Added `@cumulus/db/base.deleteExcluding` method to allow for deletion of a
      record set with an exclusion list of cumulus_ids
  - **CUMULUS-2317**
    - Added `@cumulus/db/getFilesAndGranuleInfoQuery()` to build a query for searching file
    records in PostgreSQL and return specified granule information for each file
    - Added `@cumulus/db/QuerySearchClient` library to handle sequentially fetching and paging
    through results for an arbitrary PostgreSQL query
    - Added `insert` method to all `@cumulus/db` models to handle inserting multiple records into
    the database at once
    - Added `@cumulus/db/translatePostgresGranuleResultToApiGranule` helper to
    translate custom PostgreSQL granule result to API granule
  - **CUMULUS-2672**
    - Added migration to add `type` text column to Postgres database `files` table
  - **CUMULUS-2634**
    - Added new functions for upserting data to Elasticsearch:
      - `@cumulus/es-client/indexer.upsertExecution` to upsert an execution
      - `@cumulus/es-client/indexer.upsertPdr` to upsert a PDR
      - `@cumulus/es-client/indexer.upsertGranule` to upsert a granule
  - **CUMULUS-2510**
    - Added `execution_sns_topic_arn` environment variable to
      `sf_event_sqs_to_db_records` lambda TF definition.
    - Added to `sf_event_sqs_to_db_records_lambda` IAM policy to include
      permissions for SNS publish for `report_executions_topic`
    - Added `collection_sns_topic_arn` environment variable to
      `PrivateApiLambda` and `ApiEndpoints` lambdas.
    - Added `updateCollection` to `@cumulus/api-client`.
    - Added to `ecs_cluster` IAM policy to include permissions for SNS publish
      for `report_executions_sns_topic_arn`, `report_pdrs_sns_topic_arn`,
      `report_granules_sns_topic_arn`
    - Added variables for report topic ARNs to `process_dead_letter_archive.tf`
    - Added variable for granule report topic ARN to `bulk_operation.tf`
    - Added `pdr_sns_topic_arn` environment variable to
      `sf_event_sqs_to_db_records` lambda TF definition.
    - Added the new function `publishSnsMessageByDataType` in `@cumulus/api` to
      publish SNS messages to the report topics to PDRs, Collections, and
      Executions.
    - Added the following functions in `publishSnsMessageUtils` to handle
      publishing SNS messages for specific data and event types:
      - `publishCollectionUpdateSnsMessage`
      - `publishCollectionCreateSnsMessage`
      - `publishCollectionDeleteSnsMessage`
      - `publishGranuleUpdateSnsMessage`
      - `publishGranuleDeleteSnsMessage`
      - `publishGranuleCreateSnsMessage`
      - `publishExecutionSnsMessage`
      - `publishPdrSnsMessage`
      - `publishGranuleSnsMessageByEventType`
    - Added to `ecs_cluster` IAM policy to include permissions for SNS publish
      for `report_executions_topic` and `report_pdrs_topic`.
  - **CUMULUS-2315**
    - Added `paginateByCumulusId` to `@cumulus/db` `BasePgModel` to allow for paginated
      full-table select queries in support of elasticsearch indexing.
    - Added `getMaxCumulusId` to `@cumulus/db` `BasePgModel` to allow all
      derived table classes to support querying the current max `cumulus_id`.
  - **CUMULUS-2673**
    - Added `ES_HOST` environment variable to `postgres-migration-async-operation`
    Lambda using value of `elasticsearch_hostname` Terraform variable.
    - Added `elasticsearch_security_group_id` to security groups for
      `postgres-migration-async-operation` lambda.
    - Added permission for `DynamoDb:DeleteItem` to
      `postgres-migration-async-operation` lambda.
  - **CUMULUS-2778**
    - Updated default value of `async_operation_image` in
      `tf-modules/cumulus/variables.tf` to `cumuluss/async-operation:41`
    - Added `ES_HOST` environment variable to async operation ECS task
      definition to ensure that async operation tasks write to the correct
      Elasticsearch domain
- **CUMULUS-2642**
  - Reduces the reconcilation report's default maxResponseSize that returns
     the full report rather than an s3 signed url. Reports very close to the
     previous limits were failing to download, so the limit has been lowered to
     ensure all files are handled properly.
- **CUMULUS-2703**
  - Added `@cumulus/api/lambdas/reports/orca-backup-reconciliation-report` to create
    `ORCA Backup` reconciliation report

### Removed

- **CUMULUS-2311** - RDS Migration Epic Phase 2
  - **CUMULUS-2208**
    - Removed trigger for `dbIndexer` Lambda for DynamoDB tables:
      - `<prefix>-AsyncOperationsTable`
      - `<prefix>-CollectionsTable`
      - `<prefix>-ExecutionsTable`
      - `<prefix>-GranulesTable`
      - `<prefix>-PdrsTable`
      - `<prefix>-ProvidersTable`
      - `<prefix>-RulesTable`
  - **CUMULUS-2782**
    - Remove deprecated `@ingest/granule.moveGranuleFiles`
  - **CUMULUS-2770**
    - Removed `waitForModelStatus` from `example/spec/helpers/apiUtils` integration test helpers
  - **CUMULUS-2510**
    - Removed `stream_enabled` and `stream_view_type` from `executions_table` TF
      definition.
    - Removed `aws_lambda_event_source_mapping` TF definition on executions
      DynamoDB table.
    - Removed `stream_enabled` and `stream_view_type` from `collections_table`
      TF definition.
    - Removed `aws_lambda_event_source_mapping` TF definition on collections
      DynamoDB table.
    - Removed lambda `publish_collections` TF resource.
    - Removed `aws_lambda_event_source_mapping` TF definition on granules
    - Removed `stream_enabled` and `stream_view_type` from `pdrs_table` TF
      definition.
    - Removed `aws_lambda_event_source_mapping` TF definition on PDRs
      DynamoDB table.
  - **CUMULUS-2694**
    - Removed `@cumulus/api/models/granules.storeGranulesFromCumulusMessage()` method
  - **CUMULUS-2662**
    - Removed call to `addToLocalES` in POST `/granules` endpoint since it is
      redundant.
    - Removed call to `addToLocalES` in POST and PUT `/executions` endpoints
      since it is redundant.
    - Removed function `addToLocalES` from `es-client` package since it is no
      longer used.
  - **CUMULUS-2771**
    - Removed `_updateGranuleStatus` to update granule to "running" from `@cumulus/api/lib/ingest.reingestGranule`
    and `@cumulus/api/lib/ingest.applyWorkflow`

### Changed

- **CUMULUS-2311** - RDS Migration Epic Phase 2
  - **CUMULUS_2641**
    - Update API granule schema to set productVolume as a string value
    - Update `@cumulus/message` package to set productVolume as string
      (calculated with `file.size` as a `BigInt`) to match API schema
    - Update `@cumulus/db` granule translation to translate `granule` objects to
      match the updated API schema
  - **CUMULUS-2714**
    - Updated
      - @cumulus/api/lib.writeRecords.writeGranulesFromMessage
      - @cumulus/api/lib.writeRecords.writeGranuleFromApi
      - @cumulus/api/lib.writeRecords.createGranuleFromApi
      - @cumulus/api/lib.writeRecords.updateGranuleFromApi
    - These methods now remove postgres file records that aren't contained in
        the write/update action if such file records exist.  This update
        maintains consistency with the writes to elasticsearch/dynamodb.
  - **CUMULUS-2672**
    - Updated `data-migration2` lambda to migrate Dynamo `granule.files[].type`
      instead of dropping it.
    - Updated `@cumlus/db` `translateApiFiletoPostgresFile` to retain `type`
    - Updated `@cumulus/db` `translatePostgresFileToApiFile` to retain `type`
    - Updated `@cumulus/types.api.file` to add `type` to the typing.
  - **CUMULUS-2315**
    - Update `index-from-database` lambda/ECS task and elasticsearch endpoint to read
      from PostgreSQL database
    - Update `index-from-database` endpoint to add the following configuration
      tuning parameters:
      - postgresResultPageSize -- The number of records to read from each
        postgres table per request.   Default is 1000.
      - postgresConnectionPoolSize -- The max number of connections to allow the
        index function to make to the database.  Default is 10.
      - esRequestConcurrency -- The maximium number of concurrent record
        translation/ES record update requests.   Default is 10.
  - **CUMULUS-2308**
    - Update `/granules/<granule_id>` GET endpoint to return PostgreSQL Granules instead of DynamoDB Granules
    - Update `/granules/<granule_id>` PUT endpoint to use PostgreSQL Granule as source rather than DynamoDB Granule
    - Update `unpublishGranule` (used in /granules PUT) to use PostgreSQL Granule as source rather than DynamoDB Granule
    - Update integration tests to use `waitForApiStatus` instead of `waitForModelStatus`
    - Update Granule ingest to update the Postgres Granule status as well as the DynamoDB Granule status
  - **CUMULUS-2302**
    - Update API collection GET endpoint to read individual provider records from
      PostgreSQL database instead of DynamoDB
    - Update sf-scheduler lambda to utilize API endpoint to get provider record
      from database via Private API lambda
    - Update API granule `reingest` endpoint to read collection from PostgreSQL
      database instead of DynamoDB
    - Update internal-reconciliation report to base report Collection comparison
      on PostgreSQL instead of DynamoDB
    - Moved createGranuleAndFiles `@cumulus/api` unit helper from `./lib` to
      `.test/helpers`
  - **CUMULUS-2208**
    - Moved all `@cumulus/api/es/*` code to new `@cumulus/es-client` package
    - Updated logic for collections API POST/PUT/DELETE to create/update/delete
      records directly in Elasticsearch in parallel with updates to
      DynamoDb/PostgreSQL
    - Updated logic for rules API POST/PUT/DELETE to create/update/delete
      records directly in Elasticsearch in parallel with updates to
      DynamoDb/PostgreSQL
    - Updated logic for providers API POST/PUT/DELETE to create/update/delete
      records directly in  Elasticsearch in parallel with updates to
      DynamoDb/PostgreSQL
    - Updated logic for PDRs API DELETE to delete records directly in
      Elasticsearch in parallel with deletes to DynamoDB/PostgreSQL
    - Updated logic for executions API DELETE to delete records directly in
      Elasticsearch in parallel with deletes to DynamoDB/PostgreSQL
    - Updated logic for granules API DELETE to delete records directly in
      Elasticsearch in parallel with deletes to DynamoDB/PostgreSQL
    - `sfEventSqsToDbRecords` Lambda now writes following data directly to
      Elasticsearch in parallel with writes to DynamoDB/PostgreSQL:
      - executions
      - PDRs
      - granules
    - All async operations are now written directly to Elasticsearch in parallel
      with DynamoDB/PostgreSQL
    - Updated logic for async operation API DELETE to delete records directly in
      Elasticsearch in parallel with deletes to DynamoDB/PostgreSQL
    - Moved:
      - `packages/api/lib/granules.getGranuleProductVolume` ->
      `@cumulus/message/Granules.getGranuleProductVolume`
      - `packages/api/lib/granules.getGranuleTimeToPreprocess`
      -> `@cumulus/message/Granules.getGranuleTimeToPreprocess`
      - `packages/api/lib/granules.getGranuleTimeToArchive` ->
      `@cumulus/message/Granules.getGranuleTimeToArchive`
      - `packages/api/models/Granule.generateGranuleRecord`
      -> `@cumulus/message/Granules.generateGranuleApiRecord`
  - **CUMULUS-2306**
    - Updated API local serve (`api/bin/serve.js`) setup code to add cleanup/executions
    related records
    - Updated @cumulus/db/models/granules-executions to add a delete method in
      support of local cleanup
    - Add spec/helpers/apiUtils/waitForApiStatus integration helper to retry API
      record retrievals on status in lieu of using `waitForModelStatus`
  - **CUMULUS-2303**
    - Update API provider GET endpoint to read individual provider records from
      PostgreSQL database instead of DynamoDB
    - Update sf-scheduler lambda to utilize API endpoint to get provider record
      from database via Private API lambda
  - **CUMULUS-2301**
    - Updated `getAsyncOperation` to read from PostgreSQL database instead of
      DynamoDB.
    - Added `translatePostgresAsyncOperationToApiAsyncOperation` function in
      `@cumulus/db/translate/async-operation`.
    - Updated `translateApiAsyncOperationToPostgresAsyncOperation` function to
      ensure that `output` is properly translated to an object for the
      PostgreSQL record for the following cases of `output` on the incoming API
      record:
      - `record.output` is a JSON stringified object
      - `record.output` is a JSON stringified array
      - `record.output` is a JSON stringified string
      - `record.output` is a string
  - **CUMULUS-2317**
    - Changed reconciliation reports to read file records from PostgreSQL instead of DynamoDB
  - **CUMULUS-2304**
    - Updated API rule GET endpoint to read individual rule records from
      PostgreSQL database instead of DynamoDB
    - Updated internal consumer lambdas for SNS, SQS and Kinesis to read
      rules from PostgreSQL.
  - **CUMULUS-2634**
    - Changed `sfEventSqsToDbRecords` Lambda to use new upsert helpers for executions, granules, and PDRs
    to ensure out-of-order writes are handled correctly when writing to Elasticsearch
  - **CUMULUS-2510**
    - Updated `@cumulus/api/lib/writeRecords/write-execution` to publish SNS
      messages after a successful write to Postgres, DynamoDB, and ES.
    - Updated functions `create` and `upsert` in the `db` model for Executions
      to return an array of objects containing all columns of the created or
      updated records.
    - Updated `@cumulus/api/endpoints/collections` to publish an SNS message
      after a successful collection delete, update (PUT), create (POST).
    - Updated functions `create` and `upsert` in the `db` model for Collections
      to return an array of objects containing all columns for the created or
      updated records.
    - Updated functions `create` and `upsert` in the `db` model for Granules
      to return an array of objects containing all columns for the created or
      updated records.
    - Updated `@cumulus/api/lib/writeRecords/write-granules` to publish SNS
      messages after a successful write to Postgres, DynamoDB, and ES.
    - Updated `@cumulus/api/lib/writeRecords/write-pdr` to publish SNS
      messages after a successful write to Postgres, DynamoDB, and ES.
  - **CUMULUS-2733**
    - Updated `_writeGranuleFiles` function creates an aggregate error which
      contains the workflow error, if any, as well as any error that may occur
      from writing granule files.
  - **CUMULUS-2674**
    - Updated `DELETE` endpoints for the following data types to check that record exists in
      PostgreSQL or Elasticsearch before proceeding with deletion:
      - `provider`
      - `async operations`
      - `collections`
      - `granules`
      - `executions`
      - `PDRs`
      - `rules`
  - **CUMULUS-2294**
    - Updated architecture and deployment documentation to reference RDS
  - **CUMULUS-2642**
    - Inventory and Granule Not Found Reconciliation Reports now compare
      Databse against S3 in on direction only, from Database to S3
      Objects. This means that only files in the database are compared against
      objects found on S3 and the filesInCumulus.onlyInS3 report key will
      always be empty. This significantly decreases the report output size and
      aligns with a users expectations.
    - Updates getFilesAndGranuleInfoQuery to take additional optional
      parameters `collectionIds`, `granuleIds`, and `providers` to allow
      targeting/filtering of the results.

  - **CUMULUS-2694**
    - Updated database write logic in `sfEventSqsToDbRccords` to log message if Cumulus
    workflow message is from pre-RDS deployment but still attempt parallel writing to DynamoDB
    and PostgreSQL
    - Updated database write logic in `sfEventSqsToDbRccords` to throw error if requirements to write execution to PostgreSQL cannot be met
  - **CUMULUS-2660**
    - Updated POST `/executions` endpoint to publish SNS message of created record to executions SNS topic
  - **CUMULUS-2661**
    - Updated PUT `/executions/<arn>` endpoint to publish SNS message of updated record to executions SNS topic
  - **CUMULUS-2765**
    - Updated `updateGranuleStatusToQueued` in `write-granules` to write to
      Elasticsearch and publish SNS message to granules topic.
  - **CUMULUS-2774**
    - Updated `constructGranuleSnsMessage` and `constructCollectionSnsMessage`
      to throw error if `eventType` is invalid or undefined.
  - **CUMULUS-2776**
    - Updated `getTableIndexDetails` in `db-indexer` to use correct
      `deleteFnName` for reconciliation reports.
  - **CUMULUS-2780**
    - Updated bulk granule reingest operation to read granules from PostgreSQL instead of DynamoDB.
  - **CUMULUS-2778**
    - Updated default value of `async_operation_image` in `tf-modules/cumulus/variables.tf` to `cumuluss/async-operation:38`
  - **CUMULUS-2854**
    - Updated rules model to decouple `createRuleTrigger` from `create`.
    - Updated rules POST endpoint to call `rulesModel.createRuleTrigger` directly to create rule trigger.
    - Updated rules PUT endpoints to call `rulesModel.createRuleTrigger` if update fails and reversion needs to occur.

### Fixed

- **CUMULUS-2311** - RDS Migration Epic Phase 2
  - **CUMULUS-2810**
    - Updated @cumulus/db/translate/translatePostgresProviderToApiProvider to
      correctly return provider password and updated tests to prevent
      reintroduction.
  - **CUMULUS-2778**
    - Fixed async operation docker image to correctly update record status in
    Elasticsearch
  - Updated localAPI to set additional env variable, and fixed `GET /executions/status` response

## Unreleased

### Migration steps

- Due to a bug in the PUT `/rules/<name>` endpoint, the rule records in PostgreSQL may be
out of sync with records in DynamoDB. In order to bring the records into sync, re-run the
[previously deployed `data-migration1` Lambda](https://nasa.github.io/cumulus/docs/upgrade-notes/upgrade-rds#3-deploy-and-run-data-migration1) with a payload of
`{"forceRulesMigration": true}`:

```shell
aws lambda invoke --function-name $PREFIX-data-migration1 \
  --payload $(echo '{"forceRulesMigration": true}' | base64) $OUTFILE
```

### Added

- **CUMULUS-2846**
  - Added `@cumulus/db/translate/rule.translateApiRuleToPostgresRuleRaw` to translate API rule to PostgreSQL rules and
  **keep undefined fields**

### Changed

- **CUMULUS-2846**
  - Updated version of `localstack/localstack` used in local unit testing to `0.11.5`

### Fixed

- Upgraded lodash to version 4.17.21 to fix vulnerability
- **CUMULUS-2846**
  - Fixed logic for `PUT /rules/<name>` endpoint causing rules to be saved
  inconsistently between DynamoDB and PostgreSQL

## [v10.1.0] 2022-02-23

### Added

- **CUMULUS-2775**
  - Added a configurable parameter group for the RDS serverless database cluster deployed by `tf-modules/rds-cluster-tf`. The allowed parameters for the parameter group can be found in the AWS documentation of [allowed parameters for an Aurora PostgreSQL cluster](https://docs.aws.amazon.com/AmazonRDS/latest/AuroraUserGuide/AuroraPostgreSQL.Reference.ParameterGroups.html). By default, the following parameters are specified:
    - `shared_preload_libraries`: `pg_stat_statements,auto_explain`
    - `log_min_duration_statement`: `250`
    - `auto_explain.log_min_duration`: `250`
- **CUMULUS-2781**
  - Add api_config secret to hold API/Private API lambda configuration values
- **CUMULUS-2840**
  - Added an index on `granule_cumulus_id` to the RDS files table.

### Changed

- **CUMULUS-NONE**
  - Adds logging to ecs/async-operation Docker conatiner that launches async
    tasks on ECS. Sets default `async_operation_image_version` to 39.
- **CUMULUS-2492**
  - Modify collectionId logic to accomodate trailing underscores in collection short names. e.g. `shortName____`
- **CUMULUS-2847**
  - Move DyanmoDb table name into API keystore and initialize only on lambda cold start
- **CUMULUS-2833**
  - Updates provider model schema titles to display on the dashboard.
- **CUMULUS-2837**
  - Update process-s3-dead-letter-archive to unpack SQS events in addition to
    Cumulus Messages
  - Update process-s3-dead-letter-archive to look up execution status using
    getCumulusMessageFromExecutionEvent (common method with sfEventSqsToDbRecords)
  - Move methods in api/lib/cwSfExecutionEventUtils to
    @cumulus/message/StepFunctions
- **CUMULUS-2775**
  - Changed the `timeout_action` to `ForceApplyCapacityChange` by default for the RDS serverless database cluster `tf-modules/rds-cluster-tf`
- **CUMULUS-2781**
  - Update API lambda to utilize api_config secret for initial environment variables
<<<<<<< HEAD
=======
  -
>>>>>>> e5051ad4

### Fixed

- Fixed IAM permissions issue with `<prefix>-postgres-migration-async-operation` Lambda
which prevented it from running a Fargate task for data migration.
- **CUMULUS-2853**
  - Move OAUTH_PROVIDER to lambda env variables to address regression in CUMULUS-2781
  - Add logging output to api app router
- Added Cloudwatch permissions to `<prefix>-steprole` in `tf-modules/ingest/iam.tf` to address the
`Error: error creating Step Function State Machine (xxx): AccessDeniedException: 'arn:aws:iam::XXX:role/xxx-steprole' is not authorized to create managed-rule`
error in non-NGAP accounts:
  - `events:PutTargets`
  - `events:PutRule`
  - `events:DescribeRule`

## [v10.0.1] 2022-02-03

**Please note** changes in 10.0.1 may not yet be released in future versions, as
this is a backport and patch release on the 10.0.x series of releases. Updates that
are included in the future will have a corresponding CHANGELOG entry in future
releases.

### Fixed

- Fixed IAM permissions issue with `<prefix>-postgres-migration-async-operation` Lambda
which prevented it from running a Fargate task for data migration.

## [v10.0.0] 2022-02-01

### Migration steps

- Please read the [documentation on the updates to the granule files schema for our Cumulus workflow tasks and how to upgrade your deployment for compatibility](https://nasa.github.io/cumulus/docs/upgrade-notes/update-task-file-schemas).
- (Optional) Update the `task-config` for all workflows that use the `sync-granule` task to include `workflowStartTime` set to
`{$.cumulus_meta.workflow_start_time}`. See [here](https://github.com/nasa/cumulus/blob/master/example/cumulus-tf/sync_granule_workflow.asl.json#L9) for an example.

### BREAKING CHANGES

- **NDCUM-624**
  - Functions in @cumulus/cmrjs renamed for consistency with `isCMRFilename` and `isCMRFile`
    - `isECHO10File` -> `isECHO10Filename`
    - `isUMMGFile` -> `isUMMGFilename`
    - `isISOFile` -> `isCMRISOFilename`
- **CUMULUS-2388**
  - In order to standardize task messaging formats, please note the updated input, output and config schemas for the following Cumulus workflow tasks:
    - add-missing-file-checksums
    - files-to-granules
    - hyrax-metadata-updates
    - lzards-backup
    - move-granules
    - post-to-cmr
    - sync-granule
    - update-cmr-access-constraints
    - update-granules-cmr-metadata-file-links
  The primary focus of the schema updates was to standardize the format of granules, and
  particularly their files data. The granule `files` object now matches the file schema in the
  Cumulus database and thus also matches the `files` object produced by the API with use cases like
  `applyWorkflow`. This includes removal of `name` and `filename` in favor of `bucket` and `key`,
  removal of certain properties such as `etag` and `duplicate_found` and outputting them as
  separate objects stored in `meta`.
  - Checksum values calculated by `@cumulus/checksum` are now converted to string to standardize
  checksum formatting across the Cumulus library.

### Notable changes

- **CUMULUS-2718**
  - The `sync-granule` task has been updated to support an optional configuration parameter `workflowStartTime`. The output payload of `sync-granule` now includes a `createdAt` time for each granule which is set to the
  provided `workflowStartTime` or falls back to `Date.now()` if not provided. Workflows using
  `sync-granule` may be updated to include this parameter with the value of `{$.cumulus_meta.workflow_start_time}` in the `task_config`.
- Updated version of `@cumulus/cumulus-message-adapter-js` from `2.0.3` to `2.0.4` for
all Cumulus workflow tasks
- **CUMULUS-2783**
  - A bug in the ECS cluster autoscaling configuration has been
resolved. ECS clusters should now correctly autoscale by adding new cluster
instances according to the [policy configuration](https://github.com/nasa/cumulus/blob/master/tf-modules/cumulus/ecs_cluster.tf).
  - Async operations that are started by these endpoints will be run as ECS tasks
  with a launch type of Fargate, not EC2:
    - `POST /deadLetterArchive/recoverCumulusMessages`
    - `POST /elasticsearch/index-from-database`
    - `POST /granules/bulk`
    - `POST /granules/bulkDelete`
    - `POST /granules/bulkReingest`
    - `POST /migrationCounts`
    - `POST /reconciliationReports`
    - `POST /replays`
    - `POST /replays/sqs`

### Added

- Upgraded version of dependencies on `knex` package from `0.95.11` to `0.95.15`
- Added Terraform data sources to `example/cumulus-tf` module to retrieve default VPC and subnets in NGAP accounts
  - Added `vpc_tag_name` variable which defines the tags used to look up a VPC. Defaults to VPC tag name used in NGAP accounts
  - Added `subnets_tag_name` variable which defines the tags used to look up VPC subnets. Defaults to a subnet tag name used in NGAP accounts
- Added Terraform data sources to `example/data-persistence-tf` module to retrieve default VPC and subnets in NGAP accounts
  - Added `vpc_tag_name` variable which defines the tags used to look up a VPC. Defaults to VPC tag name used in NGAP accounts
  - Added `subnets_tag_name` variable which defines the tags used to look up VPC subnets. Defaults to a subnet tag name used in NGAP accounts
- Added Terraform data sources to `example/rds-cluster-tf` module to retrieve default VPC and subnets in NGAP accounts
  - Added `vpc_tag_name` variable which defines the tags used to look up a VPC. Defaults to VPC tag name used in NGAP accounts
  - Added `subnets_tag_name` variable which defines the tags used to look up VPC subnets. Defaults to tag names used in subnets in for NGAP accounts
- **CUMULUS-2299**
  - Added support for SHA checksum types with hyphens (e.g. `SHA-256` vs `SHA256`) to tasks that calculate checksums.
- **CUMULUS-2439**
  - Added CMR search client setting to the CreateReconciliationReport lambda function.
  - Added `cmr_search_client_config` tfvars to the archive and cumulus terraform modules.
  - Updated CreateReconciliationReport lambda to search CMR collections with CMRSearchConceptQueue.
- **CUMULUS-2441**
  - Added support for 'PROD' CMR environment.
- **CUMULUS-2456**
  - Updated api lambdas to query ORCA Private API
  - Updated example/cumulus-tf/orca.tf to the ORCA release v4.0.0-Beta3
- **CUMULUS-2638**
  - Adds documentation to clarify bucket config object use.
- **CUMULUS-2684**
  - Added optional collection level parameter `s3MultipartChunksizeMb` to collection's `meta` field
  - Updated `move-granules` task to take in an optional config parameter s3MultipartChunksizeMb
- **CUMULUS-2747**
  - Updated data management type doc to include additional fields for provider configurations
- **CUMULUS-2773**
  - Added a document to the workflow-tasks docs describing deployment, configuration and usage of the LZARDS backup task.

### Changed

- Made `vpc_id` variable optional for `example/cumulus-tf` module
- Made `vpc_id` and `subnet_ids` variables optional for `example/data-persistence-tf` module
- Made `vpc_id` and `subnets` variables optional for `example/rds-cluster-tf` module
- Changes audit script to handle integration test failure when `USE\_CACHED\_BOOTSTRAP` is disabled.
- Increases wait time for CMR to return online resources in integration tests
- **CUMULUS-1823**
  - Updates to Cumulus rule/provider schemas to improve field titles and descriptions.
- **CUMULUS-2638**
  - Transparent to users, remove typescript type `BucketType`.
- **CUMULUS-2718**
  - Updated config for SyncGranules to support optional `workflowStartTime`
  - Updated SyncGranules to provide `createdAt` on output based on `workflowStartTime` if provided,
  falling back to `Date.now()` if not provided.
  - Updated `task_config` of SyncGranule in example workflows
- **CUMULUS-2735**
  - Updated reconciliation reports to write formatted JSON to S3 to improve readability for
    large reports
  - Updated TEA version from 102 to 121 to address TEA deployment issue with the max size of
    a policy role being exceeded
- **CUMULUS-2743**
  - Updated bamboo Dockerfile to upgrade pip as part of the image creation process
- **CUMULUS-2744**
  - GET executions/status returns associated granules for executions retrieved from the Step Function API
- **CUMULUS-2751**
  - Upgraded all Cumulus (node.js) workflow tasks to use
    `@cumulus/cumulus-message-adapter-js` version `2.0.3`, which includes an
    update cma-js to better expose CMA stderr stream output on lambda timeouts
    as well as minor logging enhancements.
- **CUMULUS-2752**
  - Add new mappings for execution records to prevent dynamic field expansion from exceeding
  Elasticsearch field limits
    - Nested objects under `finalPayload.*` will not dynamically add new fields to mapping
    - Nested objects under `originalPayload.*` will not dynamically add new fields to mapping
    - Nested keys under `tasks` will not dynamically add new fields to mapping
- **CUMULUS-2753**
  - Updated example/cumulus-tf/orca.tf to the latest ORCA release v4.0.0-Beta2 which is compatible with granule.files file schema
  - Updated /orca/recovery to call new lambdas request_status_for_granule and request_status_for_job.
  - Updated orca integration test
- [**PR #2569**](https://github.com/nasa/cumulus/pull/2569)
  - Fixed `TypeError` thrown by `@cumulus/cmrjs/cmr-utils.getGranuleTemporalInfo` when
    a granule's associated UMM-G JSON metadata file does not contain a `ProviderDates`
    element that has a `Type` of either `"Update"` or `"Insert"`.  If neither are
    present, the granule's last update date falls back to the `"Create"` type
    provider date, or `undefined`, if none is present.
- **CUMULUS-2775**
  - Changed `@cumulus/api-client/invokeApi()` to accept a single accepted status code or an array
  of accepted status codes via `expectedStatusCodes`
- [**PR #2611**](https://github.com/nasa/cumulus/pull/2611)
  - Changed `@cumulus/launchpad-auth/LaunchpadToken.requestToken` and `validateToken`
    to use the HTTPS request option `https.pfx` instead of the deprecated `pfx` option
    for providing the certificate.
- **CUMULUS-2836**
  - Updates `cmr-utils/getGranuleTemporalInfo` to search for a SingleDateTime
    element, when beginningDateTime value is not
    found in the metadata file.  The granule's temporal information is
    returned so that both beginningDateTime and endingDateTime are set to the
    discovered singleDateTimeValue.
- **CUMULUS-2756**
  - Updated `_writeGranule()` in `write-granules.js` to catch failed granule writes due to schema validation, log the failure and then attempt to set the status of the granule to `failed` if it already exists to prevent a failure from allowing the granule to get "stuck" in a non-failed status.

### Fixed

- **CUMULUS-2775**
  - Updated `@cumulus/api-client` to not log an error for 201 response from `updateGranule`
- **CUMULUS-2783**
  - Added missing lower bound on scale out policy for ECS cluster to ensure that
  the cluster will autoscale correctly.
- **CUMULUS-2835**
  - Updated `hyrax-metadata-updates` task to support reading the DatasetId from ECHO10 XML, and the EntryTitle from UMM-G JSON; these are both valid alternatives to the shortname and version ID.

## [v9.9.3] 2021-02-17 [BACKPORT]

**Please note** changes in 9.9.3 may not yet be released in future versions, as
this is a backport and patch release on the 9.9.x series of releases. Updates that
are included in the future will have a corresponding CHANGELOG entry in future
releases.


- **CUMULUS-2853**
  - Move OAUTH_PROVIDER to lambda env variables to address regression in 9.9.2/CUMULUS-2275
  - Add logging output to api app router

## [v9.9.2] 2021-02-10 [BACKPORT]

**Please note** changes in 9.9.2 may not yet be released in future versions, as
this is a backport and patch release on the 9.9.x series of releases. Updates that
are included in the future will have a corresponding CHANGELOG entry in future
releases.### Added

- **CUMULUS-2775**
  - Added a configurable parameter group for the RDS serverless database cluster deployed by `tf-modules/rds-cluster-tf`. The allowed parameters for the parameter group can be found in the AWS documentation of [allowed parameters for an Aurora PostgreSQL cluster](https://docs.aws.amazon.com/AmazonRDS/latest/AuroraUserGuide/AuroraPostgreSQL.Reference.ParameterGroups.html). By default, the following parameters are specified:
    - `shared_preload_libraries`: `pg_stat_statements,auto_explain`
    - `log_min_duration_statement`: `250`
    - `auto_explain.log_min_duration`: `250`
- **CUMULUS-2840**
  - Added an index on `granule_cumulus_id` to the RDS files table.

### Changed

- **CUMULUS-2847**
  - Move DyanmoDb table name into API keystore and initialize only on lambda cold start
- **CUMULUS-2781**
  - Add api_config secret to hold API/Private API lambda configuration values
- **CUMULUS-2775**
  - Changed the `timeout_action` to `ForceApplyCapacityChange` by default for the RDS serverless database cluster `tf-modules/rds-cluster-tf`

## [v9.9.1] 2021-02-10 [BACKPORT]

**Please note** changes in 9.9.1 may not yet be released in future versions, as
this is a backport and patch release on the 9.9.x series of releases. Updates that
are included in the future will have a corresponding CHANGELOG entry in future
releases.

### Fixed

- **CUMULUS-2775**
  - Updated `@cumulus/api-client` to not log an error for 201 response from `updateGranule`

### Changed

- Updated version of `@cumulus/cumulus-message-adapter-js` from `2.0.3` to `2.0.4` for
all Cumulus workflow tasks
- **CUMULUS-2775**
  - Changed `@cumulus/api-client/invokeApi()` to accept a single accepted status code or an array
  of accepted status codes via `expectedStatusCodes`
- **CUMULUS-2837**
  - Update process-s3-dead-letter-archive to unpack SQS events in addition to
    Cumulus Messages
  - Update process-s3-dead-letter-archive to look up execution status using
    getCumulusMessageFromExecutionEvent (common method with sfEventSqsToDbRecords)
  - Move methods in api/lib/cwSfExecutionEventUtils to
    @cumulus/message/StepFunctions

## [v9.9.0] 2021-11-03

### Added

- **NDCUM-624**: Add support for ISO metadata files for the `MoveGranules` step
  - Add function `isISOFile` to check if a given file object is an ISO file
  - `granuleToCmrFileObject` and `granulesToCmrFileObjects` now take a
    `filterFunc` argument
    - `filterFunc`'s default value is `isCMRFile`, so the previous behavior is
      maintained if no value is given for this argument
    - `MoveGranules` passes a custom filter function to
      `granulesToCmrFileObjects` to check for `isISOFile` in addition to
      `isCMRFile`, so that metadata from `.iso.xml` files can be used in the
      `urlPathTemplate`
- [**PR #2535**](https://github.com/nasa/cumulus/pull/2535)
  - NSIDC and other cumulus users had desire for returning formatted dates for
    the 'url_path' date extraction utilities. Added 'dateFormat' function as
    an option for extracting and formating the entire date. See
    docs/workflow/workflow-configuration-how-to.md for more information.
- [**PR #2548**](https://github.com/nasa/cumulus/pull/2548)
  - Updated webpack configuration for html-loader v2
- **CUMULUS-2640**
  - Added Elasticsearch client scroll setting to the CreateReconciliationReport lambda function.
  - Added `elasticsearch_client_config` tfvars to the archive and cumulus terraform modules.
- **CUMULUS-2683**
  - Added `default_s3_multipart_chunksize_mb` setting to the `move-granules` lambda function.
  - Added `default_s3_multipart_chunksize_mb` tfvars to the cumulus and ingest terraform modules.
  - Added optional parameter `chunkSize` to `@cumulus/aws-client/S3.moveObject` and
    `@cumulus/aws-client/S3.multipartCopyObject` to set the chunk size of the S3 multipart uploads.
  - Renamed optional parameter `maxChunkSize` to `chunkSize` in
    `@cumulus/aws-client/lib/S3MultipartUploads.createMultipartChunks`.

### Changed

- Upgraded all Cumulus workflow tasks to use `@cumulus/cumulus-message-adapter-js` version `2.0.1`
- **CUMULUS-2725**
  - Updated providers endpoint to return encrypted password
  - Updated providers model to try decrypting credentials before encryption to allow for better handling of updating providers
- **CUMULUS-2734**
  - Updated `@cumulus/api/launchpadSaml.launchpadPublicCertificate` to correctly retrieve
    certificate from launchpad IdP metadata with and without namespace prefix.

## [v9.8.0] 2021-10-19

### Notable changes

- Published new tag [`36` of `cumuluss/async-operation` to Docker Hub](https://hub.docker.com/layers/cumuluss/async-operation/35/images/sha256-cf777a6ef5081cd90a0f9302d45243b6c0a568e6d977c0ee2ccc5a90b12d45d0?context=explore) for compatibility with
upgrades to `knex` package and to address security vulnerabilities.

### Added

- Added `@cumulus/db/createRejectableTransaction()` to handle creating a Knex transaction that **will throw an error** if the transaction rolls back. [As of Knex 0.95+, promise rejection on transaction rollback is no longer the default behavior](https://github.com/knex/knex/blob/master/UPGRADING.md#upgrading-to-version-0950).

- **CUMULUS-2639**
  - Increases logging on reconciliation reports.

- **CUMULUS-2670**
  - Updated `lambda_timeouts` string map variable for `cumulus` module to accept a
  `update_granules_cmr_metadata_file_links_task_timeout` property
- **CUMULUS-2598**
  - Add unit and integration tests to describe queued granules as ignored when
    duplicate handling is 'skip'

### Changed

- Updated `knex` version from 0.23.11 to 0.95.11 to address security vulnerabilities
- Updated default version of async operations Docker image to `cumuluss/async-operation:36`
- **CUMULUS-2590**
  - Granule applyWorkflow, Reingest actions and Bulk operation now update granule status to `queued` when scheduling the granule.
- **CUMULUS-2643**
  - relocates system file `buckets.json` out of the
    `s3://internal-bucket/workflows` directory into
    `s3://internal-bucket/buckets`.


## [v9.7.1] 2021-12-08 [Backport]

Please note changes in 9.7.0 may not yet be released in future versions, as this is a backport and patch release on the 9.7.x series of releases. Updates that are included in the future will have a corresponding CHANGELOG entry in future releases.
Fixed

- **CUMULUS-2751**
  - Update all tasks to update to use cumulus-message-adapter-js version 2.0.4

## [v9.7.0] 2021-10-01

### Notable Changes

- **CUMULUS-2583**
  - The `queue-granules` task now updates granule status to `queued` when a granule is queued. In order to prevent issues with the private API endpoint and Lambda API request and concurrency limits, this functionality runs with limited concurrency, which may increase the task's overall runtime when large numbers of granules are being queued. If you are facing Lambda timeout errors with this task, we recommend converting your `queue-granules` task to an ECS activity. This concurrency is configurable via the task config's `concurrency` value.
- **CUMULUS-2676**
  - The `discover-granules` task has been updated to limit concurrency on checks to identify and skip already ingested granules in order to prevent issues with the private API endpoint and Lambda API request and concurrency limits. This may increase the task's overall runtime when large numbers of granules are discovered. If you are facing Lambda timeout errors with this task, we recommend converting your `discover-granules` task to an ECS activity. This concurrency is configurable via the task config's `concurrency` value.
- Updated memory of `<prefix>-sfEventSqsToDbRecords` Lambda to 1024MB

### Added

- **CUMULUS-2000**
  - Updated `@cumulus/queue-granules` to respect a new config parameter: `preferredQueueBatchSize`. Queue-granules will respect this batchsize as best as it can to batch granules into workflow payloads. As workflows generally rely on information such as collection and provider expected to be shared across all granules in a workflow, queue-granules will break batches up by collection, as well as provider if there is a `provider` field on the granule. This may result in batches that are smaller than the preferred size, but never larger ones. The default value is 1, which preserves current behavior of queueing 1 granule per workflow.
- **CUMULUS-2630**
  - Adds a new workflow `DiscoverGranulesToThrottledQueue` that discovers and writes
    granules to a throttled background queue.  This allows discovery and ingest
    of larger numbers of granules without running into limits with lambda
    concurrency.

### Changed

- **CUMULUS-2720**
  - Updated Core CI scripts to validate CHANGELOG diffs as part of the lint process
- **CUMULUS-2695**
  - Updates the example/cumulus-tf deployment to change
    `archive_api_reserved_concurrency` from 8 to 5 to use fewer reserved lambda
    functions. If you see throttling errors on the `<stack>-apiEndpoints` you
    should increase this value.
  - Updates cumulus-tf/cumulus/variables.tf to change
    `archive_api_reserved_concurrency` from 8 to 15 to prevent throttling on
    the dashboard for default deployments.
- **CUMULUS-2584**
  - Updates `api/endpoints/execution-status.js` `get` method to include associated granules, as
    an array, for the provided execution.
  - Added `getExecutionArnsByGranuleCumulusId` returning a list of executionArns sorted by most recent first,
    for an input Granule Cumulus ID in support of the move of `translatePostgresGranuleToApiGranule` from RDS-Phase2
    feature branch
  - Added `getApiExecutionCumulusIds` returning cumulus IDs for a given list of executions
- **CUMULUS-NONE**
  - Downgrades elasticsearch version in testing container to 5.3 to match AWS version.
  - Update serve.js -> `eraseDynamoTables()`. Changed the call `Promise.all()` to `Promise.allSettled()` to ensure all dynamo records (provider records in particular) are deleted prior to reseeding.

### Fixed

- **CUMULUS-2583**
  - Fixed a race condition where granules set as “queued” were not able to be set as “running” or “completed”

## [v9.6.0] 2021-09-20

### Added

- **CUMULUS-2576**
  - Adds `PUT /granules` API endpoint to update a granule
  - Adds helper `updateGranule` to `@cumulus/api-client/granules`
- **CUMULUS-2606**
  - Adds `POST /granules/{granuleId}/executions` API endpoint to associate an execution with a granule
  - Adds helper `associateExecutionWithGranule` to `@cumulus/api-client/granules`
- **CUMULUS-2583**
  - Adds `queued` as option for granule's `status` field

### Changed

- Moved `ssh2` package from `@cumulus/common` to `@cumulus/sftp-client` and
  upgraded package from `^0.8.7` to `^1.0.0` to address security vulnerability
  issue in previous version.
- **CUMULUS-2583**
  - `QueueGranules` task now updates granule status to `queued` once it is added to the queue.

- **CUMULUS-2617**
  - Use the `Authorization` header for CMR Launchpad authentication instead of the deprecated `Echo-Token` header.

### Fixed

- Added missing permission for `<prefix>_ecs_cluster_instance_role` IAM role (used when running ECS services/tasks)
to allow `kms:Decrypt` on the KMS key used to encrypt provider credentials. Adding this permission fixes the `sync-granule` task when run as an ECS activity in a Step Function, which previously failed trying to decrypt credentials for providers.

- **CUMULUS-2576**
  - Adds default value to granule's timestamp when updating a granule via API.

## [v9.5.0] 2021-09-07

### BREAKING CHANGES

- Removed `logs` record type from mappings from Elasticsearch. This change **should not have**
any adverse impact on existing deployments, even those which still contain `logs` records,
but technically it is a breaking change to the Elasticsearch mappings.
- Changed `@cumulus/api-client/asyncOperations.getAsyncOperation` to return parsed JSON body
of response and not the raw API endpoint response

### Added

- **CUMULUS-2670**
  - Updated core `cumulus` module to take lambda_timeouts string map variable that allows timeouts of ingest tasks to be configurable. Allowed properties for the mapping include:
  - discover_granules_task_timeout
  - discover_pdrs_task_timeout
  - hyrax_metadata_update_tasks_timeout
  - lzards_backup_task_timeout
  - move_granules_task_timeout
  - parse_pdr_task_timeout
  - pdr_status_check_task_timeout
  - post_to_cmr_task_timeout
  - queue_granules_task_timeout
  - queue_pdrs_task_timeout
  - queue_workflow_task_timeout
  - sync_granule_task_timeout
- **CUMULUS-2575**
  - Adds `POST /granules` API endpoint to create a granule
  - Adds helper `createGranule` to `@cumulus/api-client`
- **CUMULUS-2577**
  - Adds `POST /executions` endpoint to create an execution
- **CUMULUS-2578**
  - Adds `PUT /executions` endpoint to update an execution
- **CUMULUS-2592**
  - Adds logging when messages fail to be added to queue
- **CUMULUS-2644**
  - Pulled `delete` method for `granules-executions.ts` implemented as part of CUMULUS-2306
  from the RDS-Phase-2 feature branch in support of CUMULUS-2644.
  - Pulled `erasePostgresTables` method in `serve.js` implemented as part of CUMULUS-2644,
  and CUMULUS-2306 from the RDS-Phase-2 feature branch in support of CUMULUS-2644
  - Added `resetPostgresDb` method to support resetting between integration test suite runs

### Changed

- Updated `processDeadLetterArchive` Lambda to return an object where
`processingSucceededKeys` is an array of the S3 keys for successfully
processed objects and `processingFailedKeys` is an array of S3 keys
for objects that could not be processed
- Updated async operations to handle writing records to the databases
when output of the operation is `undefined`

- **CUMULUS-2644**
  - Moved `migration` directory from the `db-migration-lambda` to the `db` package and
  updated unit test references to migrationDir to be pulled from `@cumulus/db`
  - Updated `@cumulus/api/bin/serveUtils` to write records to PostgreSQL tables

- **CUMULUS-2575**
  - Updates model/granule to allow a granule created from API to not require an
    execution to be associated with it. This is a backwards compatible change
    that will not affect granules created in the normal way.
  - Updates `@cumulus/db/src/model/granules` functions `get` and `exists` to
    enforce parameter checking so that requests include either (granule\_id
    and collection\_cumulus\_id) or (cumulus\_id) to prevent incorrect results.
  - `@cumulus/message/src/Collections.deconstructCollectionId` has been
    modified to throw a descriptive error if the input `collectionId` is
    undefined rather than `TypeError: Cannot read property 'split' of
    undefined`. This function has also been updated to throw descriptive errors
    if an incorrectly formatted collectionId is input.

## [v9.4.1] 2022-02-14 [BACKPORT]

**Please note** changes in 9.4.1 may not yet be released in future versions, as
this is a backport and patch release on the 9.4.x series of releases. Updates that
are included in the future will have a corresponding CHANGELOG entry in future
releases.

- **CUMULUS-2847**
  - Update dynamo configuration to read from S3 instead of System Manager
    Parameter Store
  - Move api configuration initialization outside the lambda handler to
    eliminate unneded S3 calls/require config on cold-start only
  - Moved `ssh2` package from `@cumulus/common` to `@cumulus/sftp-client` and
    upgraded package from `^0.8.7` to `^1.0.0` to address security vulnerability
    issue in previous version.
  - Fixed hyrax task package.json dev dependency
  - Update CNM lambda dependencies for Core tasks
    - cumulus-cnm-response-task: 1.4.4
    - cumulus-cnm-to-granule: 1.5.4
  - Whitelist ssh2 re: https://github.com/advisories/GHSA-652h-xwhf-q4h6

## [v9.4.0] 2021-08-16

### Notable changes

- `@cumulus/sync-granule` task should now properly handle
syncing files from HTTP/HTTPS providers where basic auth is
required and involves a redirect to a different host (e.g.
downloading files protected by Earthdata Login)

### Added

- **CUMULUS-2591**
  - Adds `failedExecutionStepName` to failed execution's jsonb error records.
    This is the name of the Step Function step for the last failed event in the
    execution's event history.
- **CUMULUS-2548**
  - Added `allowed_redirects` field to PostgreSQL `providers` table
  - Added `allowedRedirects` field to DynamoDB `<prefix>-providers` table
  - Added `@cumulus/aws-client/S3.streamS3Upload` to handle uploading the contents
  of a readable stream to S3 and returning a promise
- **CUMULUS-2373**
  - Added `replaySqsMessages` lambda to replay archived incoming SQS
    messages from S3.
  - Added `/replays/sqs` endpoint to trigger an async operation for
    the `replaySqsMessages` lambda.
  - Added unit tests and integration tests for new endpoint and lambda.
  - Added `getS3PrefixForArchivedMessage` to `ingest/sqs` package to get prefix
    for an archived message.
  - Added new `async_operation` type `SQS Replay`.
- **CUMULUS-2460**
  - Adds `POST` /executions/workflows-by-granules for retrieving workflow names common to a set of granules
  - Adds `workflowsByGranules` to `@cumulus/api-client/executions`
- **CUMULUS-2635**
  - Added helper functions:
    - `@cumulus/db/translate/file/translateApiPdrToPostgresPdr`

### Fixed

- **CUMULUS-2548**
  - Fixed `@cumulus/ingest/HttpProviderClient.sync` to
properly handle basic auth when redirecting to a different
host and/or host with a different port
- **CUMULUS-2626**
  - Update [PDR migration](https://github.com/nasa/cumulus/blob/master/lambdas/data-migration2/src/pdrs.ts) to correctly find Executions by a Dynamo PDR's `execution` field
- **CUMULUS-2635**
  - Update `data-migration2` to migrate PDRs before migrating granules.
  - Update `data-migration2` unit tests testing granules migration to reference
    PDR records to better model the DB schema.
  - Update `migratePdrRecord` to use `translateApiPdrToPostgresPdr` function.

### Changed

- **CUMULUS-2373**
  - Updated `getS3KeyForArchivedMessage` in `ingest/sqs` to store SQS messages
    by `queueName`.
- **CUMULUS-2630**
  - Updates the example/cumulus-tf deployment to change
    `archive_api_reserved_concurrency` from 2 to 8 to prevent throttling with
    the dashboard.

## [v9.3.0] 2021-07-26

### BREAKING CHANGES

- All API requests made by `@cumulus/api-client` will now throw an error if the status code
does not match the expected response (200 for most requests and 202 for a few requests that
trigger async operations). Previously the helpers in this package would return the response
regardless of the status code, so you may need to update any code using helpers from this
package to catch or to otherwise handle errors that you may encounter.
- The Cumulus API Lambda function has now been configured with reserved concurrency to ensure
availability in a high-concurrency environment. However, this also caps max concurrency which
may result in throttling errors if trying to reach the Cumulus API multiple times in a short
period. Reserved concurrency can be configured with the `archive_api_reserved_concurrency`
terraform variable on the Cumulus module and increased if you are seeing throttling errors.
The default reserved concurrency value is 8.

### Notable changes

- `cmr_custom_host` variable for `cumulus` module can now be used to configure Cumulus to
  integrate with a custom CMR host name and protocol (e.g.
  `http://custom-cmr-host.com`). Note that you **must** include a protocol
  (`http://` or `https://)  if specifying a value for this variable.
- The cumulus module configuration value`rds_connetion_heartbeat` and it's
  behavior has been replaced by a more robust database connection 'retry'
  solution.   Users can remove this value from their configuration, regardless
  of value.  See the `Changed` section notes on CUMULUS-2528 for more details.

### Added

- Added user doc describing new features related to the Cumulus dead letter archive.
- **CUMULUS-2327**
  - Added reserved concurrency setting to the Cumulus API lambda function.
  - Added relevant tfvars to the archive and cumulus terraform modules.
- **CUMULUS-2460**
  - Adds `POST` /executions/search-by-granules for retrieving executions from a list of granules or granule query
  - Adds `searchExecutionsByGranules` to `@cumulus/api-client/executions`
- **CUMULUS-2475**
  - Adds `GET` endpoint to distribution API
- **CUMULUS-2463**
  - `PUT /granules` reingest action allows a user to override the default execution
    to use by providing an optional `workflowName` or `executionArn` parameter on
    the request body.
  - `PUT /granules/bulkReingest` action allows a user to override the default
    execution/workflow combination to reingest with by providing an optional
    `workflowName` on the request body.
- Adds `workflowName` and `executionArn` params to @cumulus/api-client/reingestGranules
- **CUMULUS-2476**
  - Adds handler for authenticated `HEAD` Distribution requests replicating current behavior of TEA
- **CUMULUS-2478**
  - Implemented [bucket map](https://github.com/asfadmin/thin-egress-app#bucket-mapping).
  - Implemented /locate endpoint
  - Cumulus distribution API checks the file request against bucket map:
    - retrieves the bucket and key from file path
    - determines if the file request is public based on the bucket map rather than the bucket type
    - (EDL only) restricts download from PRIVATE_BUCKETS to users who belong to certain EDL User Groups
    - bucket prefix and object prefix are supported
  - Add 'Bearer token' support as an authorization method
- **CUMULUS-2486**
  - Implemented support for custom headers
  - Added 'Bearer token' support as an authorization method
- **CUMULUS-2487**
  - Added integration test for cumulus distribution API
- **CUMULUS-2569**
  - Created bucket map cache for cumulus distribution API
- **CUMULUS-2568**
  - Add `deletePdr`/PDR deletion functionality to `@cumulus/api-client/pdrs`
  - Add `removeCollectionAndAllDependencies` to integration test helpers
  - Added `example/spec/apiUtils.waitForApiStatus` to wait for a
  record to be returned by the API with a specific value for
  `status`
  - Added `example/spec/discoverUtils.uploadS3GranuleDataForDiscovery` to upload granule data fixtures
  to S3 with a randomized granule ID for `discover-granules` based
  integration tests
  - Added `example/spec/Collections.removeCollectionAndAllDependencies` to remove a collection and
  all dependent objects (e.g. PDRs, granules, executions) from the
  database via the API
  - Added helpers to `@cumulus/api-client`:
    - `pdrs.deletePdr` - Delete a PDR via the API
    - `replays.postKinesisReplays` - Submit a POST request to the `/replays` endpoint for replaying Kinesis messages

- `@cumulus/api-client/granules.getGranuleResponse` to return the raw endpoint response from the GET `/granules/<granuleId>` endpoint

### Changed

- Moved functions from `@cumulus/integration-tests` to `example/spec/helpers/workflowUtils`:
  - `startWorkflowExecution`
  - `startWorkflow`
  - `executeWorkflow`
  - `buildWorkflow`
  - `testWorkflow`
  - `buildAndExecuteWorkflow`
  - `buildAndStartWorkflow`
- `example/spec/helpers/workflowUtils.executeWorkflow` now uses
`waitForApiStatus` to ensure that the execution is `completed` or
`failed` before resolving
- `example/spec/helpers/testUtils.updateAndUploadTestFileToBucket`
now accepts an object of parameters rather than positional
arguments
- Removed PDR from the `payload` in the input payload test fixture for reconciliation report integration tests
- The following integration tests for PDR-based workflows were
updated to use randomized granule IDs:
  - `example/spec/parallel/ingest/ingestFromPdrSpec.js`
  - `example/spec/parallel/ingest/ingestFromPdrWithChildWorkflowMetaSpec.js`
  - `example/spec/parallel/ingest/ingestFromPdrWithExecutionNamePrefixSpec.js`
  - `example/spec/parallel/ingest/ingestPdrWithNodeNameSpec.js`
- Updated the `@cumulus/api-client/CumulusApiClientError` error class to include new properties that can be accessed directly on
the error object:
  - `statusCode` - The HTTP status code of the API response
  - `apiMessage` - The message from the API response
- Added `params.pRetryOptions` parameter to
`@cumulus/api-client/granules.deleteGranule` to control the retry
behavior
- Updated `cmr_custom_host` variable to accept a full protocol and host name
(e.g. `http://cmr-custom-host.com`), whereas it previously only accepted a host name
- **CUMULUS-2482**
  - Switches the default distribution app in the `example/cumulus-tf` deployment to the new Cumulus Distribution
  - TEA is still available by following instructions in `example/README.md`
- **CUMULUS-2463**
  - Increases the duration of allowed backoff times for a successful test from
    0.5 sec to 1 sec.
- **CUMULUS-2528**
  - Removed `rds_connection_heartbeat` as a configuration option from all
    Cumulus terraform modules
  - Removed `dbHeartBeat` as an environmental switch from
    `@cumulus/db.getKnexClient` in favor of more comprehensive general db
    connect retry solution
  - Added new `rds_connection_timing_configuration` string map to allow for
    configuration and tuning of Core's internal database retry/connection
    timeout behaviors.  These values map to connection pool configuration
    values for tarn (https://github.com/vincit/tarn.js/) which Core's database
    module / knex(https://www.npmjs.com/package/knex) use for this purpose:
    - acquireTimeoutMillis
    - createRetryIntervalMillis
    - createTimeoutMillis
    - idleTimeoutMillis
    - reapIntervalMillis
      Connection errors will result in a log line prepended with 'knex failed on
      attempted connection error' and sent from '@cumulus/db/connection'
  - Updated `@cumulus/db` and all terraform mdules to set default retry
    configuration values for the database module to cover existing database
    heartbeat connection failures as well as all other knex/tarn connection
    creation failures.

### Fixed

- Fixed bug where `cmr_custom_host` variable was not properly forwarded into `archive`, `ingest`, and `sqs-message-remover` modules from `cumulus` module
- Fixed bug where `parse-pdr` set a granule's provider to the entire provider record when a `NODE_NAME`
  is present. Expected behavior consistent with other tasks is to set the provider name in that field.
- **CUMULUS-2568**
  - Update reconciliation report integration test to have better cleanup/failure behavior
  - Fixed `@cumulus/api-client/pdrs.getPdr` to request correct endpoint for returning a PDR from the API
- **CUMULUS-2620**
  - Fixed a bug where a granule could be removed from CMR but still be set as
  `published: true` and with a CMR link in the Dynamo/PostgreSQL databases. Now,
  the CMR deletion and the Dynamo/PostgreSQL record updates will all succeed or fail
  together, preventing the database records from being out of sync with CMR.
  - Fixed `@cumulus/api-client/pdrs.getPdr` to request correct
  endpoint for returning a PDR from the API

## [v9.2.2] 2021-08-06 - [BACKPORT]

**Please note** changes in 9.2.2 may not yet be released in future versions, as
this is a backport and patch release on the 9.2.x series of releases. Updates that
are included in the future will have a corresponding CHANGELOG entry in future
releases.

### Added

- **CUMULUS-2635**
  - Added helper functions:
    - `@cumulus/db/translate/file/translateApiPdrToPostgresPdr`

### Fixed

- **CUMULUS-2635**
  - Update `data-migration2` to migrate PDRs before migrating granules.
  - Update `data-migration2` unit tests testing granules migration to reference
    PDR records to better model the DB schema.
  - Update `migratePdrRecord` to use `translateApiPdrToPostgresPdr` function.

## [v9.2.1] 2021-07-29 - [BACKPORT]

### Fixed

- **CUMULUS-2626**
  - Update [PDR migration](https://github.com/nasa/cumulus/blob/master/lambdas/data-migration2/src/pdrs.ts) to correctly find Executions by a Dynamo PDR's `execution` field

## [v9.2.0] 2021-06-22

### Added

- **CUMULUS-2475**
  - Adds `GET` endpoint to distribution API
- **CUMULUS-2476**
  - Adds handler for authenticated `HEAD` Distribution requests replicating current behavior of TEA

### Changed

- **CUMULUS-2482**
  - Switches the default distribution app in the `example/cumulus-tf` deployment to the new Cumulus Distribution
  - TEA is still available by following instructions in `example/README.md`

### Fixed

- **CUMULUS-2520**
  - Fixed error that prevented `/elasticsearch/index-from-database` from starting.
- **CUMULUS-2558**
  - Fixed issue where executions original_payload would not be retained on successful execution

## [v9.1.0] 2021-06-03

### BREAKING CHANGES

- @cumulus/api-client/granules.getGranule now returns the granule record from the GET /granules/<granuleId> endpoint, not the raw endpoint response
- **CUMULUS-2434**
  - To use the updated `update-granules-cmr-metadata-file-links` task, the
    granule  UMM-G metadata should have version 1.6.2 or later, since CMR s3
    link type 'GET DATA VIA DIRECT ACCESS' is not valid until UMM-G version
    [1.6.2](https://cdn.earthdata.nasa.gov/umm/granule/v1.6.2/umm-g-json-schema.json)
- **CUMULUS-2488**
  - Removed all EMS reporting including lambdas, endpoints, params, etc as all
    reporting is now handled through Cloud Metrics
- **CUMULUS-2472**
  - Moved existing `EarthdataLoginClient` to
    `@cumulus/oauth-client/EarthdataLoginClient` and updated all references in
    Cumulus Core.
  - Rename `EarthdataLoginClient` property from `earthdataLoginUrl` to
    `loginUrl for consistency with new OAuth clients. See example in
    [oauth-client
    README](https://github.com/nasa/cumulus/blob/master/packages/oauth-client/README.md)

### Added

- **HYRAX-439** - Corrected README.md according to a new Hyrax URL format.
- **CUMULUS-2354**
  - Adds configuration options to allow `/s3credentials` endpoint to distribute
    same-region read-only tokens based on a user's CMR ACLs.
  - Configures the example deployment to enable this feature.
- **CUMULUS-2442**
  - Adds option to generate cloudfront URL to lzards-backup task. This will require a few new task config options that have been documented in the [task README](https://github.com/nasa/cumulus/blob/master/tasks/lzards-backup/README.md).
- **CUMULUS-2470**
  - Added `/s3credentials` endpoint for distribution API
- **CUMULUS-2471**
  - Add `/s3credentialsREADME` endpoint to distribution API
- **CUMULUS-2473**
  - Updated `tf-modules/cumulus_distribution` module to take earthdata or cognito credentials
  - Configured `example/cumulus-tf/cumulus_distribution.tf` to use CSDAP credentials
- **CUMULUS-2474**
  - Add `S3ObjectStore` to `aws-client`. This class allows for interaction with the S3 object store.
  - Add `object-store` package which contains abstracted object store functions for working with various cloud providers
- **CUMULUS-2477**
  - Added `/`, `/login` and `/logout` endpoints to cumulus distribution api
- **CUMULUS-2479**
  - Adds /version endpoint to distribution API
- **CUMULUS-2497**
  - Created `isISOFile()` to check if a CMR file is a CMR ISO file.
- **CUMULUS-2371**
  - Added helpers to `@cumulus/ingest/sqs`:
    - `archiveSqsMessageToS3` - archives an incoming SQS message to S3
    - `deleteArchivedMessageFromS3` - deletes a processed SQS message from S3
  - Added call to `archiveSqsMessageToS3` to `sqs-message-consumer` which
    archives all incoming SQS messages to S3.
  - Added call to `deleteArchivedMessageFrom` to `sqs-message-remover` which
    deletes archived SQS message from S3 once it has been processed.

### Changed

- **[PR2224](https://github.com/nasa/cumulus/pull/2244)**
- **CUMULUS-2208**
  - Moved all `@cumulus/api/es/*` code to new `@cumulus/es-client` package
- Changed timeout on `sfEventSqsToDbRecords` Lambda to 60 seconds to match
  timeout for Knex library to acquire database connections
- **CUMULUS-2517**
  - Updated postgres-migration-count-tool default concurrency to '1'
- **CUMULUS-2489**
  - Updated docs for Terraform references in FAQs, glossary, and in Deployment sections
- **CUMULUS-2434**
  - Updated `@cumulus/cmrjs` `updateCMRMetadata` and related functions to add
    both HTTPS URLS and S3 URIs to CMR metadata.
  - Updated `update-granules-cmr-metadata-file-links` task to add both HTTPS
    URLs and S3 URIs to the OnlineAccessURLs field of CMR metadata. The task
    configuration parameter `cmrGranuleUrlType` now has default value `both`.
  - To use the updated `update-granules-cmr-metadata-file-links` task, the
    granule UMM-G metadata should have version 1.6.2 or later, since CMR s3 link
    type 'GET DATA VIA DIRECT ACCESS' is not valid until UMM-G version
    [1.6.2](https://cdn.earthdata.nasa.gov/umm/granule/v1.6.2/umm-g-json-schema.json)
- **CUMULUS-2472**
  - Renamed `@cumulus/earthdata-login-client` to more generic
    `@cumulus/oauth-client` as a parent  class for new OAuth clients.
  - Added `@cumulus/oauth-client/CognitoClient` to interface with AWS cognito login service.
- **CUMULUS-2497**
  - Changed the `@cumulus/cmrjs` package:
    - Updated `@cumulus/cmrjs/cmr-utils.getGranuleTemporalInfo()` so it now
      returns temporal info for CMR ISO 19115 SMAP XML files.
    - Updated `@cumulus/cmrjs/cmr-utils.isCmrFilename()` to include
      `isISOFile()`.
- **CUMULUS-2532**
  - Changed integration tests to use `api-client/granules` functions as opposed to granulesApi from `@cumulus/integration-tests`.

### Fixed

- **CUMULUS-2519**
  - Update @cumulus/integration-tests.buildWorkflow to fail if provider/collection API response is not successful
- **CUMULUS-2518**
  - Update sf-event-sqs-to-db-records to not throw if a collection is not
    defined on a payload that has no granules/an empty granule payload object
- **CUMULUS-2512**
  - Updated ingest package S3 provider client to take additional parameter
    `remoteAltBucket` on `download` method to allow for per-file override of
    provider bucket for checksum
  - Updated @cumulus/ingest.fetchTextFile's signature to be parameterized and
    added `remoteAltBucket`to allow for an override of the passed in provider
    bucket for the source file
  - Update "eslint-plugin-import" to be pinned to 2.22.1
- **CUMULUS-2520**
  - Fixed error that prevented `/elasticsearch/index-from-database` from starting.
- **CUMULUS-2532**
  - Fixed integration tests to have granule deletion occur before provider and
    collection deletion in test cleanup.
- **[2231](https://github.com/nasa/cumulus/issues/2231)**
  - Fixes broken relative path links in `docs/README.md`

### Removed

- **CUMULUS-2502**
  - Removed outdated documentation regarding Kibana index patterns for metrics.

## [v9.0.1] 2021-05-07

### Migration Steps

Please review the migration steps for 9.0.0 as this release is only a patch to
correct a failure in our build script and push out corrected release artifacts. The previous migration steps still apply.

### Changed

- Corrected `@cumulus/db` configuration to correctly build package.

## [v9.0.0] 2021-05-03

### Migration steps

- This release of Cumulus enables integration with a PostgreSQL database for archiving Cumulus data. There are several upgrade steps involved, **some of which need to be done before redeploying Cumulus**. See the [documentation on upgrading to the RDS release](https://nasa.github.io/cumulus/docs/upgrade-notes/upgrade-rds).

### BREAKING CHANGES

- **CUMULUS-2185** - RDS Migration Epic
  - **CUMULUS-2191**
    - Removed the following from the `@cumulus/api/models.asyncOperation` class in
      favor of the added `@cumulus/async-operations` module:
      - `start`
      - `startAsyncOperations`
  - **CUMULUS-2187**
    - The `async-operations` endpoint will now omit `output` instead of
      returning `none` when the operation did not return output.
  - **CUMULUS-2309**
    - Removed `@cumulus/api/models/granule.unpublishAndDeleteGranule` in favor
      of `@cumulus/api/lib/granule-remove-from-cmr.unpublishGranule` and
      `@cumulus/api/lib/granule-delete.deleteGranuleAndFiles`.
  - **CUMULUS-2385**
    - Updated `sf-event-sqs-to-db-records` to write a granule's files to
      PostgreSQL only after the workflow has exited the `Running` status.
      Please note that any workflow that uses `sf_sqs_report_task` for
      mid-workflow updates will be impacted.
    - Changed PostgreSQL `file` schema and TypeScript type definition to require
      `bucket` and `key` fields.
    - Updated granule/file write logic to mark a granule's status as "failed"
  - **CUMULUS-2455**
    - API `move granule` endpoint now moves granule files on a per-file basis
    - API `move granule` endpoint on granule file move failure will retain the
      file at it's original location, but continue to move any other granule
      files.
    - Removed the `move` method from the `@cumulus/api/models.granule` class.
      logic is now handled in `@cumulus/api/endpoints/granules` and is
      accessible via the Core API.

### Added

- **CUMULUS-2185** - RDS Migration Epic
  - **CUMULUS-2130**
    - Added postgres-migration-count-tool lambda/ECS task to allow for
      evaluation of database state
    - Added /migrationCounts api endpoint that allows running of the
      postgres-migration-count-tool as an asyncOperation
  - **CUMULUS-2394**
    - Updated PDR and Granule writes to check the step function
      workflow_start_time against the createdAt field for each record to ensure
      old records do not overwrite newer ones for legacy Dynamo and PostgreSQL
      writes
  - **CUMULUS-2188**
    - Added `data-migration2` Lambda to be run after `data-migration1`
    - Added logic to `data-migration2` Lambda for migrating execution records
      from DynamoDB to PostgreSQL
  - **CUMULUS-2191**
    - Added `@cumulus/async-operations` to core packages, exposing
      `startAsyncOperation` which will handle starting an async operation and
      adding an entry to both PostgreSQL and DynamoDb
  - **CUMULUS-2127**
    - Add schema migration for `collections` table
  - **CUMULUS-2129**
    - Added logic to `data-migration1` Lambda for migrating collection records
      from Dynamo to PostgreSQL
  - **CUMULUS-2157**
    - Add schema migration for `providers` table
    - Added logic to `data-migration1` Lambda for migrating provider records
      from Dynamo to PostgreSQL
  - **CUMULUS-2187**
    - Added logic to `data-migration1` Lambda for migrating async operation
      records from Dynamo to PostgreSQL
  - **CUMULUS-2198**
    - Added logic to `data-migration1` Lambda for migrating rule records from
      DynamoDB to PostgreSQL
  - **CUMULUS-2182**
    - Add schema migration for PDRs table
  - **CUMULUS-2230**
    - Add schema migration for `rules` table
  - **CUMULUS-2183**
    - Add schema migration for `asyncOperations` table
  - **CUMULUS-2184**
    - Add schema migration for `executions` table
  - **CUMULUS-2257**
    - Updated PostgreSQL table and column names to snake_case
    - Added `translateApiAsyncOperationToPostgresAsyncOperation` function to `@cumulus/db`
  - **CUMULUS-2186**
    - Added logic to `data-migration2` Lambda for migrating PDR records from
      DynamoDB to PostgreSQL
  - **CUMULUS-2235**
    - Added initial ingest load spec test/utility
  - **CUMULUS-2167**
    - Added logic to `data-migration2` Lambda for migrating Granule records from
      DynamoDB to PostgreSQL and parse Granule records to store File records in
      RDS.
  - **CUMULUS-2367**
    - Added `granules_executions` table to PostgreSQL schema to allow for a
      many-to-many relationship between granules and executions
      - The table refers to granule and execution records using foreign keys
        defined with ON CASCADE DELETE, which means that any time a granule or
        execution record is deleted, all of the records in the
        `granules_executions` table referring to that record will also be
        deleted.
    - Added `upsertGranuleWithExecutionJoinRecord` helper to `@cumulus/db` to
      allow for upserting a granule record and its corresponding
      `granules_execution` record
  - **CUMULUS-2128**
    - Added helper functions:
      - `@cumulus/db/translate/file/translateApiFiletoPostgresFile`
      - `@cumulus/db/translate/file/translateApiGranuletoPostgresGranule`
      - `@cumulus/message/Providers/getMessageProvider`
  - **CUMULUS-2190**
    - Added helper functions:
      - `@cumulus/message/Executions/getMessageExecutionOriginalPayload`
      - `@cumulus/message/Executions/getMessageExecutionFinalPayload`
      - `@cumulus/message/workflows/getMessageWorkflowTasks`
      - `@cumulus/message/workflows/getMessageWorkflowStartTime`
      - `@cumulus/message/workflows/getMessageWorkflowStopTime`
      - `@cumulus/message/workflows/getMessageWorkflowName`
  - **CUMULUS-2192**
    - Added helper functions:
      - `@cumulus/message/PDRs/getMessagePdrRunningExecutions`
      - `@cumulus/message/PDRs/getMessagePdrCompletedExecutions`
      - `@cumulus/message/PDRs/getMessagePdrFailedExecutions`
      - `@cumulus/message/PDRs/getMessagePdrStats`
      - `@cumulus/message/PDRs/getPdrPercentCompletion`
      - `@cumulus/message/workflows/getWorkflowDuration`
  - **CUMULUS-2199**
    - Added `translateApiRuleToPostgresRule` to `@cumulus/db` to translate API
      Rule to conform to Postgres Rule definition.
  - **CUMUlUS-2128**
    - Added "upsert" logic to the `sfEventSqsToDbRecords` Lambda for granule and
      file writes to the core PostgreSQL database
  - **CUMULUS-2199**
    - Updated Rules endpoint to write rules to core PostgreSQL database in
      addition to DynamoDB and to delete rules from the PostgreSQL database in
      addition to DynamoDB.
    - Updated `create` in Rules Model to take in optional `createdAt` parameter
      which sets the value of createdAt if not specified during function call.
  - **CUMULUS-2189**
    - Updated Provider endpoint logic to write providers in parallel to Core
      PostgreSQL database
    - Update integration tests to utilize API calls instead of direct
      api/model/Provider calls
  - **CUMULUS-2191**
    - Updated cumuluss/async-operation task to write async-operations to the
      PostgreSQL database.
  - **CUMULUS-2228**
    - Added logic to the `sfEventSqsToDbRecords` Lambda to write execution, PDR,
      and granule records to the core PostgreSQL database in parallel with
      writes to DynamoDB
  - **CUMUlUS-2190**
    - Added "upsert" logic to the `sfEventSqsToDbRecords` Lambda for PDR writes
      to the core PostgreSQL database
  - **CUMUlUS-2192**
    - Added "upsert" logic to the `sfEventSqsToDbRecords` Lambda for execution
      writes to the core PostgreSQL database
  - **CUMULUS-2187**
    - The `async-operations` endpoint will now omit `output` instead of
      returning `none` when the operation did not return output.
  - **CUMULUS-2167**
    - Change PostgreSQL schema definition for `files` to remove `filename` and
      `name` and only support `file_name`.
    - Change PostgreSQL schema definition for `files` to remove `size` to only
      support `file_size`.
    - Change `PostgresFile` to remove duplicate fields `filename` and `name` and
      rename `size` to `file_size`.
  - **CUMULUS-2266**
    - Change `sf-event-sqs-to-db-records` behavior to discard and not throw an
      error on an out-of-order/delayed message so as not to have it be sent to
      the DLQ.
  - **CUMULUS-2305**
    - Changed `DELETE /pdrs/{pdrname}` API behavior to also delete record from
      PostgreSQL database.
  - **CUMULUS-2309**
    - Changed `DELETE /granules/{granuleName}` API behavior to also delete
      record from PostgreSQL database.
    - Changed `Bulk operation BULK_GRANULE_DELETE` API behavior to also delete
      records from PostgreSQL database.
  - **CUMULUS-2367**
    - Updated `granule_cumulus_id` foreign key to granule in PostgreSQL `files`
      table to use a CASCADE delete, so records in the files table are
      automatically deleted by the database when the corresponding granule is
      deleted.
  - **CUMULUS-2407**
    - Updated data-migration1 and data-migration2 Lambdas to use UPSERT instead
      of UPDATE when migrating dynamoDB records to PostgreSQL.
    - Changed data-migration1 and data-migration2 logic to only update already
      migrated records if the incoming record update has a newer timestamp
  - **CUMULUS-2329**
    - Add `write-db-dlq-records-to-s3` lambda.
    - Add terraform config to automatically write db records DLQ messages to an
      s3 archive on the system bucket.
    - Add unit tests and a component spec test for the above.
  - **CUMULUS-2380**
    - Add `process-dead-letter-archive` lambda to pick up and process dead letters in the S3 system bucket dead letter archive.
    - Add `/deadLetterArchive/recoverCumulusMessages` endpoint to trigger an async operation to leverage this capability on demand.
    - Add unit tests and integration test for all of the above.
  - **CUMULUS-2406**
    - Updated parallel write logic to ensure that updatedAt/updated_at
      timestamps are the same in Dynamo/PG on record write for the following
      data types:
      - async operations
      - granules
      - executions
      - PDRs
  - **CUMULUS-2446**
    - Remove schema validation check against DynamoDB table for collections when
      migrating records from DynamoDB to core PostgreSQL database.
  - **CUMULUS-2447**
    - Changed `translateApiAsyncOperationToPostgresAsyncOperation` to call
      `JSON.stringify` and then `JSON.parse` on output.
  - **CUMULUS-2313**
    - Added `postgres-migration-async-operation` lambda to start an ECS task to
      run a the `data-migration2` lambda.
    - Updated `async_operations` table to include `Data Migration 2` as a new
      `operation_type`.
    - Updated `cumulus-tf/variables.tf` to include `optional_dynamo_tables` that
      will be merged with `dynamo_tables`.
  - **CUMULUS-2451**
    - Added summary type file `packages/db/src/types/summary.ts` with
      `MigrationSummary` and `DataMigration1` and `DataMigration2` types.
    - Updated `data-migration1` and `data-migration2` lambdas to return
      `MigrationSummary` objects.
    - Added logging for every batch of 100 records processed for executions,
      granules and files, and PDRs.
    - Removed `RecordAlreadyMigrated` logs in `data-migration1` and
      `data-migration2`
  - **CUMULUS-2452**
    - Added support for only migrating certain granules by specifying the
      `granuleSearchParams.granuleId` or `granuleSearchParams.collectionId`
      properties in the payload for the
      `<prefix>-postgres-migration-async-operation` Lambda
    - Added support for only running certain migrations for data-migration2 by
      specifying the `migrationsList` property in the payload for the
      `<prefix>-postgres-migration-async-operation` Lambda
  - **CUMULUS-2453**
    - Created `storeErrors` function which stores errors in system bucket.
    - Updated `executions` and `granulesAndFiles` data migrations to call `storeErrors` to store migration errors.
    - Added `system_bucket` variable to `data-migration2`.
  - **CUMULUS-2455**
    - Move granules API endpoint records move updates for migrated granule files
      if writing any of the granule files fails.
  - **CUMULUS-2468**
    - Added support for doing [DynamoDB parallel scanning](https://docs.aws.amazon.com/amazondynamodb/latest/developerguide/Scan.html#Scan.ParallelScan) for `executions` and `granules` migrations to improve performance. The behavior of the parallel scanning and writes can be controlled via the following properties on the event input to the `<prefix>-postgres-migration-async-operation` Lambda:
      - `granuleMigrationParams.parallelScanSegments`: How many segments to divide your granules DynamoDB table into for parallel scanning
      - `granuleMigrationParams.parallelScanLimit`: The maximum number of granule records to evaluate for each parallel scanning segment of the DynamoDB table
      - `granuleMigrationParams.writeConcurrency`: The maximum number of concurrent granule/file writes to perform to the PostgreSQL database across all DynamoDB segments
      - `executionMigrationParams.parallelScanSegments`: How many segments to divide your executions DynamoDB table into for parallel scanning
      - `executionMigrationParams.parallelScanLimit`: The maximum number of execution records to evaluate for each parallel scanning segment of the DynamoDB table
      - `executionMigrationParams.writeConcurrency`: The maximum number of concurrent execution writes to perform to the PostgreSQL database across all DynamoDB segments
  - **CUMULUS-2468** - Added `@cumulus/aws-client/DynamoDb.parallelScan` helper to perform [parallel scanning on DynamoDb tables](https://docs.aws.amazon.com/amazondynamodb/latest/developerguide/Scan.html#Scan.ParallelScan)
  - **CUMULUS-2507**
    - Updated granule record write logic to set granule status to `failed` in both Postgres and DynamoDB if any/all of its files fail to write to the database.

### Deprecated

- **CUMULUS-2185** - RDS Migration Epic
  - **CUMULUS-2455**
    - `@cumulus/ingest/moveGranuleFiles`

## [v8.1.2] 2021-07-29

**Please note** changes in 8.1.2 may not yet be released in future versions, as this
is a backport/patch release on the 8.x series of releases.  Updates that are
included in the future will have a corresponding CHANGELOG entry in future releases.

### Notable changes

- `cmr_custom_host` variable for `cumulus` module can now be used to configure Cumulus to
integrate with a custom CMR host name and protocol (e.g. `http://custom-cmr-host.com`). Note
that you **must** include a protocol (`http://` or `https://`) if specifying a value for this
variable.
- `@cumulus/sync-granule` task should now properly handle
syncing files from HTTP/HTTPS providers where basic auth is
required and involves a redirect to a different host (e.g.
downloading files protected by Earthdata Login)

### Added

- **CUMULUS-2548**
  - Added `allowed_redirects` field to PostgreSQL `providers` table
  - Added `allowedRedirects` field to DynamoDB `<prefix>-providers` table
  - Added `@cumulus/aws-client/S3.streamS3Upload` to handle uploading the contents
  of a readable stream to S3 and returning a promise

### Changed

- Updated `cmr_custom_host` variable to accept a full protocol and host name
(e.g. `http://cmr-custom-host.com`), whereas it previously only accepted a host name

### Fixed

- Fixed bug where `cmr_custom_host` variable was not properly forwarded into `archive`, `ingest`, and `sqs-message-remover` modules from `cumulus` module
- **CUMULUS-2548**
  - Fixed `@cumulus/ingest/HttpProviderClient.sync` to
properly handle basic auth when redirecting to a different
host and/or host with a different port

## [v8.1.1] 2021-04-30 -- Patch Release

**Please note** changes in 8.1.1 may not yet be released in future versions, as this
is a backport/patch release on the 8.x series of releases.  Updates that are
included in the future will have a corresponding CHANGELOG entry in future releases.

### Added

- **CUMULUS-2497**
  - Created `isISOFile()` to check if a CMR file is a CMR ISO file.

### Fixed

- **CUMULUS-2512**
  - Updated ingest package S3 provider client to take additional parameter
    `remoteAltBucket` on `download` method to allow for per-file override of
    provider bucket for checksum
  - Updated @cumulus/ingest.fetchTextFile's signature to be parameterized and
    added `remoteAltBucket`to allow for an override of the passed in provider
    bucket for the source file
  - Update "eslint-plugin-import" to be pinned to 2.22.1

### Changed

- **CUMULUS-2497**
  - Changed the `@cumulus/cmrjs` package:
    - Updated `@cumulus/cmrjs/cmr-utils.getGranuleTemporalInfo()` so it now
      returns temporal info for CMR ISO 19115 SMAP XML files.
    - Updated `@cumulus/cmrjs/cmr-utils.isCmrFilename()` to include
      `isISOFile()`.

- **[2216](https://github.com/nasa/cumulus/issues/2216)**
  - Removed "node-forge", "xml-crypto" from audit whitelist, added "underscore"

## [v8.1.0] 2021-04-29

### Added

- **CUMULUS-2348**
  - The `@cumulus/api` `/granules` and `/granules/{granuleId}` endpoints now take `getRecoveryStatus` parameter
  to include recoveryStatus in result granule(s)
  - The `@cumulus/api-client.granules.getGranule` function takes a `query` parameter which can be used to
  request additional granule information.
  - Published `@cumulus/api@7.2.1-alpha.0` for dashboard testing
- **CUMULUS-2469**
  - Added `tf-modules/cumulus_distribution` module to standup a skeleton
    distribution api

## [v8.0.0] 2021-04-08

### BREAKING CHANGES

- **CUMULUS-2428**
  - Changed `/granules/bulk` to use `queueUrl` property instead of a `queueName` property for setting the queue to use for scheduling bulk granule workflows

### Notable changes

- Bulk granule operations endpoint now supports setting a custom queue for scheduling workflows via the `queueUrl` property in the request body. If provided, this value should be the full URL for an SQS queue.

### Added

- **CUMULUS-2374**
  - Add cookbok entry for queueing PostToCmr step
  - Add example workflow to go with cookbook
- **CUMULUS-2421**
  - Added **experimental** `ecs_include_docker_cleanup_cronjob` boolean variable to the Cumulus module to enable cron job to clean up docker root storage blocks in ECS cluster template for non-`device-mapper` storage drivers. Default value is `false`. This fulfills a specific user support request. This feature is otherwise untested and will remain so until we can iterate with a better, more general-purpose solution. Use of this feature is **NOT** recommended unless you are certain you need it.

- **CUMULUS-1808**
  - Add additional error messaging in `deleteSnsTrigger` to give users more context about where to look to resolve ResourceNotFound error when disabling or deleting a rule.

### Fixed

- **CUMULUS-2281**
  - Changed discover-granules task to write discovered granules directly to
    logger, instead of via environment variable. This fixes a problem where a
    large number of found granules prevents this lambda from running as an
    activity with an E2BIG error.

## [v7.2.0] 2021-03-23

### Added

- **CUMULUS-2346**
  - Added orca API endpoint to `@cumulus/api` to get recovery status
  - Add `CopyToGlacier` step to [example IngestAndPublishGranuleWithOrca workflow](https://github.com/nasa/cumulus/blob/master/example/cumulus-tf/ingest_and_publish_granule_with_orca_workflow.tf)

### Changed

- **HYRAX-357**
  - Format of NGAP OPeNDAP URL changed and by default now is referring to concept id and optionally can include short name and version of collection.
  - `addShortnameAndVersionIdToConceptId` field has been added to the config inputs of the `hyrax-metadata-updates` task

## [v7.1.0] 2021-03-12

### Notable changes

- `sync-granule` task will now properly handle syncing 0 byte files to S3
- SQS/Kinesis rules now support scheduling workflows to a custom queue via the `rule.queueUrl` property. If provided, this value should be the full URL for an SQS queue.

### Added

- `tf-modules/cumulus` module now supports a `cmr_custom_host` variable that can
  be used to set to an arbitrary  host for making CMR requests (e.g.
  `https://custom-cmr-host.com`).
- Added `buckets` variable to `tf-modules/archive`
- **CUMULUS-2345**
  - Deploy ORCA with Cumulus, see `example/cumulus-tf/orca.tf` and `example/cumulus-tf/terraform.tfvars.example`
  - Add `CopyToGlacier` step to [example IngestAndPublishGranule workflow](https://github.com/nasa/cumulus/blob/master/example/cumulus-tf/ingest_and_publish_granule_workflow.asl.json)
- **CUMULUS-2424**
  - Added `childWorkflowMeta` to `queue-pdrs` config. An object passed to this config value will be merged into a child workflow message's `meta` object. For an example of how this can be used, see `example/cumulus-tf/discover_and_queue_pdrs_with_child_workflow_meta_workflow.asl.json`.
- **CUMULUS-2427**
  - Added support for using a custom queue with SQS and Kinesis rules. Whatever queue URL is set on the `rule.queueUrl` property will be used to schedule workflows for that rule. This change allows SQS/Kinesis rules to use [any throttled queues defined for a deployment](https://nasa.github.io/cumulus/docs/data-cookbooks/throttling-queued-executions).

### Fixed

- **CUMULUS-2394**
  - Updated PDR and Granule writes to check the step function `workflow_start_time` against
      the `createdAt` field  for each record to ensure old records do not
      overwrite newer ones

### Changed

- `<prefix>-lambda-api-gateway` IAM role used by API Gateway Lambda now
  supports accessing all buckets defined in your `buckets` variable except
  "internal" buckets
- Updated the default scroll duration used in ESScrollSearch and part of the
  reconciliation report functions as a result of testing and seeing timeouts
  at its current value of 2min.
- **CUMULUS-2355**
  - Added logic to disable `/s3Credentials` endpoint based upon value for
    environment variable `DISABLE_S3_CREDENTIALS`. If set to "true", the
    endpoint will not dispense S3 credentials and instead return a message
    indicating that the endpoint has been disabled.
- **CUMULUS-2397**
  - Updated `/elasticsearch` endpoint's `reindex` function to prevent
    reindexing when source and destination indices are the same.
- **CUMULUS-2420**
  - Updated test function `waitForAsyncOperationStatus` to take a retryObject
    and use exponential backoff.  Increased the total test duration for both
    AsycOperation specs and the ReconciliationReports tests.
  - Updated the default scroll duration used in ESScrollSearch and part of the
    reconciliation report functions as a result of testing and seeing timeouts
    at its current value of 2min.
- **CUMULUS-2427**
  - Removed `queueUrl` from the parameters object for `@cumulus/message/Build.buildQueueMessageFromTemplate`
  - Removed `queueUrl` from the parameters object for `@cumulus/message/Build.buildCumulusMeta`

### Fixed

- Fixed issue in `@cumulus/ingest/S3ProviderClient.sync()` preventing 0 byte files from being synced to S3.

### Removed

- Removed variables from `tf-modules/archive`:
  - `private_buckets`
  - `protected_buckets`
  - `public_buckets`

## [v7.0.0] 2021-02-22

### BREAKING CHANGES

- **CUMULUS-2362** - Endpoints for the logs (/logs) will now throw an error unless Metrics is set up

### Added

- **CUMULUS-2345**
  - Deploy ORCA with Cumulus, see `example/cumulus-tf/orca.tf` and `example/cumulus-tf/terraform.tfvars.example`
  - Add `CopyToGlacier` step to [example IngestAndPublishGranule workflow](https://github.com/nasa/cumulus/blob/master/example/cumulus-tf/ingest_and_publish_granule_workflow.asl.json)
- **CUMULUS-2376**
  - Added `cmrRevisionId` as an optional parameter to `post-to-cmr` that will be used when publishing metadata to CMR.
- **CUMULUS-2412**
  - Adds function `getCollectionsByShortNameAndVersion` to @cumulus/cmrjs that performs a compound query to CMR to retrieve collection information on a list of collections. This replaces a series of calls to the CMR for each collection with a single call on the `/collections` endpoint and should improve performance when CMR return times are increased.

### Changed

- **CUMULUS-2362**
  - Logs endpoints only work with Metrics set up
- **CUMULUS-2376**
  - Updated `publishUMMGJSON2CMR` to take in an optional `revisionId` parameter.
  - Updated `publishUMMGJSON2CMR` to throw an error if optional `revisionId` does not match resulting revision ID.
  - Updated `publishECHO10XML2CMR` to take in an optional `revisionId` parameter.
  - Updated `publishECHO10XML2CMR` to throw an error if optional `revisionId` does not match resulting revision ID.
  - Updated `publish2CMR` to take in optional `cmrRevisionId`.
  - Updated `getWriteHeaders` to take in an optional CMR Revision ID.
  - Updated `ingestGranule` to take in an optional CMR Revision ID to pass to `getWriteHeaders`.
  - Updated `ingestUMMGranule` to take in an optional CMR Revision ID to pass to `getWriteHeaders`.
- **CUMULUS-2350**
  - Updates the examples on the `/s3credentialsREADME`, to include Python and
    JavaScript code demonstrating how to refrsh  the s3credential for
    programatic access.
- **CUMULUS-2383**
  - PostToCMR task will return CMRInternalError when a `500` status is returned from CMR

## [v6.0.0] 2021-02-16

### MIGRATION NOTES

- **CUMULUS-2255** - Cumulus has upgraded its supported version of Terraform
  from **0.12.12** to **0.13.6**. Please see the [instructions to upgrade your
  deployments](https://github.com/nasa/cumulus/blob/master/docs/upgrade-notes/upgrading-tf-version-0.13.6.md).

- **CUMULUS-2350**
  - If the  `/s3credentialsREADME`, does not appear to be working after
    deployment, [manual redeployment](https://docs.aws.amazon.com/apigateway/latest/developerguide/how-to-deploy-api-with-console.html)
    of the API-gateway stage may be necessary to finish the deployment.

### BREAKING CHANGES

- **CUMULUS-2255** - Cumulus has upgraded its supported version of Terraform from **0.12.12** to **0.13.6**.

### Added

- **CUMULUS-2291**
  - Add provider filter to Granule Inventory Report
- **CUMULUS-2300**
  - Added `childWorkflowMeta` to `queue-granules` config. Object passed to this
    value will be merged into a child workflow message's  `meta` object. For an
    example of how this can be used, see
    `example/cumulus-tf/discover_granules_workflow.asl.json`.
- **CUMULUS-2350**
  - Adds an unprotected endpoint, `/s3credentialsREADME`, to the
    s3-credentials-endpoint that displays  information on how to use the
    `/s3credentials` endpoint
- **CUMULUS-2368**
  - Add QueueWorkflow task
- **CUMULUS-2391**
  - Add reportToEms to collections.files file schema
- **CUMULUS-2395**
  - Add Core module parameter `ecs_custom_sg_ids` to Cumulus module to allow for
    custom security group mappings
- **CUMULUS-2402**
  - Officially expose `sftp()` for use in `@cumulus/sftp-client`

### Changed

- **CUMULUS-2323**
  - The sync granules task when used with the s3 provider now uses the
    `source_bucket` key in `granule.files` objects.  If incoming payloads using
    this task have a `source_bucket` value for a file using the s3 provider, the
    task will attempt to sync from the bucket defined in the file's
    `source_bucket` key instead of the `provider`.
    - Updated `S3ProviderClient.sync` to allow for an optional bucket parameter
      in support of the changed behavior.
  - Removed `addBucketToFile` and related code from sync-granules task

- **CUMULUS-2255**
  - Updated Terraform deployment code syntax for compatibility with version 0.13.6
- **CUMULUS-2321**
  - Updated API endpoint GET `/reconciliationReports/{name}` to return the
    pre-signe s3 URL in addition to report data

### Fixed

- Updated `hyrax-metadata-updates` task so the opendap url has Type 'USE SERVICE API'

- **CUMULUS-2310**
  - Use valid filename for reconciliation report
- **CUMULUS-2351**
  - Inventory report no longer includes the File/Granule relation object in the
    okCountByGranules key of a report.  The information is only included when a
    'Granule Not Found' report is run.

### Removed

- **CUMULUS-2364**
  - Remove the internal Cumulus logging lambda (log2elasticsearch)

## [v5.0.1] 2021-01-27

### Changed

- **CUMULUS-2344**
  - Elasticsearch API now allows you to reindex to an index that already exists
  - If using the Change Index operation and the new index doesn't exist, it will be created
  - Regarding instructions for CUMULUS-2020, you can now do a change index
    operation before a reindex operation. This will
    ensure that new data will end up in the new index while Elasticsearch is reindexing.

- **CUMULUS-2351**
  - Inventory report no longer includes the File/Granule relation object in the okCountByGranules key of a report. The information is only included when a 'Granule Not Found' report is run.

### Removed

- **CUMULUS-2367**
  - Removed `execution_cumulus_id` column from granules RDS schema and data type

## [v5.0.0] 2021-01-12

### BREAKING CHANGES

- **CUMULUS-2020**
  - Elasticsearch data mappings have been updated to improve search and the API
    has been update to reflect those changes. See Migration notes on how to
    update the Elasticsearch mappings.

### Migration notes

- **CUMULUS-2020**
  - Elasticsearch data mappings have been updated to improve search. For
    example, case insensitive searching will now work (e.g. 'MOD' and 'mod' will
    return the same granule results). To use the improved Elasticsearch queries,
    [reindex](https://nasa.github.io/cumulus-api/#reindex) to create a new index
    with the correct types. Then perform a [change
    index](https://nasa.github.io/cumulus-api/#change-index) operation to use
    the new index.
- **CUMULUS-2258**
  - Because the `egress_lambda_log_group` and
    `egress_lambda_log_subscription_filter` resource were removed from the
    `cumulus` module, new definitions for these resources must be added to
    `cumulus-tf/main.tf`. For reference on how to define these resources, see
    [`example/cumulus-tf/thin_egress_app.tf`](https://github.com/nasa/cumulus/blob/master/example/cumulus-tf/thin_egress_app.tf).
  - The `tea_stack_name` variable being passed into the `cumulus` module should be removed
- **CUMULUS-2344**
  - Regarding instructions for CUMULUS-2020, you can now do a change index operation before a reindex operation. This will
    ensure that new data will end up in the new index while Elasticsearch is reindexing.

### BREAKING CHANGES

- **CUMULUS-2020**
  - Elasticsearch data mappings have been updated to improve search and the API has been updated to reflect those changes. See Migration notes on how to update the Elasticsearch mappings.

### Added

- **CUMULUS-2318**
  - Added`async_operation_image` as `cumulus` module variable to allow for override of the async_operation container image.  Users can optionally specify a non-default docker image for use with Core async operations.
- **CUMULUS-2219**
  - Added `lzards-backup` Core task to facilitate making LZARDS backup requests in Cumulus ingest workflows
- **CUMULUS-2092**
  - Add documentation for Granule Not Found Reports
- **HYRAX-320**
  - `@cumulus/hyrax-metadata-updates`Add component URI encoding for entry title id and granule ur to allow for values with special characters in them. For example, EntryTitleId 'Sentinel-6A MF/Jason-CS L2 Advanced Microwave Radiometer (AMR-C) NRT Geophysical Parameters' Now, URLs generated from such values will be encoded correctly and parsable by HyraxInTheCloud
- **CUMULUS-1370**
  - Add documentation for Getting Started section including FAQs
- **CUMULUS-2092**
  - Add documentation for Granule Not Found Reports
- **CUMULUS-2219**
  - Added `lzards-backup` Core task to facilitate making LZARDS backup requests in Cumulus ingest workflows
- **CUMULUS-2280**
  - In local api, retry to create tables if they fail to ensure localstack has had time to start fully.
- **CUMULUS-2290**
  - Add `queryFields` to granule schema, and this allows workflow tasks to add queryable data to granule record. For reference on how to add data to `queryFields` field, see [`example/cumulus-tf/kinesis_trigger_test_workflow.tf`](https://github.com/nasa/cumulus/blob/master/example/cumulus-tf/kinesis_trigger_test_workflow.tf).
- **CUMULUS-2318**
  - Added`async_operation_image` as `cumulus` module variable to allow for override of the async_operation container image.  Users can optionally specify a non-default docker image for use with Core async operations.

### Changed

- **CUMULUS-2020**
  - Updated Elasticsearch mappings to support case-insensitive search
- **CUMULUS-2124**
  - cumulus-rds-tf terraform module now takes engine_version as an input variable.
- **CUMULUS-2279**
  - Changed the formatting of granule CMR links: instead of a link to the `/search/granules.json` endpoint, now it is a direct link to `/search/concepts/conceptid.format`
- **CUMULUS-2296**
  - Improved PDR spec compliance of `parse-pdr` by updating `@cumulus/pvl` to parse fields in a manner more consistent with the PDR ICD, with respect to numbers and dates. Anything not matching the ICD expectations, or incompatible with Javascript parsing, will be parsed as a string instead.
- **CUMULUS-2344**
  - Elasticsearch API now allows you to reindex to an index that already exists
  - If using the Change Index operation and the new index doesn't exist, it will be created

### Removed

- **CUMULUS-2258**
  - Removed `tea_stack_name` variable from `tf-modules/distribution/variables.tf` and `tf-modules/cumulus/variables.tf`
  - Removed `egress_lambda_log_group` and `egress_lambda_log_subscription_filter` resources from `tf-modules/distribution/main.tf`

## [v4.0.0] 2020-11-20

### Migration notes

- Update the name of your `cumulus_message_adapter_lambda_layer_arn` variable for the `cumulus` module to `cumulus_message_adapter_lambda_layer_version_arn`. The value of the variable should remain the same (a layer version ARN of a Lambda layer for the [`cumulus-message-adapter`](https://github.com/nasa/cumulus-message-adapter/).
- **CUMULUS-2138** - Update all workflows using the `MoveGranules` step to add `UpdateGranulesCmrMetadataFileLinksStep`that runs after it. See the example [`IngestAndPublishWorkflow`](https://github.com/nasa/cumulus/blob/master/example/cumulus-tf/ingest_and_publish_granule_workflow.asl.json) for reference.
- **CUMULUS-2251**
  - Because it has been removed from the `cumulus` module, a new resource definition for `egress_api_gateway_log_subscription_filter` must be added to `cumulus-tf/main.tf`. For reference on how to define this resource, see [`example/cumulus-tf/main.tf`](https://github.com/nasa/cumulus/blob/master/example/cumulus-tf/main.tf).

### Added

- **CUMULUS-2248**
  - Updates Integration Tests README to point to new fake provider template.
- **CUMULUS-2239**
  - Add resource declaration to create a VPC endpoint in tea-map-cache module if `deploy_to_ngap` is false.
- **CUMULUS-2063**
  - Adds a new, optional query parameter to the `/collections[&getMMT=true]` and `/collections/active[&getMMT=true]` endpoints. When a user provides a value of `true` for `getMMT` in the query parameters, the endpoint will search CMR and update each collection's results with new key `MMTLink` containing a link to the MMT (Metadata Management Tool) if a CMR collection id is found.
- **CUMULUS-2170**
  - Adds ability to filter granule inventory reports
- **CUMULUS-2211**
  - Adds `granules/bulkReingest` endpoint to `@cumulus/api`
- **CUMULUS-2251**
  - Adds `log_api_gateway_to_cloudwatch` variable to `example/cumulus-tf/variables.tf`.
  - Adds `log_api_gateway_to_cloudwatch` variable to `thin_egress_app` module definition.

### Changed

- **CUMULUS-2216**
  - `/collection` and `/collection/active` endpoints now return collections without granule aggregate statistics by default. The original behavior is preserved and can be found by including a query param of `includeStats=true` on the request to the endpoint.
  - The `es/collections` Collection class takes a new parameter includeStats. It no longer appends granule aggregate statistics to the returned results by default. One must set the new parameter to any non-false value.
- **CUMULUS-2201**
  - Update `dbIndexer` lambda to process requests in serial
  - Fixes ingestPdrWithNodeNameSpec parsePdr provider error
- **CUMULUS-2251**
  - Moves Egress Api Gateway Log Group Filter from `tf-modules/distribution/main.tf` to `example/cumulus-tf/main.tf`

### Fixed

- **CUMULUS-2251**
  - This fixes a deployment error caused by depending on the `thin_egress_app` module output for a resource count.

### Removed

- **CUMULUS-2251**
  - Removes `tea_api_egress_log_group` variable from `tf-modules/distribution/variables.tf` and `tf-modules/cumulus/variables.tf`.

### BREAKING CHANGES

- **CUMULUS-2138** - CMR metadata update behavior has been removed from the `move-granules` task into a
new `update-granules-cmr-metadata-file-links` task.
- **CUMULUS-2216**
  - `/collection` and `/collection/active` endpoints now return collections without granule aggregate statistics by default. The original behavior is preserved and can be found by including a query param of `includeStats=true` on the request to the endpoint.  This is likely to affect the dashboard only but included here for the change of behavior.
- **[1956](https://github.com/nasa/cumulus/issues/1956)**
  - Update the name of the `cumulus_message_adapter_lambda_layer_arn` output from the `cumulus-message-adapter` module to `cumulus_message_adapter_lambda_layer_version_arn`. The output value has changed from being the ARN of the Lambda layer **without a version** to the ARN of the Lambda layer **with a version**.
  - Update the variable name in the `cumulus` and `ingest` modules from `cumulus_message_adapter_lambda_layer_arn` to `cumulus_message_adapter_lambda_layer_version_arn`

## [v3.0.1] 2020-10-21

- **CUMULUS-2203**
  - Update Core tasks to use
    [cumulus-message-adapter-js](https://github.com/nasa/cumulus-message-adapter-js)
    v2.0.0 to resolve memory leak/lambda ENOMEM constant failure issue.   This
    issue caused lambdas to slowly use all memory in the run environment and
    prevented AWS from halting/restarting warmed instances when task code was
    throwing consistent errors under load.

- **CUMULUS-2232**
  - Updated versions for `ajv`, `lodash`, `googleapis`, `archiver`, and
    `@cumulus/aws-client` to remediate vulnerabilities found in SNYK scan.

### Fixed

- **CUMULUS-2233**
  - Fixes /s3credentials bug where the expiration time on the cookie was set to a time that is always expired, so authentication was never being recognized as complete by the API. Consequently, the user would end up in a redirect loop and requests to /s3credentials would never complete successfully. The bug was caused by the fact that the code setting the expiration time for the cookie was expecting a time value in milliseconds, but was receiving the expirationTime from the EarthdataLoginClient in seconds. This bug has been fixed by converting seconds into milliseconds. Unit tests were added to test that the expiration time has been converted to milliseconds and checking that the cookie's expiration time is greater than the current time.

## [v3.0.0] 2020-10-7

### MIGRATION STEPS

- **CUMULUS-2099**
  - All references to `meta.queues` in workflow configuration must be replaced with references to queue URLs from Terraform resources. See the updated [data cookbooks](https://nasa.github.io/cumulus/docs/data-cookbooks/about-cookbooks) or example [Discover Granules workflow configuration](https://github.com/nasa/cumulus/blob/master/example/cumulus-tf/discover_granules_workflow.asl.json).
  - The steps for configuring queued execution throttling have changed. See the [updated documentation](https://nasa.github.io/cumulus/docs/data-cookbooks/throttling-queued-executions).
  - In addition to the configuration for execution throttling, the internal mechanism for tracking executions by queue has changed. As a result, you should **disable any rules or workflows scheduling executions via a throttled queue** before upgrading. Otherwise, you may be at risk of having **twice as many executions** as are configured for the queue while the updated tracking is deployed. You can re-enable these rules/workflows once the upgrade is complete.

- **CUMULUS-2111**
  - **Before you re-deploy your `cumulus-tf` module**, note that the [`thin-egress-app`][thin-egress-app] is no longer deployed by default as part of the `cumulus` module, so you must add the TEA module to your deployment and manually modify your Terraform state **to avoid losing your API gateway and impacting any Cloudfront endpoints pointing to those gateways**. If you don't care about losing your API gateway and impacting Cloudfront endpoints, you can ignore the instructions for manually modifying state.

    1. Add the [`thin-egress-app`][thin-egress-app] module to your `cumulus-tf` deployment as shown in the [Cumulus example deployment](https://github.com/nasa/cumulus/tree/master/example/cumulus-tf/main.tf).

         - Note that the values for `tea_stack_name` variable to the `cumulus` module and the `stack_name` variable to the `thin_egress_app` module **must match**
         - Also, if you are specifying the `stage_name` variable to the `thin_egress_app` module, **the value of the `tea_api_gateway_stage` variable to the `cumulus` module must match it**

    2. **If you want to preserve your existing `thin-egress-app` API gateway and avoid having to update your Cloudfront endpoint for distribution, then you must follow these instructions**: <https://nasa.github.io/cumulus/docs/upgrade-notes/migrate_tea_standalone>. Otherwise, you can re-deploy as usual.

  - If you provide your own custom bucket map to TEA as a standalone module, **you must ensure that your custom bucket map includes mappings for the `protected` and `public` buckets specified in your `cumulus-tf/terraform.tfvars`, otherwise Cumulus may not be able to determine the correct distribution URL for ingested files and you may encounter errors**

- **CUMULUS-2197**
  - EMS resources are now optional, and `ems_deploy` is set to `false` by default, which will delete your EMS resources.
  - If you would like to keep any deployed EMS resources, add the `ems_deploy` variable set to `true` in your `cumulus-tf/terraform.tfvars`

### BREAKING CHANGES

- **CUMULUS-2200**
  - Changes return from 303 redirect to 200 success for `Granule Inventory`'s
    `/reconciliationReport` returns.  The user (dashboard) must read the value
    of `url` from the return to get the s3SignedURL and then download the report.
- **CUMULUS-2099**
  - `meta.queues` has been removed from Cumulus core workflow messages.
  - `@cumulus/sf-sqs-report` workflow task no longer reads the reporting queue URL from `input.meta.queues.reporting` on the incoming event. Instead, it requires that the queue URL be set as the `reporting_queue_url` environment variable on the deployed Lambda.
- **CUMULUS-2111**
  - The deployment of the `thin-egress-app` module has be removed from `tf-modules/distribution`, which is a part of the `tf-modules/cumulus` module. Thus, the `thin-egress-app` module is no longer deployed for you by default. See the migration steps for details about how to add deployment for the `thin-egress-app`.
- **CUMULUS-2141**
  - The `parse-pdr` task has been updated to respect the `NODE_NAME` property in
    a PDR's `FILE_GROUP`. If a `NODE_NAME` is present, the task will query the
    Cumulus API for a provider with that host. If a provider is found, the
    output granule from the task will contain a `provider` property containing
    that provider. If `NODE_NAME` is set but a provider with that host cannot be
    found in the API, or if multiple providers are found with that same host,
    the task will fail.
  - The `queue-granules` task has been updated to expect an optional
    `granule.provider` property on each granule. If present, the granule will be
    enqueued using that provider. If not present, the task's `config.provider`
    will be used instead.
- **CUMULUS-2197**
  - EMS resources are now optional and will not be deployed by default. See migration steps for information
    about how to deploy EMS resources.

#### CODE CHANGES

- The `@cumulus/api-client.providers.getProviders` function now takes a
  `queryStringParameters` parameter which can be used to filter the providers
  which are returned
- The `@cumulus/aws-client/S3.getS3ObjectReadStreamAsync` function has been
  removed. It read the entire S3 object into memory before returning a read
  stream, which could cause Lambdas to run out of memory. Use
  `@cumulus/aws-client/S3.getObjectReadStream` instead.
- The `@cumulus/ingest/util.lookupMimeType` function now returns `undefined`
  rather than `null` if the mime type could not be found.
- The `@cumulus/ingest/lock.removeLock` function now returns `undefined`
- The `@cumulus/ingest/granule.generateMoveFileParams` function now returns
  `source: undefined` and `target :undefined` on the response object if either could not be
  determined. Previously, `null` had been returned.
- The `@cumulus/ingest/recursion.recursion` function must now be imported using
  `const { recursion } = require('@cumulus/ingest/recursion');`
- The `@cumulus/ingest/granule.getRenamedS3File` function has been renamed to
  `listVersionedObjects`
- `@cumulus/common.http` has been removed
- `@cumulus/common/http.download` has been removed

### Added

- **CUMULUS-1855**
  - Fixed SyncGranule task to return an empty granules list when given an empty
    (or absent) granules list on input, rather than throwing an exception
- **CUMULUS-1955**
  - Added `@cumulus/aws-client/S3.getObject` to get an AWS S3 object
  - Added `@cumulus/aws-client/S3.waitForObject` to get an AWS S3 object,
    retrying, if necessary
- **CUMULUS-1961**
  - Adds `startTimestamp` and `endTimestamp` parameters to endpoint
    `reconcilationReports`.  Setting these values will filter the returned
    report to cumulus data that falls within the timestamps. It also causes the
    report to be one directional, meaning cumulus is only reconciled with CMR,
    but not the other direction. The Granules will be filtered by their
    `updatedAt` values. Collections are filtered by the updatedAt time of their
    granules, i.e. Collections with granules that are updatedAt a time between
    the time parameters will be returned in the reconciliation reports.
  - Adds `startTimestamp` and `endTimestamp` parameters to create-reconciliation-reports
    lambda function. If either of these params is passed in with a value that can be
    converted to a date object, the inter-platform comparison between Cumulus and CMR will
    be one way.  That is, collections, granules, and files will be filtered by time for
    those found in Cumulus and only those compared to the CMR holdings. For the moment
    there is not enough information to change the internal consistency check, and S3 vs
    Cumulus comparisons are unchanged by the timestamps.
- **CUMULUS-1962**
  - Adds `location` as parameter to `/reconciliationReports` endpoint. Options are `S3`
    resulting in a S3 vs. Cumulus database search or `CMR` resulting in CMR vs. Cumulus database search.
- **CUMULUS-1963**
  - Adds `granuleId` as input parameter to `/reconcilationReports`
    endpoint. Limits inputs parameters to either `collectionId` or `granuleId`
    and will fail to create the report if both are provided.  Adding granuleId
    will find collections in Cumulus by granuleId and compare those one way
    with those in CMR.
  - `/reconciliationReports` now validates any input json before starting the
    async operation and the lambda handler no longer validates input
    parameters.
- **CUMULUS-1964**
  - Reports can now be filtered on provider
- **CUMULUS-1965**
  - Adds `collectionId` parameter to the `/reconcilationReports`
    endpoint. Setting this value will limit the scope of the reconcilation
    report to only the input collectionId when comparing Cumulus and
    CMR. `collectionId` is provided an array of strings e.g. `[shortname___version, shortname2___version2]`
- **CUMULUS-2107**
  - Added a new task, `update-cmr-access-constraints`, that will set access constraints in CMR Metadata.
    Currently supports UMMG-JSON and Echo10XML, where it will configure `AccessConstraints` and
    `RestrictionFlag/RestrictionComment`, respectively.
  - Added an operator doc on how to configure and run the access constraint update workflow, which will update the metadata using the new task, and then publish the updated metadata to CMR.
  - Added an operator doc on bulk operations.
- **CUMULUS-2111**
  - Added variables to `cumulus` module:
    - `tea_api_egress_log_group`
    - `tea_external_api_endpoint`
    - `tea_internal_api_endpoint`
    - `tea_rest_api_id`
    - `tea_rest_api_root_resource_id`
    - `tea_stack_name`
  - Added variables to `distribution` module:
    - `tea_api_egress_log_group`
    - `tea_external_api_endpoint`
    - `tea_internal_api_endpoint`
    - `tea_rest_api_id`
    - `tea_rest_api_root_resource_id`
    - `tea_stack_name`
- **CUMULUS-2112**
  - Added `@cumulus/api/lambdas/internal-reconciliation-report`, so create-reconciliation-report
    lambda can create `Internal` reconciliation report
- **CUMULUS-2116**
  - Added `@cumulus/api/models/granule.unpublishAndDeleteGranule` which
  unpublishes a granule from CMR and deletes it from Cumulus, but does not
  update the record to `published: false` before deletion
- **CUMULUS-2113**
  - Added Granule not found report to reports endpoint
  - Update reports to return breakdown by Granule of files both in DynamoDB and S3
- **CUMULUS-2123**
  - Added `cumulus-rds-tf` DB cluster module to `tf-modules` that adds a
    serverless RDS Aurora/PostgreSQL database cluster to meet the PostgreSQL
    requirements for future releases.
  - Updated the default Cumulus module to take the following new required variables:
    - rds_user_access_secret_arn:
      AWS Secrets Manager secret ARN containing a JSON string of DB credentials
      (containing at least host, password, port as keys)
    - rds_security_group:
      RDS Security Group that provides connection access to the RDS cluster
  - Updated API lambdas and default ECS cluster to add them to the
    `rds_security_group` for database access
- **CUMULUS-2126**
  - The collections endpoint now writes to the RDS database
- **CUMULUS-2127**
  - Added migration to create collections relation for RDS database
- **CUMULUS-2129**
  - Added `data-migration1` Terraform module and Lambda to migrate data from Dynamo to RDS
    - Added support to Lambda for migrating collections data from Dynamo to RDS
- **CUMULUS-2155**
  - Added `rds_connection_heartbeat` to `cumulus` and `data-migration` tf
    modules.  If set to true, this diagnostic variable instructs Core's database
    code to fire off a connection 'heartbeat' query and log the timing/results
    for diagnostic purposes, and retry certain connection timeouts once.
    This option is disabled by default
- **CUMULUS-2156**
  - Support array inputs parameters for `Internal` reconciliation report
- **CUMULUS-2157**
  - Added support to `data-migration1` Lambda for migrating providers data from Dynamo to RDS
    - The migration process for providers will convert any credentials that are stored unencrypted or encrypted with an S3 keypair provider to be encrypted with a KMS key instead
- **CUMULUS-2161**
  - Rules now support an `executionNamePrefix` property. If set, any executions
    triggered as a result of that rule will use that prefix in the name of the
    execution.
  - The `QueueGranules` task now supports an `executionNamePrefix` property. Any
    executions queued by that task will use that prefix in the name of the
    execution. See the
    [example workflow](./example/cumulus-tf/discover_granules_with_execution_name_prefix_workflow.asl.json)
    for usage.
  - The `QueuePdrs` task now supports an `executionNamePrefix` config property.
    Any executions queued by that task will use that prefix in the name of the
    execution. See the
    [example workflow](./example/cumulus-tf/discover_and_queue_pdrs_with_execution_name_prefix_workflow.asl.json)
    for usage.
- **CUMULUS-2162**
  - Adds new report type to `/reconciliationReport` endpoint.  The new report
    is `Granule Inventory`. This report is a CSV file of all the granules in
    the Cumulus DB. This report will eventually replace the existing
    `granules-csv` endpoint which has been deprecated.
- **CUMULUS-2197**
  - Added `ems_deploy` variable to the `cumulus` module. This is set to false by default, except
    for our example deployment, where it is needed for integration tests.

### Changed

- Upgraded version of [TEA](https://github.com/asfadmin/thin-egress-app/) deployed with Cumulus to build 88.
- **CUMULUS-2107**
  - Updated the `applyWorkflow` functionality on the granules endpoint to take a `meta` property to pass into the workflow message.
  - Updated the `BULK_GRANULE` functionality on the granules endpoint to support the above `applyWorkflow` change.
- **CUMULUS-2111**
  - Changed `distribution_api_gateway_stage` variable for `cumulus` module to `tea_api_gateway_stage`
  - Changed `api_gateway_stage` variable for `distribution` module to `tea_api_gateway_stage`
- **CUMULUS-2224**
  - Updated `/reconciliationReport`'s file reconciliation to include `"EXTENDED METADATA"` as a valid CMR relatedUrls Type.

### Fixed

- **CUMULUS-2168**
  - Fixed issue where large number of documents (generally logs) in the
    `cumulus` elasticsearch index results in the collection granule stats
    queries failing for the collections list api endpoint
- **CUMULUS-1955**
  - Due to AWS's eventual consistency model, it was possible for PostToCMR to
    publish an earlier version of a CMR metadata file, rather than the latest
    version created in a workflow.  This fix guarantees that the latest version
    is published, as expected.
- **CUMULUS-1961**
  - Fixed `activeCollections` query only returning 10 results
- **CUMULUS-2201**
  - Fix Reconciliation Report integration test failures by waiting for collections appear
    in es list and ingesting a fake granule xml file to CMR
- **CUMULUS-2015**
  - Reduced concurrency of `QueueGranules` task. That task now has a
    `config.concurrency` option that defaults to `3`.
- **CUMULUS-2116**
  - Fixed a race condition with bulk granule delete causing deleted granules to still appear in Elasticsearch. Granules removed via bulk delete should now be removed from Elasticsearch.
- **CUMULUS-2163**
  - Remove the `public-read` ACL from the `move-granules` task
- **CUMULUS-2164**
  - Fix issue where `cumulus` index is recreated and attached to an alias if it has been previously deleted
- **CUMULUS-2195**
  - Fixed issue with redirect from `/token` not working when using a Cloudfront endpoint to access the Cumulus API with Launchpad authentication enabled. The redirect should now work properly whether you are using a plain API gateway URL or a Cloudfront endpoint pointing at an API gateway URL.
- **CUMULUS-2200**
  - Fixed issue where __in and __not queries were stripping spaces from values

### Deprecated

- **CUMULUS-1955**
  - `@cumulus/aws-client/S3.getS3Object()`
  - `@cumulus/message/Queue.getQueueNameByUrl()`
  - `@cumulus/message/Queue.getQueueName()`
- **CUMULUS-2162**
  - `@cumulus/api/endpoints/granules-csv/list()`

### Removed

- **CUMULUS-2111**
  - Removed `distribution_url` and `distribution_redirect_uri` outputs from the `cumulus` module
  - Removed variables from the `cumulus` module:
    - `distribution_url`
    - `log_api_gateway_to_cloudwatch`
    - `thin_egress_cookie_domain`
    - `thin_egress_domain_cert_arn`
    - `thin_egress_download_role_in_region_arn`
    - `thin_egress_jwt_algo`
    - `thin_egress_jwt_secret_name`
    - `thin_egress_lambda_code_dependency_archive_key`
    - `thin_egress_stack_name`
  - Removed outputs from the `distribution` module:
    - `distribution_url`
    - `internal_tea_api`
    - `rest_api_id`
    - `thin_egress_app_redirect_uri`
  - Removed variables from the `distribution` module:
    - `bucket_map_key`
    - `distribution_url`
    - `log_api_gateway_to_cloudwatch`
    - `thin_egress_cookie_domain`
    - `thin_egress_domain_cert_arn`
    - `thin_egress_download_role_in_region_arn`
    - `thin_egress_jwt_algo`
    - `thin_egress_jwt_secret_name`
    - `thin_egress_lambda_code_dependency_archive_key`
- **CUMULUS-2157**
  - Removed `providerSecretsMigration` and `verifyProviderSecretsMigration` lambdas
- Removed deprecated `@cumulus/sf-sns-report` task
- Removed code:
  - `@cumulus/aws-client/S3.calculateS3ObjectChecksum`
  - `@cumulus/aws-client/S3.getS3ObjectReadStream`
  - `@cumulus/cmrjs.getFullMetadata`
  - `@cumulus/cmrjs.getMetadata`
  - `@cumulus/common/util.isNil`
  - `@cumulus/common/util.isNull`
  - `@cumulus/common/util.isUndefined`
  - `@cumulus/common/util.lookupMimeType`
  - `@cumulus/common/util.mkdtempSync`
  - `@cumulus/common/util.negate`
  - `@cumulus/common/util.noop`
  - `@cumulus/common/util.omit`
  - `@cumulus/common/util.renameProperty`
  - `@cumulus/common/util.sleep`
  - `@cumulus/common/util.thread`
  - `@cumulus/ingest/granule.copyGranuleFile`
  - `@cumulus/ingest/granule.moveGranuleFile`
  - `@cumulus/integration-tests/api/rules.deleteRule`
  - `@cumulus/integration-tests/api/rules.getRule`
  - `@cumulus/integration-tests/api/rules.listRules`
  - `@cumulus/integration-tests/api/rules.postRule`
  - `@cumulus/integration-tests/api/rules.rerunRule`
  - `@cumulus/integration-tests/api/rules.updateRule`
  - `@cumulus/integration-tests/sfnStep.parseStepMessage`
  - `@cumulus/message/Queue.getQueueName`
  - `@cumulus/message/Queue.getQueueNameByUrl`

## v2.0.2+ Backport releases

Release v2.0.1 was the last release on the 2.0.x release series.

Changes after this version on the 2.0.x release series are limited
security/requested feature patches and will not be ported forward to future
releases unless there is a corresponding CHANGELOG entry.

For up-to-date CHANGELOG for the maintenance release branch see
[CHANGELOG.md](https://github.com/nasa/cumulus/blob/release-2.0.x/CHANGELOG.md)
from the 2.0.x branch.

For the most recent release information for the maintenance branch please see
the [release page](https://github.com/nasa/cumulus/releases)

## [v2.0.7] 2020-10-1 - [BACKPORT]

### Fixed

- CVE-2020-7720
  - Updated common `node-forge` dependency to 0.10.0 to address CVE finding

### [v2.0.6] 2020-09-25 - [BACKPORT]

### Fixed

- **CUMULUS-2168**
  - Fixed issue where large number of documents (generally logs) in the
    `cumulus` elasticsearch index results in the collection granule stats
    queries failing for the collections list api endpoint

### [v2.0.5] 2020-09-15 - [BACKPORT]

#### Added

- Added `thin_egress_stack_name` variable to `cumulus` and `distribution` Terraform modules to allow overriding the default Cloudformation stack name used for the `thin-egress-app`. **Please note that if you change/set this value for an existing deployment, it will destroy and re-create your API gateway for the `thin-egress-app`.**

#### Fixed

- Fix collection list queries. Removed fixes to collection stats, which break queries for a large number of granules.

### [v2.0.4] 2020-09-08 - [BACKPORT]

#### Changed

- Upgraded version of [TEA](https://github.com/asfadmin/thin-egress-app/) deployed with Cumulus to build 88.

### [v2.0.3] 2020-09-02 - [BACKPORT]

#### Fixed

- **CUMULUS-1961**
  - Fixed `activeCollections` query only returning 10 results

- **CUMULUS-2039**
  - Fix issue causing SyncGranules task to run out of memory on large granules

#### CODE CHANGES

- The `@cumulus/aws-client/S3.getS3ObjectReadStreamAsync` function has been
  removed. It read the entire S3 object into memory before returning a read
  stream, which could cause Lambdas to run out of memory. Use
  `@cumulus/aws-client/S3.getObjectReadStream` instead.

### [v2.0.2] 2020-08-17 - [BACKPORT]

#### CODE CHANGES

- The `@cumulus/ingest/util.lookupMimeType` function now returns `undefined`
  rather than `null` if the mime type could not be found.
- The `@cumulus/ingest/lock.removeLock` function now returns `undefined`

#### Added

- **CUMULUS-2116**
  - Added `@cumulus/api/models/granule.unpublishAndDeleteGranule` which
  unpublishes a granule from CMR and deletes it from Cumulus, but does not
  update the record to `published: false` before deletion

### Fixed

- **CUMULUS-2116**
  - Fixed a race condition with bulk granule delete causing deleted granules to still appear in Elasticsearch. Granules removed via bulk delete should now be removed from Elasticsearch.

## [v2.0.1] 2020-07-28

### Added

- **CUMULUS-1886**
  - Added `multiple sort keys` support to `@cumulus/api`
- **CUMULUS-2099**
  - `@cumulus/message/Queue.getQueueUrl` to get the queue URL specified in a Cumulus workflow message, if any.

### Fixed

- **[PR 1790](https://github.com/nasa/cumulus/pull/1790)**
  - Fixed bug with request headers in `@cumulus/launchpad-auth` causing Launchpad token requests to fail

## [v2.0.0] 2020-07-23

### BREAKING CHANGES

- Changes to the `@cumulus/api-client` package
  - The `CumulusApiClientError` class must now be imported using
    `const { CumulusApiClientError } = require('@cumulus/api-client/CumulusApiClientError')`
- The `@cumulus/sftp-client/SftpClient` class must now be imported using
  `const { SftpClient } = require('@cumulus/sftp-client');`
- Instances of `@cumulus/ingest/SftpProviderClient` no longer implicitly connect
  when `download`, `list`, or `sync` are called. You must call `connect` on the
  provider client before issuing one of those calls. Failure to do so will
  result in a "Client not connected" exception being thrown.
- Instances of `@cumulus/ingest/SftpProviderClient` no longer implicitly
  disconnect from the SFTP server when `list` is called.
- Instances of `@cumulus/sftp-client/SftpClient` must now be explicitly closed
  by calling `.end()`
- Instances of `@cumulus/sftp-client/SftpClient` no longer implicitly connect to
  the server when `download`, `unlink`, `syncToS3`, `syncFromS3`, and `list` are
  called. You must explicitly call `connect` before calling one of those
  methods.
- Changes to the `@cumulus/common` package
  - `cloudwatch-event.getSfEventMessageObject()` now returns `undefined` if the
    message could not be found or could not be parsed. It previously returned
    `null`.
  - `S3KeyPairProvider.decrypt()` now throws an exception if the bucket
    containing the key cannot be determined.
  - `S3KeyPairProvider.decrypt()` now throws an exception if the stack cannot be
    determined.
  - `S3KeyPairProvider.encrypt()` now throws an exception if the bucket
    containing the key cannot be determined.
  - `S3KeyPairProvider.encrypt()` now throws an exception if the stack cannot be
    determined.
  - `sns-event.getSnsEventMessageObject()` now returns `undefined` if it could
    not be parsed. It previously returned `null`.
  - The `aws` module has been removed.
  - The `BucketsConfig.buckets` property is now read-only and private
  - The `test-utils.validateConfig()` function now resolves to `undefined`
    rather than `true`.
  - The `test-utils.validateInput()` function now resolves to `undefined` rather
    than `true`.
  - The `test-utils.validateOutput()` function now resolves to `undefined`
    rather than `true`.
  - The static `S3KeyPairProvider.retrieveKey()` function has been removed.
- Changes to the `@cumulus/cmrjs` package
  - `@cumulus/cmrjs.constructOnlineAccessUrl()` and
    `@cumulus/cmrjs/cmr-utils.constructOnlineAccessUrl()` previously took a
    `buckets` parameter, which was an instance of
    `@cumulus/common/BucketsConfig`. They now take a `bucketTypes` parameter,
    which is a simple object mapping bucket names to bucket types. Example:
    `{ 'private-1': 'private', 'public-1': 'public' }`
  - `@cumulus/cmrjs.reconcileCMRMetadata()` and
    `@cumulus/cmrjs/cmr-utils.reconcileCMRMetadata()` now take a **required**
    `bucketTypes` parameter, which is a simple object mapping bucket names to
    bucket types. Example: `{ 'private-1': 'private', 'public-1': 'public' }`
  - `@cumulus/cmrjs.updateCMRMetadata()` and
    `@cumulus/cmrjs/cmr-utils.updateCMRMetadata()` previously took an optional
    `inBuckets` parameter, which was an instance of
    `@cumulus/common/BucketsConfig`. They now take a **required** `bucketTypes`
    parameter, which is a simple object mapping bucket names to bucket types.
    Example: `{ 'private-1': 'private', 'public-1': 'public' }`
- The minimum supported version of all published Cumulus packages is now Node
  12.18.0
  - Tasks using the `cumuluss/cumulus-ecs-task` Docker image must be updated to
    `cumuluss/cumulus-ecs-task:1.7.0`. This can be done by updating the `image`
    property of any tasks defined using the `cumulus_ecs_service` Terraform
    module.
- Changes to `@cumulus/aws-client/S3`
  - The signature of the `getObjectSize` function has changed. It now takes a
    params object with three properties:
    - **s3**: an instance of an AWS.S3 object
    - **bucket**
    - **key**
  - The `getObjectSize` function will no longer retry if the object does not
    exist
- **CUMULUS-1861**
  - `@cumulus/message/Collections.getCollectionIdFromMessage` now throws a
    `CumulusMessageError` if `collectionName` and `collectionVersion` are missing
    from `meta.collection`.   Previously this method would return
    `'undefined___undefined'` instead
  - `@cumulus/integration-tests/addCollections` now returns an array of collections that
    were added rather than the count of added collections
- **CUMULUS-1930**
  - The `@cumulus/common/util.uuid()` function has been removed
- **CUMULUS-1955**
  - `@cumulus/aws-client/S3.multipartCopyObject` now returns an object with the
    AWS `etag` of the destination object
  - `@cumulus/ingest/S3ProviderClient.list` now sets a file object's `path`
    property to `undefined` instead of `null` when the file is at the top level
    of its bucket
  - The `sync` methods of the following classes in the `@cumulus/ingest` package
    now return an object with the AWS `s3uri` and `etag` of the destination file
    (they previously returned only a string representing the S3 URI)
    - `FtpProviderClient`
    - `HttpProviderClient`
    - `S3ProviderClient`
    - `SftpProviderClient`
- **CUMULUS-1958**
  - The following methods exported from `@cumulus/cmr-js/cmr-utils` were made
    async, and added distributionBucketMap as a parameter:
    - constructOnlineAccessUrl
    - generateFileUrl
    - reconcileCMRMetadata
    - updateCMRMetadata
- **CUMULUS-1969**
  - The `DiscoverPdrs` task now expects `provider_path` to be provided at
    `event.config.provider_path`, not `event.config.collection.provider_path`
  - `event.config.provider_path` is now a required parameter of the
    `DiscoverPdrs` task
  - `event.config.collection` is no longer a parameter to the `DiscoverPdrs`
    task
  - Collections no longer support the `provider_path` property. The tasks that
    relied on that property are now referencing `config.meta.provider_path`.
    Workflows should be updated accordingly.
- **CUMULUS-1977**
  - Moved bulk granule deletion endpoint from `/bulkDelete` to
    `/granules/bulkDelete`
- **CUMULUS-1991**
  - Updated CMR metadata generation to use "Download file.hdf" (where `file.hdf` is the filename of the given resource) as the resource description instead of "File to download"
  - CMR metadata updates now respect changes to resource descriptions (previously only changes to resource URLs were respected)

### MIGRATION STEPS

- Due to an issue with the AWS API Gateway and how the Thin Egress App Cloudformation template applies updates, you may need to redeploy your
  `thin-egress-app-EgressGateway` manually as a one time migration step.    If your deployment fails with an
  error similar to:

  ```bash
  Error: Lambda function (<stack>-tf-TeaCache) returned error: ({"errorType":"HTTPError","errorMessage":"Response code 404 (Not Found)"})
  ```

  Then follow the [AWS
  instructions](https://docs.aws.amazon.com/apigateway/latest/developerguide/how-to-deploy-api-with-console.html)
  to `Redeploy a REST API to a stage` for your egress API and re-run `terraform
  apply`.

### Added

- **CUMULUS-2081**
  - Add Integrator Guide section for onboarding
  - Add helpful tips documentation

- **CUMULUS-1902**
  - Add Common Use Cases section under Operator Docs

- **CUMULUS-2058**
  - Added `lambda_processing_role_name` as an output from the `cumulus` module
    to provide the processing role name
- **CUMULUS-1417**
  - Added a `checksumFor` property to collection `files` config. Set this
    property on a checksum file's definition matching the `regex` of the target
    file. More details in the ['Data Cookbooks
    Setup'](https://nasa.github.io/cumulus/docs/next/data-cookbooks/setup)
    documentation.
  - Added `checksumFor` validation to collections model.
- **CUMULUS-1956**
  - Added `@cumulus/earthata-login-client` package
  - The `/s3credentials` endpoint that is deployed as part of distribution now
    supports authentication using tokens created by a different application. If
    a request contains the `EDL-ClientId` and `EDL-Token` headers,
    authentication will be handled using that token rather than attempting to
    use OAuth.
  - `@cumulus/earthata-login-client.getTokenUsername()` now accepts an
    `xRequestId` argument, which will be included as the `X-Request-Id` header
    when calling Earthdata Login.
  - If the `s3Credentials` endpoint is invoked with an EDL token and an
    `X-Request-Id` header, that `X-Request-Id` header will be forwarded to
    Earthata Login.
- **CUMULUS-1957**
  - If EDL token authentication is being used, and the `EDL-Client-Name` header
    is set, `@the-client-name` will be appended to the end of the Earthdata
    Login username that is used as the `RoleSessionName` of the temporary IAM
    credentials. This value will show up in the AWS S3 server access logs.
- **CUMULUS-1958**
  - Add the ability for users to specify a `bucket_map_key` to the `cumulus`
    terraform module as an override for the default .yaml values that are passed
    to TEA by Core.    Using this option *requires* that each configured
    Cumulus 'distribution' bucket (e.g. public/protected buckets) have a single
    TEA mapping.  Multiple maps per bucket are not supported.
  - Updated Generating a distribution URL, the MoveGranules task and all CMR
    reconciliation functionality to utilize the TEA bucket map override.
  - Updated deploy process to utilize a bootstrap 'tea-map-cache' lambda that
    will, after deployment of Cumulus Core's TEA instance, query TEA for all
    protected/public buckets and generate a mapping configuration used
    internally by Core.  This object is also exposed as an output of the Cumulus
    module as `distribution_bucket_map`.
- **CUMULUS-1961**
  - Replaces DynamoDB for Elasticsearch for reconciliationReportForCumulusCMR
    comparisons between Cumulus and CMR.
- **CUMULUS-1970**
  - Created the `add-missing-file-checksums` workflow task
  - Added `@cumulus/aws-client/S3.calculateObjectHash()` function
  - Added `@cumulus/aws-client/S3.getObjectReadStream()` function
- **CUMULUS-1887**
  - Add additional fields to the granule CSV download file
- **CUMULUS-2019**
  - Add `infix` search to es query builder `@cumulus/api/es/es/queries` to
    support partial matching of the keywords

### Changed

- **CUMULUS-2032**
  - Updated @cumulus/ingest/HttpProviderClient to utilize a configuration key
    `httpListTimeout` to set the default timeout for discovery HTTP/HTTPS
    requests, and updates the default for the provider to 5 minutes (300 seconds).
  - Updated the DiscoverGranules and DiscoverPDRs tasks to utilize the updated
    configuration value if set via workflow config, and updates the default for
    these tasks to 5 minutes (300 seconds).

- **CUMULUS-176**
  - The API will now respond with a 400 status code when a request body contains
    invalid JSON. It had previously returned a 500 status code.
- **CUMULUS-1861**
  - Updates Rule objects to no longer require a collection.
  - Changes the DLQ behavior for `sfEventSqsToDbRecords` and
    `sfEventSqsToDbRecordsInputQueue`. Previously failure to write a database
    record would result in lambda success, and an error log in the CloudWatch
    logs.   The lambda has been updated to manually add a record to
    the `sfEventSqsToDbRecordsDeadLetterQueue` if the granule, execution, *or*
    pdr record fails to write, in addition to the previous error logging.
- **CUMULUS-1956**
  - The `/s3credentials` endpoint that is deployed as part of distribution now
    supports authentication using tokens created by a different application. If
    a request contains the `EDL-ClientId` and `EDL-Token` headers,
    authentication will be handled using that token rather than attempting to
    use OAuth.
- **CUMULUS-1977**
  - API endpoint POST `/granules/bulk` now returns a 202 status on a successful
    response instead of a 200 response
  - API endpoint DELETE `/granules/<granule-id>` now returns a 404 status if the
    granule record was already deleted
  - `@cumulus/api/models/Granule.update()` now returns the updated granule
    record
  - Implemented POST `/granules/bulkDelete` API endpoint to support deleting
    granules specified by ID or returned by the provided query in the request
    body. If the request is successful, the endpoint returns the async operation
    ID that has been started to remove the granules.
    - To use a query in the request body, your deployment must be
      [configured to access the Elasticsearch host for ESDIS metrics](https://nasa.github.io/cumulus/docs/additional-deployment-options/cloudwatch-logs-delivery#esdis-metrics)
      in your environment
  - Added `@cumulus/api/models/Granule.getRecord()` method to return raw record
    from DynamoDB
  - Added `@cumulus/api/models/Granule.delete()` method which handles deleting
    the granule record from DynamoDB and the granule files from S3
- **CUMULUS-1982**
  - The `globalConnectionLimit` property of providers is now optional and
    defaults to "unlimited"
- **CUMULUS-1997**
  - Added optional `launchpad` configuration to `@cumulus/hyrax-metadata-updates` task config schema.
- **CUMULUS-1991**
  - `@cumulus/cmrjs/src/cmr-utils/constructOnlineAccessUrls()` now throws an error if `cmrGranuleUrlType = "distribution"` and no distribution endpoint argument is provided
- **CUMULUS-2011**
  - Reconciliation reports are now generated within an AsyncOperation
- **CUMULUS-2016**
  - Upgrade TEA to version 79

### Fixed

- **CUMULUS-1991**
  - Added missing `DISTRIBUTION_ENDPOINT` environment variable for API lambdas. This environment variable is required for API requests to move granules.

- **CUMULUS-1961**
  - Fixed granules and executions query params not getting sent to API in granule list operation in `@cumulus/api-client`

### Deprecated

- `@cumulus/aws-client/S3.calculateS3ObjectChecksum()`
- `@cumulus/aws-client/S3.getS3ObjectReadStream()`
- `@cumulus/common/log.convertLogLevel()`
- `@cumulus/collection-config-store`
- `@cumulus/common/util.sleep()`

- **CUMULUS-1930**
  - `@cumulus/common/log.convertLogLevel()`
  - `@cumulus/common/util.isNull()`
  - `@cumulus/common/util.isUndefined()`
  - `@cumulus/common/util.negate()`
  - `@cumulus/common/util.noop()`
  - `@cumulus/common/util.isNil()`
  - `@cumulus/common/util.renameProperty()`
  - `@cumulus/common/util.lookupMimeType()`
  - `@cumulus/common/util.thread()`
  - `@cumulus/common/util.mkdtempSync()`

### Removed

- The deprecated `@cumulus/common.bucketsConfigJsonObject` function has been
  removed
- The deprecated `@cumulus/common.CollectionConfigStore` class has been removed
- The deprecated `@cumulus/common.concurrency` module has been removed
- The deprecated `@cumulus/common.constructCollectionId` function has been
  removed
- The deprecated `@cumulus/common.launchpad` module has been removed
- The deprecated `@cumulus/common.LaunchpadToken` class has been removed
- The deprecated `@cumulus/common.Semaphore` class has been removed
- The deprecated `@cumulus/common.stringUtils` module has been removed
- The deprecated `@cumulus/common/aws.cloudwatchlogs` function has been removed
- The deprecated `@cumulus/common/aws.deleteS3Files` function has been removed
- The deprecated `@cumulus/common/aws.deleteS3Object` function has been removed
- The deprecated `@cumulus/common/aws.dynamodb` function has been removed
- The deprecated `@cumulus/common/aws.dynamodbDocClient` function has been
  removed
- The deprecated `@cumulus/common/aws.getExecutionArn` function has been removed
- The deprecated `@cumulus/common/aws.headObject` function has been removed
- The deprecated `@cumulus/common/aws.listS3ObjectsV2` function has been removed
- The deprecated `@cumulus/common/aws.parseS3Uri` function has been removed
- The deprecated `@cumulus/common/aws.promiseS3Upload` function has been removed
- The deprecated `@cumulus/common/aws.recursivelyDeleteS3Bucket` function has
  been removed
- The deprecated `@cumulus/common/aws.s3CopyObject` function has been removed
- The deprecated `@cumulus/common/aws.s3ObjectExists` function has been removed
- The deprecated `@cumulus/common/aws.s3PutObject` function has been removed
- The deprecated `@cumulus/common/bucketsConfigJsonObject` function has been
  removed
- The deprecated `@cumulus/common/CloudWatchLogger` class has been removed
- The deprecated `@cumulus/common/collection-config-store.CollectionConfigStore`
  class has been removed
- The deprecated `@cumulus/common/collection-config-store.constructCollectionId`
  function has been removed
- The deprecated `@cumulus/common/concurrency.limit` function has been removed
- The deprecated `@cumulus/common/concurrency.mapTolerant` function has been
  removed
- The deprecated `@cumulus/common/concurrency.promiseUrl` function has been
  removed
- The deprecated `@cumulus/common/concurrency.toPromise` function has been
  removed
- The deprecated `@cumulus/common/concurrency.unless` function has been removed
- The deprecated `@cumulus/common/config.parseConfig` function has been removed
- The deprecated `@cumulus/common/config.resolveResource` function has been
  removed
- The deprecated `@cumulus/common/DynamoDb.get` function has been removed
- The deprecated `@cumulus/common/DynamoDb.scan` function has been removed
- The deprecated `@cumulus/common/FieldPattern` class has been removed
- The deprecated `@cumulus/common/launchpad.getLaunchpadToken` function has been
  removed
- The deprecated `@cumulus/common/launchpad.validateLaunchpadToken` function has
  been removed
- The deprecated `@cumulus/common/LaunchpadToken` class has been removed
- The deprecated `@cumulus/common/message.buildCumulusMeta` function has been
  removed
- The deprecated `@cumulus/common/message.buildQueueMessageFromTemplate`
  function has been removed
- The deprecated `@cumulus/common/message.getCollectionIdFromMessage` function
  has been removed
- The deprecated `@cumulus/common/message.getMaximumExecutions` function has
  been removed
- The deprecated `@cumulus/common/message.getMessageExecutionArn` function has
  been removed
- The deprecated `@cumulus/common/message.getMessageExecutionName` function has
  been removed
- The deprecated `@cumulus/common/message.getMessageFromTemplate` function has
  been removed
- The deprecated `@cumulus/common/message.getMessageGranules` function has been
  removed
- The deprecated `@cumulus/common/message.getMessageStateMachineArn` function
  has been removed
- The deprecated `@cumulus/common/message.getQueueName` function has been
  removed
- The deprecated `@cumulus/common/message.getQueueNameByUrl` function has been
  removed
- The deprecated `@cumulus/common/message.hasQueueAndExecutionLimit` function
  has been removed
- The deprecated `@cumulus/common/Semaphore` class has been removed
- The deprecated `@cumulus/common/string.globalReplace` function has been removed
- The deprecated `@cumulus/common/string.isNonEmptyString` function has been
  removed
- The deprecated `@cumulus/common/string.isValidHostname` function has been
  removed
- The deprecated `@cumulus/common/string.match` function has been removed
- The deprecated `@cumulus/common/string.matches` function has been removed
- The deprecated `@cumulus/common/string.replace` function has been removed
- The deprecated `@cumulus/common/string.toLower` function has been removed
- The deprecated `@cumulus/common/string.toUpper` function has been removed
- The deprecated `@cumulus/common/testUtils.getLocalstackEndpoint` function has been removed
- The deprecated `@cumulus/common/util.setErrorStack` function has been removed
- The `@cumulus/common/util.uuid` function has been removed
- The deprecated `@cumulus/common/workflows.getWorkflowArn` function has been
  removed
- The deprecated `@cumulus/common/workflows.getWorkflowFile` function has been
  removed
- The deprecated `@cumulus/common/workflows.getWorkflowList` function has been
  removed
- The deprecated `@cumulus/common/workflows.getWorkflowTemplate` function has
  been removed
- `@cumulus/aws-client/StepFunctions.toSfnExecutionName()`
- `@cumulus/aws-client/StepFunctions.fromSfnExecutionName()`
- `@cumulus/aws-client/StepFunctions.getExecutionArn()`
- `@cumulus/aws-client/StepFunctions.getExecutionUrl()`
- `@cumulus/aws-client/StepFunctions.getStateMachineArn()`
- `@cumulus/aws-client/StepFunctions.pullStepFunctionEvent()`
- `@cumulus/common/test-utils/throttleOnce()`
- `@cumulus/integration-tests/api/distribution.invokeApiDistributionLambda()`
- `@cumulus/integration-tests/api/distribution.getDistributionApiRedirect()`
- `@cumulus/integration-tests/api/distribution.getDistributionApiFileStream()`

## [v1.24.0] 2020-06-03

### BREAKING CHANGES

- **CUMULUS-1969**
  - The `DiscoverPdrs` task now expects `provider_path` to be provided at
    `event.config.provider_path`, not `event.config.collection.provider_path`
  - `event.config.provider_path` is now a required parameter of the
    `DiscoverPdrs` task
  - `event.config.collection` is no longer a parameter to the `DiscoverPdrs`
    task
  - Collections no longer support the `provider_path` property. The tasks that
    relied on that property are now referencing `config.meta.provider_path`.
    Workflows should be updated accordingly.

- **CUMULUS-1997**
  - `@cumulus/cmr-client/CMRSearchConceptQueue` parameters have been changed to take a `cmrSettings` object containing clientId, provider, and auth information. This can be generated using `@cumulus/cmrjs/cmr-utils/getCmrSettings`. The `cmrEnvironment` variable has been removed.

### Added

- **CUMULUS-1800**
  - Added task configuration setting named `syncChecksumFiles` to the
    SyncGranule task. This setting is `false` by default, but when set to
    `true`, all checksum files associated with data files that are downloaded
    will be downloaded as well.
- **CUMULUS-1952**
  - Updated HTTP(S) provider client to accept username/password for Basic authorization. This change adds support for Basic Authorization such as Earthdata login redirects to ingest (i.e. as implemented in SyncGranule), but not to discovery (i.e. as implemented in DiscoverGranules). Discovery still expects the provider's file system to be publicly accessible, but not the individual files and their contents.
  - **NOTE**: Using this in combination with the HTTP protocol may expose usernames and passwords to intermediary network entities. HTTPS is highly recommended.
- **CUMULUS-1997**
  - Added optional `launchpad` configuration to `@cumulus/hyrax-metadata-updates` task config schema.

### Fixed

- **CUMULUS-1997**
  - Updated all CMR operations to use configured authentication scheme
- **CUMULUS-2010**
  - Updated `@cumulus/api/launchpadSaml` to support multiple userGroup attributes from the SAML response

## [v1.23.2] 2020-05-22

### BREAKING CHANGES

- Updates to the Cumulus archive API:
  - All endpoints now return a `401` response instead of a `403` for any request where the JWT passed as a Bearer token is invalid.
  - POST `/refresh` and DELETE `/token/<token>` endpoints now return a `401` response for requests with expired tokens

- **CUMULUS-1894**
  - `@cumulus/ingest/granule.handleDuplicateFile()`
    - The `copyOptions` parameter has been removed
    - An `ACL` parameter has been added
  - `@cumulus/ingest/granule.renameS3FileWithTimestamp()`
    - Now returns `undefined`

- **CUMULUS-1896**
  Updated all Cumulus core lambdas to utilize the new message adapter streaming interface via [cumulus-message-adapter-js v1.2.0](https://github.com/nasa/cumulus-message-adapter-js/releases/tag/v1.2.0).   Users of this version of Cumulus (or later) must utilize version 1.3.0 or greater of the [cumulus-message-adapter](https://github.com/nasa/cumulus-message-adapter) to support core lambdas.

- **CUMULUS-1912**
  - `@cumulus/api` reconciliationReports list endpoint returns a list of reconciliationReport records instead of S3Uri.

- **CUMULUS-1969**
  - The `DiscoverGranules` task now expects `provider_path` to be provided at
    `event.config.provider_path`, not `event.config.collection.provider_path`
  - `config.provider_path` is now a required parameter of the `DiscoverGranules`
    task

### MIGRATION STEPS

- To take advantage of the new TTL-based access token expiration implemented in CUMULUS-1777 (see notes below) and clear out existing records in your access tokens table, do the following:
  1. Log out of any active dashboard sessions
  2. Use the AWS console or CLI to delete your `<prefix>-AccessTokensTable` DynamoDB table
  3. [Re-deploy your `data-persistence` module](https://nasa.github.io/cumulus/docs/deployment/upgrade-readme#update-data-persistence-resources), which should re-create the `<prefix>-AccessTokensTable` DynamoDB table
  4. Return to using the Cumulus API/dashboard as normal
- This release requires the Cumulus Message Adapter layer deployed with Cumulus Core to be at least 1.3.0, as the core lambdas have updated to [cumulus-message-adapter-js v1.2.0](https://github.com/nasa/cumulus-message-adapter-js/releases/tag/v1.2.0) and the new CMA interface.  As a result, users should:
  1. Follow the [Cumulus Message Adapter (CMA) deployment instructions](https://nasa.github.io/cumulus/docs/deployment/deployment-readme#deploy-the-cumulus-message-adapter-layer) and install a CMA layer version >=1.3.0
  2. If you are using any custom Node.js Lambdas in your workflows **and** the Cumulus CMA layer/`cumulus-message-adapter-js`, you must update your lambda to use [cumulus-message-adapter-js v1.2.0](https://github.com/nasa/cumulus-message-adapter-js/releases/tag/v1.2.0) and follow the migration instructions in the release notes. Prior versions of `cumulus-message-adapter-js` are not compatible with CMA >= 1.3.0.
- Migrate existing s3 reconciliation report records to database (CUMULUS-1911):
  - After update your `data persistence` module and Cumulus resources, run the command:

  ```bash
  ./node_modules/.bin/cumulus-api migrate --stack `<your-terraform-deployment-prefix>` --migrationVersion migration5
  ```

### Added

- Added a limit for concurrent Elasticsearch requests when doing an index from database operation
- Added the `es_request_concurrency` parameter to the archive and cumulus Terraform modules

- **CUMULUS-1995**
  - Added the `es_index_shards` parameter to the archive and cumulus Terraform modules to configure the number of shards for the ES index
    - If you have an existing ES index, you will need to [reindex](https://nasa.github.io/cumulus-api/#reindex) and then [change index](https://nasa.github.io/cumulus-api/#change-index) to take advantage of shard updates

- **CUMULUS-1894**
  - Added `@cumulus/aws-client/S3.moveObject()`

- **CUMULUS-1911**
  - Added ReconciliationReports table
  - Updated CreateReconciliationReport lambda to save Reconciliation Report records to database
  - Updated dbIndexer and IndexFromDatabase lambdas to index Reconciliation Report records to Elasticsearch
  - Added migration_5 to migrate existing s3 reconciliation report records to database and Elasticsearch
  - Updated `@cumulus/api` package, `tf-modules/archive` and `tf-modules/data-persistence` Terraform modules

- **CUMULUS-1916**
  - Added util function for seeding reconciliation reports when running API locally in dashboard

### Changed

- **CUMULUS-1777**
  - The `expirationTime` property is now a **required field** of the access tokens model.
  - Updated the `AccessTokens` table to set a [TTL](https://docs.aws.amazon.com/amazondynamodb/latest/developerguide/howitworks-ttl.html) on the `expirationTime` field in `tf-modules/data-persistence/dynamo.tf`. As a result, access token records in this table whose `expirationTime` has passed should be **automatically deleted by DynamoDB**.
  - Updated all code creating access token records in the Dynamo `AccessTokens` table to set the `expirationTime` field value in seconds from the epoch.
- **CUMULUS-1912**
  - Updated reconciliationReports endpoints to query against Elasticsearch, delete report from both database and s3
  - Added `@cumulus/api-client/reconciliationReports`
- **CUMULUS-1999**
  - Updated `@cumulus/common/util.deprecate()` so that only a single deprecation notice is printed for each name/version combination

### Fixed

- **CUMULUS-1894**
  - The `SyncGranule` task can now handle files larger than 5 GB
- **CUMULUS-1987**
  - `Remove granule from CMR` operation in `@cumulus/api` now passes token to CMR when fetching granule metadata, allowing removal of private granules
- **CUMULUS-1993**
  - For a given queue, the `sqs-message-consumer` Lambda will now only schedule workflows for rules matching the queue **and the collection information in each queue message (if any)**
    - The consumer also now only reads each queue message **once per Lambda invocation**, whereas previously each message was read **once per queue rule per Lambda invocation**
  - Fixed bug preventing the deletion of multiple SNS rules that share the same SNS topic

### Deprecated

- **CUMULUS-1894**
  - `@cumulus/ingest/granule.copyGranuleFile()`
  - `@cumulus/ingest/granule.moveGranuleFile()`

- **CUMULUS-1987** - Deprecated the following functions:
  - `@cumulus/cmrjs/getMetadata(cmrLink)` -> `@cumulus/cmr-client/CMR.getGranuleMetadata(cmrLink)`
  - `@cumulus/cmrjs/getFullMetadata(cmrLink)`

## [v1.22.1] 2020-05-04

**Note**: v1.22.0 was not released as a package due to npm/release concerns.  Users upgrading to 1.22.x should start with 1.22.1

### Added

- **CUMULUS-1894**
  - Added `@cumulus/aws-client/S3.multipartCopyObject()`
- **CUMULUS-408**
  - Added `certificateUri` field to provider schema. This optional field allows operators to specify an S3 uri to a CA bundle to use for HTTPS requests.
- **CUMULUS-1787**
  - Added `collections/active` endpoint for returning collections with active granules in `@cumulus/api`
- **CUMULUS-1799**
  - Added `@cumulus/common/stack.getBucketsConfigKey()` to return the S3 key for the buckets config object
  - Added `@cumulus/common/workflows.getWorkflowFileKey()` to return the S3 key for a workflow definition object
  - Added `@cumulus/common/workflows.getWorkflowsListKeyPrefix()` to return the S3 key prefix for objects containing workflow definitions
  - Added `@cumulus/message` package containing utilities for building and parsing Cumulus messages
- **CUMULUS-1850**
  - Added `@cumulus/aws-client/Kinesis.describeStream()` to get a Kinesis stream description
- **CUMULUS-1853**
  - Added `@cumulus/integration-tests/collections.createCollection()`
  - Added `@cumulus/integration-tests/executions.findExecutionArn()`
  - Added `@cumulus/integration-tests/executions.getExecutionWithStatus()`
  - Added `@cumulus/integration-tests/granules.getGranuleWithStatus()`
  - Added `@cumulus/integration-tests/providers.createProvider()`
  - Added `@cumulus/integration-tests/rules.createOneTimeRule()`

### Changed

- **CUMULUS-1682**
  - Moved all `@cumulus/ingest/parse-pdr` code into the `parse-pdr` task as it had become tightly coupled with that task's handler and was not used anywhere else. Unit tests also restored.
- **CUMULUS-1820**
  - Updated the Thin Egress App module used in `tf-modules/distribution/main.tf` to build 74. [See the release notes](https://github.com/asfadmin/thin-egress-app/releases/tag/tea-build.74).
- **CUMULUS-1852**
  - Updated POST endpoints for `/collections`, `/providers`, and `/rules` to log errors when returning a 500 response
  - Updated POST endpoint for `/collections`:
    - Return a 400 response when the `name` or `version` fields are missing
    - Return a 409 response if the collection already exists
    - Improved error messages to be more explicit
  - Updated POST endpoint for `/providers`:
    - Return a 400 response if the `host` field value is invalid
    - Return a 409 response if the provider already exists
  - Updated POST endpoint for `/rules`:
    - Return a 400 response if rule `name` is invalid
    - Return a 400 response if rule `type` is invalid
- **CUMULUS-1891**
  - Updated the following endpoints using async operations to return a 503 error if the ECS task  cannot be started and a 500 response for a non-specific error:
    - POST `/replays`
    - POST `/bulkDelete`
    - POST `/elasticsearch/index-from-database`
    - POST `/granules/bulk`

### Fixed

- **CUMULUS-408**
  - Fixed HTTPS discovery and ingest.

- **CUMULUS-1850**
  - Fixed a bug in Kinesis event processing where the message consumer would not properly filter available rules based on the collection information in the event and the Kinesis stream ARN

- **CUMULUS-1853**
  - Fixed a bug where attempting to create a rule containing a payload property
    would fail schema validation.

- **CUMULUS-1854**
  - Rule schema is validated before starting workflows or creating event source mappings

- **CUMULUS-1974**
  - Fixed @cumulus/api webpack config for missing underscore object due to underscore update

- **CUMULUS-2210**
  - Fixed `cmr_oauth_provider` variable not being propagated to reconciliation reports

### Deprecated

- **CUMULUS-1799** - Deprecated the following code. For cases where the code was moved into another package, the new code location is noted:
  - `@cumulus/aws-client/StepFunctions.fromSfnExecutionName()`
  - `@cumulus/aws-client/StepFunctions.toSfnExecutionName()`
  - `@cumulus/aws-client/StepFunctions.getExecutionArn()` -> `@cumulus/message/Executions.buildExecutionArn()`
  - `@cumulus/aws-client/StepFunctions.getExecutionUrl()` -> `@cumulus/message/Executions.getExecutionUrlFromArn()`
  - `@cumulus/aws-client/StepFunctions.getStateMachineArn()` -> `@cumulus/message/Executions.getStateMachineArnFromExecutionArn()`
  - `@cumulus/aws-client/StepFunctions.pullStepFunctionEvent()` -> `@cumulus/message/StepFunctions.pullStepFunctionEvent()`
  - `@cumulus/common/bucketsConfigJsonObject()`
  - `@cumulus/common/CloudWatchLogger`
  - `@cumulus/common/collection-config-store/CollectionConfigStore` -> `@cumulus/collection-config-store`
  - `@cumulus/common/collection-config-store.constructCollectionId()` -> `@cumulus/message/Collections.constructCollectionId`
  - `@cumulus/common/concurrency.limit()`
  - `@cumulus/common/concurrency.mapTolerant()`
  - `@cumulus/common/concurrency.promiseUrl()`
  - `@cumulus/common/concurrency.toPromise()`
  - `@cumulus/common/concurrency.unless()`
  - `@cumulus/common/config.buildSchema()`
  - `@cumulus/common/config.parseConfig()`
  - `@cumulus/common/config.resolveResource()`
  - `@cumulus/common/config.resourceToArn()`
  - `@cumulus/common/FieldPattern`
  - `@cumulus/common/launchpad.getLaunchpadToken()` -> `@cumulus/launchpad-auth/index.getLaunchpadToken()`
  - `@cumulus/common/LaunchpadToken` -> `@cumulus/launchpad-auth/LaunchpadToken`
  - `@cumulus/common/launchpad.validateLaunchpadToken()` -> `@cumulus/launchpad-auth/index.validateLaunchpadToken()`
  - `@cumulus/common/message.buildCumulusMeta()` -> `@cumulus/message/Build.buildCumulusMeta()`
  - `@cumulus/common/message.buildQueueMessageFromTemplate()` -> `@cumulus/message/Build.buildQueueMessageFromTemplate()`
  - `@cumulus/common/message.getCollectionIdFromMessage()` -> `@cumulus/message/Collections.getCollectionIdFromMessage()`
  - `@cumulus/common/message.getMessageExecutionArn()` -> `@cumulus/message/Executions.getMessageExecutionArn()`
  - `@cumulus/common/message.getMessageExecutionName()` -> `@cumulus/message/Executions.getMessageExecutionName()`
  - `@cumulus/common/message.getMaximumExecutions()` -> `@cumulus/message/Queue.getMaximumExecutions()`
  - `@cumulus/common/message.getMessageFromTemplate()`
  - `@cumulus/common/message.getMessageStateMachineArn()` -> `@cumulus/message/Executions.getMessageStateMachineArn()`)
  - `@cumulus/common/message.getMessageGranules()` -> `@cumulus/message/Granules.getMessageGranules()`
  - `@cumulus/common/message.getQueueNameByUrl()` -> `@cumulus/message/Queue.getQueueNameByUrl()`
  - `@cumulus/common/message.getQueueName()` -> `@cumulus/message/Queue.getQueueName()`)
  - `@cumulus/common/message.hasQueueAndExecutionLimit()` -> `@cumulus/message/Queue.hasQueueAndExecutionLimit()`
  - `@cumulus/common/Semaphore`
  - `@cumulus/common/test-utils.throttleOnce()`
  - `@cumulus/common/workflows.getWorkflowArn()`
  - `@cumulus/common/workflows.getWorkflowFile()`
  - `@cumulus/common/workflows.getWorkflowList()`
  - `@cumulus/common/workflows.getWorkflowTemplate()`
  - `@cumulus/integration-tests/sfnStep/SfnStep.parseStepMessage()` -> `@cumulus/message/StepFunctions.parseStepMessage()`
- **CUMULUS-1858** - Deprecated the following functions.
  - `@cumulus/common/string.globalReplace()`
  - `@cumulus/common/string.isNonEmptyString()`
  - `@cumulus/common/string.isValidHostname()`
  - `@cumulus/common/string.match()`
  - `@cumulus/common/string.matches()`
  - `@cumulus/common/string.replace()`
  - `@cumulus/common/string.toLower()`
  - `@cumulus/common/string.toUpper()`

### Removed

- **CUMULUS-1799**: Deprecated code removals:
  - Removed from `@cumulus/common/aws`:
    - `pullStepFunctionEvent()`
  - Removed `@cumulus/common/sfnStep`
  - Removed `@cumulus/common/StepFunctions`

## [v1.21.0] 2020-03-30

### PLEASE NOTE

- **CUMULUS-1762**: the `messageConsumer` for `sns` and `kinesis`-type rules now fetches
  the collection information from the message. You should ensure that your rule's collection
  name and version match what is in the message for these ingest messages to be processed.
  If no matching rule is found, an error will be thrown and logged in the
  `messageConsumer` Lambda function's log group.

### Added

- **CUMULUS-1629**`
  - Updates discover-granules task to respect/utilize duplicateHandling configuration such that
    - skip:               Duplicates will be filtered from the granule list
    - error:              Duplicates encountered will result in step failure
    - replace, version:   Duplicates will be ignored and handled as normal.
  - Adds a new copy of the API lambda `PrivateApiLambda()` which is configured to not require authentication. This Lambda is not connected to an API gateway
  - Adds `@cumulus/api-client` with functions for use by workflow lambdas to call the API when needed

- **CUMULUS-1732**
  - Added Python task/activity workflow and integration test (`PythonReferenceSpec`) to test `cumulus-message-adapter-python`and `cumulus-process-py` integration.
- **CUMULUS-1795**
  - Added an IAM policy on the Cumulus EC2 creation to enable SSM when the `deploy_to_ngap` flag is true

### Changed

- **CUMULUS-1762**
  - the `messageConsumer` for `sns` and `kinesis`-type rules now fetches the collection
    information from the message.

### Deprecated

- **CUMULUS-1629**
  - Deprecate `granulesApi`, `rulesApi`, `emsApi`, `executionsAPI` from `@cumulus/integration-test/api` in favor of code moved to `@cumulus/api-client`

### Removed

- **CUMULUS-1799**: Deprecated code removals
  - Removed deprecated method `@cumulus/api/models/Granule.createGranulesFromSns()`
  - Removed deprecated method `@cumulus/api/models/Granule.removeGranuleFromCmr()`
  - Removed from `@cumulus/common/aws`:
    - `apigateway()`
    - `buildS3Uri()`
    - `calculateS3ObjectChecksum()`
    - `cf()`
    - `cloudwatch()`
    - `cloudwatchevents()`
    - `cloudwatchlogs()`
    - `createAndWaitForDynamoDbTable()`
    - `createQueue()`
    - `deleteSQSMessage()`
    - `describeCfStackResources()`
    - `downloadS3File()`
    - `downloadS3Files()`
    - `DynamoDbSearchQueue` class
    - `dynamodbstreams()`
    - `ec2()`
    - `ecs()`
    - `fileExists()`
    - `findResourceArn()`
    - `fromSfnExecutionName()`
    - `getFileBucketAndKey()`
    - `getJsonS3Object()`
    - `getQueueUrl()`
    - `getObjectSize()`
    - `getS3ObjectReadStream()`
    - `getSecretString()`
    - `getStateMachineArn()`
    - `headObject()`
    - `isThrottlingException()`
    - `kinesis()`
    - `lambda()`
    - `listS3Objects()`
    - `promiseS3Upload()`
    - `publishSnsMessage()`
    - `putJsonS3Object()`
    - `receiveSQSMessages()`
    - `s3CopyObject()`
    - `s3GetObjectTagging()`
    - `s3Join()`
    - `S3ListObjectsV2Queue` class
    - `s3TagSetToQueryString()`
    - `s3PutObjectTagging()`
    - `secretsManager()`
    - `sendSQSMessage()`
    - `sfn()`
    - `sns()`
    - `sqs()`
    - `sqsQueueExists()`
    - `toSfnExecutionName()`
    - `uploadS3FileStream()`
    - `uploadS3Files()`
    - `validateS3ObjectChecksum()`
  - Removed `@cumulus/common/CloudFormationGateway` class
  - Removed `@cumulus/common/concurrency/Mutex` class
  - Removed `@cumulus/common/errors`
  - Removed `@cumulus/common/sftp`
  - Removed `@cumulus/common/string.unicodeEscape`
  - Removed `@cumulus/cmrjs/cmr-utils.getGranuleId()`
  - Removed `@cumulus/cmrjs/cmr-utils.getCmrFiles()`
  - Removed `@cumulus/cmrjs/cmr/CMR` class
  - Removed `@cumulus/cmrjs/cmr/CMRSearchConceptQueue` class
  - Removed `@cumulus/cmrjs/utils.getHost()`
  - Removed `@cumulus/cmrjs/utils.getIp()`
  - Removed `@cumulus/cmrjs/utils.hostId()`
  - Removed `@cumulus/cmrjs/utils/ummVersion()`
  - Removed `@cumulus/cmrjs/utils.updateToken()`
  - Removed `@cumulus/cmrjs/utils.validateUMMG()`
  - Removed `@cumulus/ingest/aws.getEndpoint()`
  - Removed `@cumulus/ingest/aws.getExecutionUrl()`
  - Removed `@cumulus/ingest/aws/invoke()`
  - Removed `@cumulus/ingest/aws/CloudWatch` class
  - Removed `@cumulus/ingest/aws/ECS` class
  - Removed `@cumulus/ingest/aws/Events` class
  - Removed `@cumulus/ingest/aws/SQS` class
  - Removed `@cumulus/ingest/aws/StepFunction` class
  - Removed `@cumulus/ingest/util.normalizeProviderPath()`
  - Removed `@cumulus/integration-tests/index.listCollections()`
  - Removed `@cumulus/integration-tests/index.listProviders()`
  - Removed `@cumulus/integration-tests/index.rulesList()`
  - Removed `@cumulus/integration-tests/api/api.addCollectionApi()`

## [v1.20.0] 2020-03-12

### BREAKING CHANGES

- **CUMULUS-1714**
  - Changed the format of the message sent to the granule SNS Topic. Message includes the granule record under `record` and the type of event under `event`. Messages with `deleted` events will have the record that was deleted with a `deletedAt` timestamp. Options for `event` are `Create | Update | Delete`
- **CUMULUS-1769** - `deploy_to_ngap` is now a **required** variable for the `tf-modules/cumulus` module. **For those deploying to NGAP environments, this variable should always be set to `true`.**

### Notable changes

- **CUMULUS-1739** - You can now exclude Elasticsearch from your `tf-modules/data-persistence` deployment (via `include_elasticsearch = false`) and your `tf-modules/cumulus` module will still deploy successfully.

- **CUMULUS-1769** - If you set `deploy_to_ngap = true` for the `tf-modules/archive` Terraform module, **you can only deploy your archive API gateway as `PRIVATE`**, not `EDGE`.

### Added

- Added `@cumulus/aws-client/S3.getS3ObjectReadStreamAsync()` to deal with S3 eventual consistency issues by checking for the existence an S3 object with retries before getting a readable stream for that object.
- **CUMULUS-1769**
  - Added `deploy_to_ngap` boolean variable for the `tf-modules/cumulus` and `tf-modules/archive` Terraform modules. This variable is required. **For those deploying to NGAP environments, this variable should always be set to `true`.**
- **HYRAX-70**
  - Add the hyrax-metadata-update task

### Changed

- [`AccessToken.get()`](https://github.com/nasa/cumulus/blob/master/packages/api/models/access-tokens.js) now enforces [strongly consistent reads from DynamoDB](https://docs.aws.amazon.com/amazondynamodb/latest/developerguide/HowItWorks.ReadConsistency.html)
- **CUMULUS-1739**
  - Updated `tf-modules/data-persistence` to make Elasticsearch alarm resources and outputs conditional on the `include_elasticsearch` variable
  - Updated `@cumulus/aws-client/S3.getObjectSize` to include automatic retries for any failures from `S3.headObject`
- **CUMULUS-1784**
  - Updated `@cumulus/api/lib/DistributionEvent.remoteIP()` to parse the IP address in an S3 access log from the `A-sourceip` query parameter if present, otherwise fallback to the original parsing behavior.
- **CUMULUS-1768**
  - The `stats/summary` endpoint reports the distinct collections for the number of granules reported

### Fixed

- **CUMULUS-1739** - Fixed the `tf-modules/cumulus` and `tf-modules/archive` modules to make these Elasticsearch variables truly optional:
  - `elasticsearch_domain_arn`
  - `elasticsearch_hostname`
  - `elasticsearch_security_group_id`

- **CUMULUS-1768**
  - Fixed the `stats/` endpoint so that data is correctly filtered by timestamp and `processingTime` is calculated correctly.

- **CUMULUS-1769**
  - In the `tf-modules/archive` Terraform module, the `lifecycle` block ignoring changes to the `policy` of the archive API gateway is now only enforced if `deploy_to_ngap = true`. This fixes a bug where users deploying outside of NGAP could not update their API gateway's resource policy when going from `PRIVATE` to `EDGE`, preventing their API from being accessed publicly.

- **CUMULUS-1775**
  - Fix/update api endpoint to use updated google auth endpoints such that it will work with new accounts

### Removed

- **CUMULUS-1768**
  - Removed API endpoints `stats/histogram` and `stats/average`. All advanced stats needs should be acquired from Cloud Metrics or similarly configured ELK stack.

## [v1.19.0] 2020-02-28

### BREAKING CHANGES

- **CUMULUS-1736**
  - The `@cumulus/discover-granules` task now sets the `dataType` of discovered
    granules based on the `name` of the configured collection, not the
    `dataType`.
  - The config schema of the `@cumulus/discover-granules` task now requires that
    collections contain a `version`.
  - The `@cumulus/sync-granule` task will set the `dataType` and `version` of a
    granule based on the configured collection if those fields are not already
    set on the granule. Previously it was using the `dataType` field of the
    configured collection, then falling back to the `name` field of the
    collection. This update will just use the `name` field of the collection to
    set the `dataType` field of the granule.

- **CUMULUS-1446**
  - Update the `@cumulus/integration-tests/api/executions.getExecution()`
    function to parse the response and return the execution, rather than return
    the full API response.

- **CUMULUS-1672**
  - The `cumulus` Terraform module in previous releases set a
    `Deployment = var.prefix` tag on all resources that it managed. In this
    release, a `tags` input variable has been added to the `cumulus` Terraform
    module to allow resource tagging to be customized. No default tags will be
    applied to Cumulus-managed resources. To replicate the previous behavior,
    set `tags = { Deployment: var.prefix }` as an input variable for the
    `cumulus` Terraform module.

- **CUMULUS-1684 Migration Instructions**
  - In previous releases, a provider's username and password were encrypted
    using a custom encryption library. That has now been updated to use KMS.
    This release includes a Lambda function named
    `<prefix>-ProviderSecretsMigration`, which will re-encrypt existing
    provider credentials to use KMS. After this release has been deployed, you
    will need to manually invoke that Lambda function using either the AWS CLI
    or AWS Console. It should only need to be successfully run once.
  - Future releases of Cumulus will invoke a
    `<prefix>-VerifyProviderSecretsMigration` Lambda function as part of the
    deployment, which will cause the deployment to fail if the migration
    Lambda has not been run.

- **CUMULUS-1718**
  - The `@cumulus/sf-sns-report` task for reporting mid-workflow updates has been retired.
  This task was used as the `PdrStatusReport` task in our ParsePdr example workflow.
  If you have a ParsePdr or other workflow using this task, use `@cumulus/sf-sqs-report` instead.
  Trying to deploy the old task will result in an error as the cumulus module no longer exports `sf_sns_report_task`.
  - Migration instruction: In your workflow definition, for each step using the old task change:
  `"Resource": "${module.cumulus.sf_sns_report_task.task_arn}"`
  to
  `"Resource": "${module.cumulus.sf_sqs_report_task.task_arn}"`

- **CUMULUS-1755**
  - The `thin_egress_jwt_secret_name` variable for the `tf-modules/cumulus` Terraform module is now **required**. This variable is passed on to the Thin Egress App in `tf-modules/distribution/main.tf`, which uses the keys stored in the secret to sign JWTs. See the [Thin Egress App documentation on how to create a value for this secret](https://github.com/asfadmin/thin-egress-app#setting-up-the-jwt-cookie-secrets).

### Added

- **CUMULUS-1446**
  - Add `@cumulus/common/FileUtils.readJsonFile()` function
  - Add `@cumulus/common/FileUtils.readTextFile()` function
  - Add `@cumulus/integration-tests/api/collections.createCollection()` function
  - Add `@cumulus/integration-tests/api/collections.deleteCollection()` function
  - Add `@cumulus/integration-tests/api/collections.getCollection()` function
  - Add `@cumulus/integration-tests/api/providers.getProvider()` function
  - Add `@cumulus/integration-tests/index.getExecutionOutput()` function
  - Add `@cumulus/integration-tests/index.loadCollection()` function
  - Add `@cumulus/integration-tests/index.loadProvider()` function
  - Add `@cumulus/integration-tests/index.readJsonFilesFromDir()` function

- **CUMULUS-1672**
  - Add a `tags` input variable to the `archive` Terraform module
  - Add a `tags` input variable to the `cumulus` Terraform module
  - Add a `tags` input variable to the `cumulus_ecs_service` Terraform module
  - Add a `tags` input variable to the `data-persistence` Terraform module
  - Add a `tags` input variable to the `distribution` Terraform module
  - Add a `tags` input variable to the `ingest` Terraform module
  - Add a `tags` input variable to the `s3-replicator` Terraform module

- **CUMULUS-1707**
  - Enable logrotate on ECS cluster

- **CUMULUS-1684**
  - Add a `@cumulus/aws-client/KMS` library of KMS-related functions
  - Add `@cumulus/aws-client/S3.getTextObject()`
  - Add `@cumulus/sftp-client` package
  - Create `ProviderSecretsMigration` Lambda function
  - Create `VerifyProviderSecretsMigration` Lambda function

- **CUMULUS-1548**
  - Add ability to put default Cumulus logs in Metrics' ELK stack
  - Add ability to add custom logs to Metrics' ELK Stack

- **CUMULUS-1702**
  - When logs are sent to Metrics' ELK stack, the logs endpoints will return results from there

- **CUMULUS-1459**
  - Async Operations are indexed in Elasticsearch
  - To index any existing async operations you'll need to perform an index from
    database function.

- **CUMULUS-1717**
  - Add `@cumulus/aws-client/deleteAndWaitForDynamoDbTableNotExists`, which
    deletes a DynamoDB table and waits to ensure the table no longer exists
  - Added `publishGranules` Lambda to handle publishing granule messages to SNS when granule records are written to DynamoDB
  - Added `@cumulus/api/models/Granule.storeGranulesFromCumulusMessage` to store granules from a Cumulus message to DynamoDB

- **CUMULUS-1718**
  - Added `@cumulus/sf-sqs-report` task to allow mid-workflow reporting updates.
  - Added `stepfunction_event_reporter_queue_url` and `sf_sqs_report_task` outputs to the `cumulus` module.
  - Added `publishPdrs` Lambda to handle publishing PDR messages to SNS when PDR records are written to DynamoDB.
  - Added `@cumulus/api/models/Pdr.storePdrFromCumulusMessage` to store PDRs from a Cumulus message to DynamoDB.
  - Added `@cumulus/aws-client/parseSQSMessageBody` to parse an SQS message body string into an object.

- **Ability to set custom backend API url in the archive module**
  - Add `api_url` definition in `tf-modules/cumulus/archive.tf`
  - Add `archive_api_url` variable in `tf-modules/cumulus/variables.tf`

- **CUMULUS-1741**
  - Added an optional `elasticsearch_security_group_ids` variable to the
    `data-persistence` Terraform module to allow additional security groups to
    be assigned to the Elasticsearch Domain.

- **CUMULUS-1752**
  - Added `@cumulus/integration-tests/api/distribution.invokeTEADistributionLambda` to simulate a request to the [Thin Egress App](https://github.com/asfadmin/thin-egress-app) by invoking the Lambda and getting a response payload.
  - Added `@cumulus/integration-tests/api/distribution.getTEARequestHeaders` to generate necessary request headers for a request to the Thin Egress App
  - Added `@cumulus/integration-tests/api/distribution.getTEADistributionApiFileStream` to get a response stream for a file served by Thin Egress App
  - Added `@cumulus/integration-tests/api/distribution.getTEADistributionApiRedirect` to get a redirect response from the Thin Egress App

- **CUMULUS-1755**
  - Added `@cumulus/aws-client/CloudFormation.describeCfStack()` to describe a Cloudformation stack
  - Added `@cumulus/aws-client/CloudFormation.getCfStackParameterValues()` to get multiple parameter values for a Cloudformation stack

### Changed

- **CUMULUS-1725**
  - Moved the logic that updates the granule files cache Dynamo table into its
    own Lambda function called `granuleFilesCacheUpdater`.

- **CUMULUS-1736**
  - The `collections` model in the API package now determines the name of a
    collection based on the `name` property, rather than using `dataType` and
    then falling back to `name`.
  - The `@cumulus/integration-tests.loadCollection()` function no longer appends
    the postfix to the end of the collection's `dataType`.
  - The `@cumulus/integration-tests.addCollections()` function no longer appends
    the postfix to the end of the collection's `dataType`.

- **CUMULUS-1672**
  - Add a `retryOptions` parameter to the `@cumulus/aws-client/S3.headObject`
     function, which will retry if the object being queried does not exist.

- **CUMULUS-1446**
  - Mark the `@cumulus/integration-tests/api.addCollectionApi()` function as
    deprecated
  - Mark the `@cumulus/integration-tests/index.listCollections()` function as
    deprecated
  - Mark the `@cumulus/integration-tests/index.listProviders()` function as
    deprecated
  - Mark the `@cumulus/integration-tests/index.rulesList()` function as
    deprecated

- **CUMULUS-1672**
  - Previously, the `cumulus` module defaulted to setting a
    `Deployment = var.prefix` tag on all resources that it managed. In this
    release, the `cumulus` module will now accept a `tags` input variable that
    defines the tags to be assigned to all resources that it manages.
  - Previously, the `data-persistence` module defaulted to setting a
    `Deployment = var.prefix` tag on all resources that it managed. In this
    release, the `data-persistence` module will now accept a `tags` input
    variable that defines the tags to be assigned to all resources that it
    manages.
  - Previously, the `distribution` module defaulted to setting a
    `Deployment = var.prefix` tag on all resources that it managed. In this
    release, the `distribution` module will now accept a `tags` input variable
    that defines the tags to be assigned to all resources that it manages.
  - Previously, the `ingest` module defaulted to setting a
    `Deployment = var.prefix` tag on all resources that it managed. In this
    release, the `ingest` module will now accept a `tags` input variable that
    defines the tags to be assigned to all resources that it manages.
  - Previously, the `s3-replicator` module defaulted to setting a
    `Deployment = var.prefix` tag on all resources that it managed. In this
    release, the `s3-replicator` module will now accept a `tags` input variable
    that defines the tags to be assigned to all resources that it manages.

- **CUMULUS-1684**
  - Update the API package to encrypt provider credentials using KMS instead of
    using RSA keys stored in S3

- **CUMULUS-1717**
  - Changed name of `cwSfExecutionEventToDb` Lambda to `cwSfEventToDbRecords`
  - Updated `cwSfEventToDbRecords` to write granule records to DynamoDB from the incoming Cumulus message

- **CUMULUS-1718**
  - Renamed `cwSfEventToDbRecords` to `sfEventSqsToDbRecords` due to architecture change to being a consumer of an SQS queue of Step Function Cloudwatch events.
  - Updated `sfEventSqsToDbRecords` to write PDR records to DynamoDB from the incoming Cumulus message
  - Moved `data-cookbooks/sns.md` to `data-cookbooks/ingest-notifications.md` and updated it to reflect recent changes.

- **CUMULUS-1748**
  - (S)FTP discovery tasks now use the provider-path as-is instead of forcing it to a relative path.
  - Improved error handling to catch permission denied FTP errors better and log them properly. Workflows will still fail encountering this error and we intend to consider that approach in a future ticket.

- **CUMULUS-1752**
  - Moved class for parsing distribution events to its own file: `@cumulus/api/lib/DistributionEvent.js`
    - Updated `DistributionEvent` to properly parse S3 access logs generated by requests from the [Thin Egress App](https://github.com/asfadmin/thin-egress-app)

- **CUMULUS-1753** - Changes to `@cumulus/ingest/HttpProviderClient.js`:
  - Removed regex filter in `HttpProviderClient.list()` that was used to return only files with an extension between 1 and 4 characters long. `HttpProviderClient.list()` will now return all files linked from the HTTP provider host.

- **CUMULUS-1755**
  - Updated the Thin Egress App module used in `tf-modules/distribution/main.tf` to build 61. [See the release notes](https://github.com/asfadmin/thin-egress-app/releases/tag/tea-build.61).

- **CUMULUS-1757**
  - Update @cumulus/cmr-client CMRSearchConceptQueue to take optional cmrEnvironment parameter

### Deprecated

- **CUMULUS-1684**
  - Deprecate `@cumulus/common/key-pair-provider/S3KeyPairProvider`
  - Deprecate `@cumulus/common/key-pair-provider/S3KeyPairProvider.encrypt()`
  - Deprecate `@cumulus/common/key-pair-provider/S3KeyPairProvider.decrypt()`
  - Deprecate `@cumulus/common/kms/KMS`
  - Deprecate `@cumulus/common/kms/KMS.encrypt()`
  - Deprecate `@cumulus/common/kms/KMS.decrypt()`
  - Deprecate `@cumulus/common/sftp.Sftp`

- **CUMULUS-1717**
  - Deprecate `@cumulus/api/models/Granule.createGranulesFromSns`

- **CUMULUS-1718**
  - Deprecate `@cumulus/sf-sns-report`.
    - This task has been updated to always throw an error directing the user to use `@cumulus/sf-sqs-report` instead. This was done because there is no longer an SNS topic to which to publish, and no consumers to listen to it.

- **CUMULUS-1748**
  - Deprecate `@cumulus/ingest/util.normalizeProviderPath`

- **CUMULUS-1752**
  - Deprecate `@cumulus/integration-tests/api/distribution.getDistributionApiFileStream`
  - Deprecate `@cumulus/integration-tests/api/distribution.getDistributionApiRedirect`
  - Deprecate `@cumulus/integration-tests/api/distribution.invokeApiDistributionLambda`

### Removed

- **CUMULUS-1684**
  - Remove the deployment script that creates encryption keys and stores them to
    S3

- **CUMULUS-1768**
  - Removed API endpoints `stats/histogram` and `stats/average`. All advanced stats needs should be acquired from Cloud Metrics or similarly configured ELK stack.

### Fixed

- **Fix default values for urs_url in variables.tf files**
  - Remove trailing `/` from default `urs_url` values.

- **CUMULUS-1610** - Add the Elasticsearch security group to the EC2 security groups

- **CUMULUS-1740** - `cumulus_meta.workflow_start_time` is now set in Cumulus
  messages

- **CUMULUS-1753** - Fixed `@cumulus/ingest/HttpProviderClient.js` to properly handle HTTP providers with:
  - Multiple link tags (e.g. `<a>`) per line of source code
  - Link tags in uppercase or lowercase (e.g. `<A>`)
  - Links with filepaths in the link target (e.g. `<a href="/path/to/file.txt">`). These files will be returned from HTTP file discovery **as the file name only** (e.g. `file.txt`).

- **CUMULUS-1768**
  - Fix an issue in the stats endpoints in `@cumulus/api` to send back stats for the correct type

## [v1.18.0] 2020-02-03

### BREAKING CHANGES

- **CUMULUS-1686**

  - `ecs_cluster_instance_image_id` is now a _required_ variable of the `cumulus` module, instead of optional.

- **CUMULUS-1698**

  - Change variable `saml_launchpad_metadata_path` to `saml_launchpad_metadata_url` in the `tf-modules/cumulus` Terraform module.

- **CUMULUS-1703**
  - Remove the unused `forceDownload` option from the `sync-granule` tasks's config
  - Remove the `@cumulus/ingest/granule.Discover` class
  - Remove the `@cumulus/ingest/granule.Granule` class
  - Remove the `@cumulus/ingest/pdr.Discover` class
  - Remove the `@cumulus/ingest/pdr.Granule` class
  - Remove the `@cumulus/ingest/parse-pdr.parsePdr` function

### Added

- **CUMULUS-1040**

  - Added `@cumulus/aws-client` package to provide utilities for working with AWS services and the Node.js AWS SDK
  - Added `@cumulus/errors` package which exports error classes for use in Cumulus workflow code
  - Added `@cumulus/integration-tests/sfnStep` to provide utilities for parsing step function execution histories

- **CUMULUS-1102**

  - Adds functionality to the @cumulus/api package for better local testing.
    - Adds data seeding for @cumulus/api's localAPI.
      - seed functions allow adding collections, executions, granules, pdrs, providers, and rules to a Localstack Elasticsearch and DynamoDB via `addCollections`, `addExecutions`, `addGranules`, `addPdrs`, `addProviders`, and `addRules`.
    - Adds `eraseDataStack` function to local API server code allowing resetting of local datastack for testing (ES and DynamoDB).
    - Adds optional parameters to the @cumulus/api bin serve to allow for launching the api without destroying the current data.

- **CUMULUS-1697**

  - Added the `@cumulus/tf-inventory` package that provides command line utilities for managing Terraform resources in your AWS account

- **CUMULUS-1703**

  - Add `@cumulus/aws-client/S3.createBucket` function
  - Add `@cumulus/aws-client/S3.putFile` function
  - Add `@cumulus/common/string.isNonEmptyString` function
  - Add `@cumulus/ingest/FtpProviderClient` class
  - Add `@cumulus/ingest/HttpProviderClient` class
  - Add `@cumulus/ingest/S3ProviderClient` class
  - Add `@cumulus/ingest/SftpProviderClient` class
  - Add `@cumulus/ingest/providerClientUtils.buildProviderClient` function
  - Add `@cumulus/ingest/providerClientUtils.fetchTextFile` function

- **CUMULUS-1731**

  - Add new optional input variables to the Cumulus Terraform module to support TEA upgrade:
    - `thin_egress_cookie_domain` - Valid domain for Thin Egress App cookie
    - `thin_egress_domain_cert_arn` - Certificate Manager SSL Cert ARN for Thin
      Egress App if deployed outside NGAP/CloudFront
    - `thin_egress_download_role_in_region_arn` - ARN for reading of Thin Egress
      App data buckets for in-region requests
    - `thin_egress_jwt_algo` - Algorithm with which to encode the Thin Egress
      App JWT cookie
    - `thin_egress_jwt_secret_name` - Name of AWS secret where keys for the Thin
      Egress App JWT encode/decode are stored
    - `thin_egress_lambda_code_dependency_archive_key` - Thin Egress App - S3
      Key of packaged python modules for lambda dependency layer

- **CUMULUS-1733**
  - Add `discovery-filtering` operator doc to document previously undocumented functionality.

- **CUMULUS-1737**
  - Added the `cumulus-test-cleanup` module to run a nightly cleanup on resources left over from the integration tests run from the `example/spec` directory.

### Changed

- **CUMULUS-1102**

  - Updates `@cumulus/api/auth/testAuth` to use JWT instead of random tokens.
  - Updates the default AMI for the ecs_cluster_instance_image_id.

- **CUMULUS-1622**

  - Mutex class has been deprecated in `@cumulus/common/concurrency` and will be removed in a future release.

- **CUMULUS-1686**

  - Changed `ecs_cluster_instance_image_id` to be a required variable of the `cumulus` module and removed the default value.
    The default was not available across accounts and regions, nor outside of NGAP and therefore not particularly useful.

- **CUMULUS-1688**

  - Updated `@cumulus/aws.receiveSQSMessages` not to replace `message.Body` with a parsed object. This behavior was undocumented and confusing as received messages appeared to contradict AWS docs that state `message.Body` is always a string.
  - Replaced `sf_watcher` CloudWatch rule from `cloudwatch-events.tf` with an EventSourceMapping on `sqs2sf` mapped to the `start_sf` SQS queue (in `event-sources.tf`).
  - Updated `sqs2sf` with an EventSourceMapping handler and unit test.

- **CUMULUS-1698**

  - Change variable `saml_launchpad_metadata_path` to `saml_launchpad_metadata_url` in the `tf-modules/cumulus` Terraform module.
  - Updated `@cumulus/api/launchpadSaml` to download launchpad IDP metadata from configured location when the metadata in s3 is not valid, and to work with updated IDP metadata and SAML response.

- **CUMULUS-1731**
  - Upgrade the version of the Thin Egress App deployed by Cumulus to v48
    - Note: New variables available, see the 'Added' section of this changelog.

### Fixed

- **CUMULUS-1664**

  - Updated `dbIndexer` Lambda to remove hardcoded references to DynamoDB table names.

- **CUMULUS-1733**
  - Fixed granule discovery recursion algorithm used in S/FTP protocols.

### Removed

- **CUMULUS-1481**
  - removed `process` config and output from PostToCmr as it was not required by the task nor downstream steps, and should still be in the output message's `meta` regardless.

### Deprecated

- **CUMULUS-1040**
  - Deprecated the following code. For cases where the code was moved into another package, the new code location is noted:
    - `@cumulus/common/CloudFormationGateway` -> `@cumulus/aws-client/CloudFormationGateway`
    - `@cumulus/common/DynamoDb` -> `@cumulus/aws-client/DynamoDb`
    - `@cumulus/common/errors` -> `@cumulus/errors`
    - `@cumulus/common/StepFunctions` -> `@cumulus/aws-client/StepFunctions`
    - All of the exported functions in `@cumulus/commmon/aws` (moved into `@cumulus/aws-client`), except:
      - `@cumulus/common/aws/isThrottlingException` -> `@cumulus/errors/isThrottlingException`
      - `@cumulus/common/aws/improveStackTrace` (not deprecated)
      - `@cumulus/common/aws/retryOnThrottlingException` (not deprecated)
    - `@cumulus/common/sfnStep/SfnStep.parseStepMessage` -> `@cumulus/integration-tests/sfnStep/SfnStep.parseStepMessage`
    - `@cumulus/common/sfnStep/ActivityStep` -> `@cumulus/integration-tests/sfnStep/ActivityStep`
    - `@cumulus/common/sfnStep/LambdaStep` -> `@cumulus/integration-tests/sfnStep/LambdaStep`
    - `@cumulus/common/string/unicodeEscape` -> `@cumulus/aws-client/StepFunctions.unicodeEscape`
    - `@cumulus/common/util/setErrorStack` -> `@cumulus/aws-client/util/setErrorStack`
    - `@cumulus/ingest/aws/invoke` -> `@cumulus/aws-client/Lambda/invoke`
    - `@cumulus/ingest/aws/CloudWatch.bucketSize`
    - `@cumulus/ingest/aws/CloudWatch.cw`
    - `@cumulus/ingest/aws/ECS.ecs`
    - `@cumulus/ingest/aws/ECS`
    - `@cumulus/ingest/aws/Events.putEvent` -> `@cumulus/aws-client/CloudwatchEvents.putEvent`
    - `@cumulus/ingest/aws/Events.deleteEvent` -> `@cumulus/aws-client/CloudwatchEvents.deleteEvent`
    - `@cumulus/ingest/aws/Events.deleteTarget` -> `@cumulus/aws-client/CloudwatchEvents.deleteTarget`
    - `@cumulus/ingest/aws/Events.putTarget` -> `@cumulus/aws-client/CloudwatchEvents.putTarget`
    - `@cumulus/ingest/aws/SQS.attributes` -> `@cumulus/aws-client/SQS.getQueueAttributes`
    - `@cumulus/ingest/aws/SQS.deleteMessage` -> `@cumulus/aws-client/SQS.deleteSQSMessage`
    - `@cumulus/ingest/aws/SQS.deleteQueue` -> `@cumulus/aws-client/SQS.deleteQueue`
    - `@cumulus/ingest/aws/SQS.getUrl` -> `@cumulus/aws-client/SQS.getQueueUrlByName`
    - `@cumulus/ingest/aws/SQS.receiveMessage` -> `@cumulus/aws-client/SQS.receiveSQSMessages`
    - `@cumulus/ingest/aws/SQS.sendMessage` -> `@cumulus/aws-client/SQS.sendSQSMessage`
    - `@cumulus/ingest/aws/StepFunction.getExecutionStatus` -> `@cumulus/aws-client/StepFunction.getExecutionStatus`
    - `@cumulus/ingest/aws/StepFunction.getExecutionUrl` -> `@cumulus/aws-client/StepFunction.getExecutionUrl`

## [v1.17.0] - 2019-12-31

### BREAKING CHANGES

- **CUMULUS-1498**
  - The `@cumulus/cmrjs.publish2CMR` function expects that the value of its
    `creds.password` parameter is a plaintext password.
  - Rather than using an encrypted password from the `cmr_password` environment
    variable, the `@cumulus/cmrjs.updateCMRMetadata` function now looks for an
    environment variable called `cmr_password_secret_name` and fetches the CMR
    password from that secret in AWS Secrets Manager.
  - The `@cumulus/post-to-cmr` task now expects a
    `config.cmr.passwordSecretName` value, rather than `config.cmr.password`.
    The CMR password will be fetched from that secret in AWS Secrets Manager.

### Added

- **CUMULUS-630**

  - Added support for replaying Kinesis records on a stream into the Cumulus Kinesis workflow triggering mechanism: either all the records, or some time slice delimited by start and end timestamps.
  - Added `/replays` endpoint to the operator API for triggering replays.
  - Added `Replay Kinesis Messages` documentation to Operator Docs.
  - Added `manualConsumer` lambda function to consume a Kinesis stream. Used by the replay AsyncOperation.

- **CUMULUS-1687**
  - Added new API endpoint for listing async operations at `/asyncOperations`
  - All asyncOperations now include the fields `description` and `operationType`. `operationType` can be one of the following. [`Bulk Delete`, `Bulk Granules`, `ES Index`, `Kinesis Replay`]

### Changed

- **CUMULUS-1626**

  - Updates Cumulus to use node10/CMA 1.1.2 for all of its internal lambdas in prep for AWS node 8 EOL

- **CUMULUS-1498**
  - Remove the DynamoDB Users table. The list of OAuth users who are allowed to
    use the API is now stored in S3.
  - The CMR password and Launchpad passphrase are now stored in Secrets Manager

## [v1.16.1] - 2019-12-6

**Please note**:

- The `region` argument to the `cumulus` Terraform module has been removed. You may see a warning or error if you have that variable populated.
- Your workflow tasks should use the following versions of the CMA libraries to utilize new granule, parentArn, asyncOperationId, and stackName fields on the logs:
  - `cumulus-message-adapter-js` version 1.0.10+
  - `cumulus-message-adapter-python` version 1.1.1+
  - `cumulus-message-adapter-java` version 1.2.11+
- The `data-persistence` module no longer manages the creation of an Elasticsearch service-linked role for deploying Elasticsearch to a VPC. Follow the [deployment instructions on preparing your VPC](https://nasa.github.io/cumulus/docs/deployment/deployment-readme#vpc-subnets-and-security-group) for guidance on how to create the Elasticsearch service-linked role manually.
- There is now a `distribution_api_gateway_stage` variable for the `tf-modules/cumulus` Terraform module that will be used as the API gateway stage name used for the distribution API (Thin Egress App)
- Default value for the `urs_url` variable is now `https://uat.urs.earthdata.nasa.gov/` in the `tf-modules/cumulus` and `tf-modules/archive` Terraform modules. So deploying the `cumulus` module without a `urs_url` variable set will integrate your Cumulus deployment with the UAT URS environment.

### Added

- **CUMULUS-1563**

  - Added `custom_domain_name` variable to `tf-modules/data-persistence` module

- **CUMULUS-1654**
  - Added new helpers to `@cumulus/common/execution-history`:
    - `getStepExitedEvent()` returns the `TaskStateExited` event in a workflow execution history after the given step completion/failure event
    - `getTaskExitedEventOutput()` returns the output message for a `TaskStateExited` event in a workflow execution history

### Changed

- **CUMULUS-1578**

  - Updates SAML launchpad configuration to authorize via configured userGroup.
    [See the NASA specific documentation (protected)](https://wiki.earthdata.nasa.gov/display/CUMULUS/Cumulus+SAML+Launchpad+Integration)

- **CUMULUS-1579**

  - Elasticsearch list queries use `match` instead of `term`. `term` had been analyzing the terms and not supporting `-` in the field values.

- **CUMULUS-1619**

  - Adds 4 new keys to `@cumulus/logger` to display granules, parentArn, asyncOperationId, and stackName.
  - Depends on `cumulus-message-adapter-js` version 1.0.10+. Cumulus tasks updated to use this version.

- **CUMULUS-1654**

  - Changed `@cumulus/common/SfnStep.parseStepMessage()` to a static class method

- **CUMULUS-1641**
  - Added `meta.retries` and `meta.visibilityTimeout` properties to sqs-type rule. To create sqs-type rule, you're required to configure a dead-letter queue on your queue.
  - Added `sqsMessageRemover` lambda which removes the message from SQS queue upon successful workflow execution.
  - Updated `sqsMessageConsumer` lambda to not delete message from SQS queue, and to retry the SQS message for configured number of times.

### Removed

- Removed `create_service_linked_role` variable from `tf-modules/data-persistence` module.

- **CUMULUS-1321**
  - The `region` argument to the `cumulus` Terraform module has been removed

### Fixed

- **CUMULUS-1668** - Fixed a race condition where executions may not have been
  added to the database correctly
- **CUMULUS-1654** - Fixed issue with `publishReports` Lambda not including workflow execution error information for failed workflows with a single step
- Fixed `tf-modules/cumulus` module so that the `urs_url` variable is passed on to its invocation of the `tf-modules/archive` module

## [v1.16.0] - 2019-11-15

### Added

- **CUMULUS-1321**

  - A `deploy_distribution_s3_credentials_endpoint` variable has been added to
    the `cumulus` Terraform module. If true, the NGAP-backed S3 credentials
    endpoint will be added to the Thin Egress App's API. Default: true

- **CUMULUS-1544**

  - Updated the `/granules/bulk` endpoint to correctly query Elasticsearch when
    granule ids are not provided.

- **CUMULUS-1580**
  - Added `/granules/bulk` endpoint to `@cumulus/api` to perform bulk actions on granules given either a list of granule ids or an Elasticsearch query and the workflow to perform.

### Changed

- **CUMULUS-1561**

  - Fix the way that we are handling Terraform provider version requirements
  - Pass provider configs into child modules using the method that the
    [Terraform documentation](https://www.terraform.io/docs/configuration/modules.html#providers-within-modules)
    suggests
  - Remove the `region` input variable from the `s3_access_test` Terraform module
  - Remove the `aws_profile` and `aws_region` input variables from the
    `s3-replicator` Terraform module

- **CUMULUS-1639**
  - Because of
    [S3's Data Consistency Model](https://docs.aws.amazon.com/AmazonS3/latest/dev/Introduction.html#BasicsObjects),
    there may be situations where a GET operation for an object can temporarily
    return a `NoSuchKey` response even if that object _has_ been created. The
    `@cumulus/common/aws.getS3Object()` function has been updated to support
    retries if a `NoSuchKey` response is returned by S3. This behavior can be
    enabled by passing a `retryOptions` object to that function. Supported
    values for that object can be found here:
    <https://github.com/tim-kos/node-retry#retryoperationoptions>

### Removed

- **CUMULUS-1559**
  - `logToSharedDestination` has been migrated to the Terraform deployment as `log_api_gateway_to_cloudwatch` and will ONLY apply to egress lambdas.
    Due to the differences in the Terraform deployment model, we cannot support a global log subscription toggle for a configurable subset of lambdas.
    However, setting up your own log forwarding for a Lambda with Terraform is fairly simple, as you will only need to add SubscriptionFilters to your Terraform configuration, one per log group.
    See [the Terraform documentation](https://www.terraform.io/docs/providers/aws/r/cloudwatch_log_subscription_filter.html) for details on how to do this.
    An empty FilterPattern ("") will capture all logs in a group.

## [v1.15.0] - 2019-11-04

### BREAKING CHANGES

- **CUMULUS-1644** - When a workflow execution begins or ends, the workflow
  payload is parsed and any new or updated PDRs or granules referenced in that
  workflow are stored to the Cumulus archive. The defined interface says that a
  PDR in `payload.pdr` will be added to the archive, and any granules in
  `payload.granules` will also be added to the archive. In previous releases,
  PDRs found in `meta.pdr` and granules found in `meta.input_granules` were also
  added to the archive. This caused unexpected behavior and has been removed.
  Only PDRs from `payload.pdr` and granules from `payload.granules` will now be
  added to the Cumulus archive.

- **CUMULUS-1449** - Cumulus now uses a universal workflow template when
  starting a workflow that contains general information specific to the
  deployment, but not specific to the workflow. Workflow task configs must be
  defined using AWS step function parameters. As part of this change,
  `CumulusConfig` has been retired and task configs must now be defined under
  the `cma.task_config` key in the Parameters section of a step function
  definition.

  **Migration instructions**:

  NOTE: These instructions require the use of Cumulus Message Adapter v1.1.x+.
  Please ensure you are using a compatible version before attempting to migrate
  workflow configurations. When defining workflow steps, remove any
  `CumulusConfig` section, as shown below:

  ```yaml
  ParsePdr:
    CumulusConfig:
      provider: "{$.meta.provider}"
      bucket: "{$.meta.buckets.internal.name}"
      stack: "{$.meta.stack}"
  ```

  Instead, use AWS Parameters to pass `task_config` for the task directly into
  the Cumulus Message Adapter:

  ```yaml
  ParsePdr:
    Parameters:
      cma:
        event.$: "$"
        task_config:
          provider: "{$.meta.provider}"
          bucket: "{$.meta.buckets.internal.name}"
          stack: "{$.meta.stack}"
  ```

  In this example, the `cma` key is used to pass parameters to the message
  adapter. Using `task_config` in combination with `event.$: '$'` allows the
  message adapter to process `task_config` as the `config` passed to the Cumulus
  task. See `example/workflows/sips.yml` in the core repository for further
  examples of how to set the Parameters.

  Additionally, workflow configurations for the `QueueGranules` and `QueuePdrs`
  tasks need to be updated:

  - `queue-pdrs` config changes:
    - `parsePdrMessageTemplateUri` replaced with `parsePdrWorkflow`, which is
      the workflow name (i.e. top-level name in `config.yml`, e.g. 'ParsePdr').
    - `internalBucket` and `stackName` configs now required to look up
      configuration from the deployment. Brings the task config in line with
      that of `queue-granules`.
  - `queue-granules` config change: `ingestGranuleMessageTemplateUri` replaced
    with `ingestGranuleWorkflow`, which is the workflow name (e.g.
    'IngestGranule').

- **CUMULUS-1396** - **Workflow steps at the beginning and end of a workflow
  using the `SfSnsReport` Lambda have now been deprecated (e.g. `StartStatus`,
  `StopStatus`) and should be removed from your workflow definitions**. These
  steps were used for publishing ingest notifications and have been replaced by
  an implementation using Cloudwatch events for Step Functions to trigger a
  Lambda that publishes ingest notifications. For further detail on how ingest
  notifications are published, see the notes below on **CUMULUS-1394**. For
  examples of how to update your workflow definitions, see our
  [example workflow definitions](https://github.com/nasa/cumulus/blob/master/example/workflows/).

- **CUMULUS-1470**
  - Remove Cumulus-defined ECS service autoscaling, allowing integrators to
    better customize autoscaling to meet their needs. In order to use
    autoscaling with ECS services, appropriate
    `AWS::ApplicationAutoScaling::ScalableTarget`,
    `AWS::ApplicationAutoScaling::ScalingPolicy`, and `AWS::CloudWatch::Alarm`
    resources should be defined in a kes overrides file. See
    [this example](https://github.com/nasa/cumulus/blob/release-1.15.x/example/overrides/app/cloudformation.template.yml)
    for an example.
  - The following config parameters are no longer used:
    - ecs.services.\<NAME\>.minTasks
    - ecs.services.\<NAME\>.maxTasks
    - ecs.services.\<NAME\>.scaleInActivityScheduleTime
    - ecs.services.\<NAME\>.scaleInAdjustmentPercent
    - ecs.services.\<NAME\>.scaleOutActivityScheduleTime
    - ecs.services.\<NAME\>.scaleOutAdjustmentPercent
    - ecs.services.\<NAME\>.activityName

### Added

- **CUMULUS-1100**

  - Added 30-day retention properties to all log groups that were missing those policies.

- **CUMULUS-1396**

  - Added `@cumulus/common/sfnStep`:
    - `LambdaStep` - A class for retrieving and parsing input and output to Lambda steps in AWS Step Functions
    - `ActivityStep` - A class for retrieving and parsing input and output to ECS activity steps in AWS Step Functions

- **CUMULUS-1574**

  - Added `GET /token` endpoint for SAML authorization when cumulus is protected by Launchpad.
    This lets a user retrieve a token by hand that can be presented to the API.

- **CUMULUS-1625**

  - Added `sf_start_rate` variable to the `ingest` Terraform module, equivalent to `sqs_consumer_rate` in the old model, but will not be automatically applied to custom queues as that was.

- **CUMULUS-1513**
  - Added `sqs`-type rule support in the Cumulus API `@cumulus/api`
  - Added `sqsMessageConsumer` lambda which processes messages from the SQS queues configured in the `sqs` rules.

### Changed

- **CUMULUS-1639**

  - Because of
    [S3's Data Consistency Model](https://docs.aws.amazon.com/AmazonS3/latest/dev/Introduction.html#BasicsObjects),
    there may be situations where a GET operation for an object can temporarily
    return a `NoSuchKey` response even if that object _has_ been created. The
    `@cumulus/common/aws.getS3Object()` function will now retry up to 10 times
    if a `NoSuchKey` response is returned by S3. This can behavior can be
    overridden by passing `{ retries: 0 }` as the `retryOptions` argument.

- **CUMULUS-1449**

  - `queue-pdrs` & `queue-granules` config changes. Details in breaking changes section.
  - Cumulus now uses a universal workflow template when starting workflow that contains general information specific to the deployment, but not specific to the workflow.
  - Changed the way workflow configs are defined, from `CumulusConfig` to a `task_config` AWS Parameter.

- **CUMULUS-1452**

  - Changed the default ECS docker storage drive to `devicemapper`

- **CUMULUS-1453**
  - Removed config schema for `@cumulus/sf-sns-report` task
  - Updated `@cumulus/sf-sns-report` to always assume that it is running as an intermediate step in a workflow, not as the first or last step

### Removed

- **CUMULUS-1449**
  - Retired `CumulusConfig` as part of step function definitions, as this is an artifact of the way Kes parses workflow definitions that was not possible to migrate to Terraform. Use AWS Parameters and the `task_config` key instead. See change note above.
  - Removed individual workflow templates.

### Fixed

- **CUMULUS-1620** - Fixed bug where `message_adapter_version` does not correctly inject the CMA

- **CUMULUS-1396** - Updated `@cumulus/common/StepFunctions.getExecutionHistory()` to recursively fetch execution history when `nextToken` is returned in response

- **CUMULUS-1571** - Updated `@cumulus/common/DynamoDb.get()` to throw any errors encountered when trying to get a record and the record does exist

- **CUMULUS-1452**
  - Updated the EC2 initialization scripts to use full volume size for docker storage
  - Changed the default ECS docker storage drive to `devicemapper`

## [v1.14.5] - 2019-12-30 - [BACKPORT]

### Updated

- **CUMULUS-1626**
  - Updates Cumulus to use node10/CMA 1.1.2 for all of its internal lambdas in prep for AWS node 8 EOL

## [v1.14.4] - 2019-10-28

### Fixed

- **CUMULUS-1632** - Pinned `aws-elasticsearch-connector` package in `@cumulus/api` to version `8.1.3`, since `8.2.0` includes breaking changes

## [v1.14.3] - 2019-10-18

### Fixed

- **CUMULUS-1620** - Fixed bug where `message_adapter_version` does not correctly inject the CMA

- **CUMULUS-1572** - A granule is now included in discovery results even when
  none of its files has a matching file type in the associated collection
  configuration. Previously, if all files for a granule were unmatched by a file
  type configuration, the granule was excluded from the discovery results.
  Further, added support for a `boolean` property
  `ignoreFilesConfigForDiscovery`, which controls how a granule's files are
  filtered at discovery time.

## [v1.14.2] - 2019-10-08

### BREAKING CHANGES

Your Cumulus Message Adapter version should be pinned to `v1.0.13` or lower in your `app/config.yml` using `message_adapter_version: v1.0.13` OR you should use the workflow migration steps below to work with CMA v1.1.1+.

- **CUMULUS-1394** - The implementation of the `SfSnsReport` Lambda requires additional environment variables for integration with the new ingest notification SNS topics. Therefore, **you must update the definition of `SfSnsReport` in your `lambdas.yml` like so**:

```yaml
SfSnsReport:
  handler: index.handler
  timeout: 300
  source: node_modules/@cumulus/sf-sns-report/dist
  tables:
    - ExecutionsTable
  envs:
    execution_sns_topic_arn:
      function: Ref
      value: reportExecutionsSns
    granule_sns_topic_arn:
      function: Ref
      value: reportGranulesSns
    pdr_sns_topic_arn:
      function: Ref
      value: reportPdrsSns
```

- **CUMULUS-1447** -
  The newest release of the Cumulus Message Adapter (v1.1.1) requires that parameterized configuration be used for remote message functionality. Once released, Kes will automatically bring in CMA v1.1.1 without additional configuration.

  **Migration instructions**
  Oversized messages are no longer written to S3 automatically. In order to utilize remote messaging functionality, configure a `ReplaceConfig` AWS Step Function parameter on your CMA task:

  ```yaml
  ParsePdr:
    Parameters:
      cma:
        event.$: "$"
        ReplaceConfig:
          FullMessage: true
  ```

  Accepted fields in `ReplaceConfig` include `MaxSize`, `FullMessage`, `Path` and `TargetPath`.
  See https://github.com/nasa/cumulus-message-adapter/blob/master/CONTRACT.md#remote-message-configuration for full details.

  As this change is backward compatible in Cumulus Core, users wishing to utilize the previous version of the CMA may opt to transition to using a CMA lambda layer, or set `message_adapter_version` in their configuration to a version prior to v1.1.0.

### PLEASE NOTE

- **CUMULUS-1394** - Ingest notifications are now provided via 3 separate SNS topics for executions, granules, and PDRs, instead of a single `sftracker` SNS topic. Whereas the `sftracker` SNS topic received a full Cumulus execution message, the new topics all receive generated records for the given object. The new topics are only published to if the given object exists for the current execution. For a given execution/granule/PDR, **two messages will be received by each topic**: one message indicating that ingest is running and another message indicating that ingest has completed or failed. The new SNS topics are:

  - `reportExecutions` - Receives 1 message per execution
  - `reportGranules` - Receives 1 message per granule in an execution
  - `reportPdrs` - Receives 1 message per PDR

### Added

- **CUMULUS-639**

  - Adds SAML JWT and launchpad token authentication to Cumulus API (configurable)
    - **NOTE** to authenticate with Launchpad ensure your launchpad user_id is in the `<prefix>-UsersTable`
    - when Cumulus configured to protect API via Launchpad:
      - New endpoints
        - `GET /saml/login` - starting point for SAML SSO creates the login request url and redirects to the SAML Identity Provider Service (IDP)
        - `POST /saml/auth` - SAML Assertion Consumer Service. POST receiver from SAML IDP. Validates response, logs the user in, and returns a SAML-based JWT.
    - Disabled endpoints
      - `POST /refresh`
      - Changes authorization worklow:
      - `ensureAuthorized` now presumes the bearer token is a JWT and tries to validate. If the token is malformed, it attempts to validate the token against Launchpad. This allows users to bring their own token as described here https://wiki.earthdata.nasa.gov/display/CUMULUS/Cumulus+API+with+Launchpad+Authentication. But it also allows dashboard users to manually authenticate via Launchpad SAML to receive a Launchpad-based JWT.

- **CUMULUS-1394**
  - Added `Granule.generateGranuleRecord()` method to granules model to generate a granule database record from a Cumulus execution message
  - Added `Pdr.generatePdrRecord()` method to PDRs model to generate a granule database record from a Cumulus execution message
  - Added helpers to `@cumulus/common/message`:
    - `getMessageExecutionName()` - Get the execution name from a Cumulus execution message
    - `getMessageStateMachineArn()` - Get the state machine ARN from a Cumulus execution message
    - `getMessageExecutionArn()` - Get the execution ARN for a Cumulus execution message
    - `getMessageGranules()` - Get the granules from a Cumulus execution message, if any.
  - Added `@cumulus/common/cloudwatch-event/isFailedSfStatus()` to determine if a Step Function status from a Cloudwatch event is a failed status

### Changed

- **CUMULUS-1308**

  - HTTP PUT of a Collection, Provider, or Rule via the Cumulus API now
    performs full replacement of the existing object with the object supplied
    in the request payload. Previous behavior was to perform a modification
    (partial update) by merging the existing object with the (possibly partial)
    object in the payload, but this did not conform to the HTTP standard, which
    specifies PATCH as the means for modifications rather than replacements.

- **CUMULUS-1375**

  - Migrate Cumulus from deprecated Elasticsearch JS client to new, supported one in `@cumulus/api`

- **CUMULUS-1485** Update `@cumulus/cmr-client` to return error message from CMR for validation failures.

- **CUMULUS-1394**

  - Renamed `Execution.generateDocFromPayload()` to `Execution.generateRecord()` on executions model. The method generates an execution database record from a Cumulus execution message.

- **CUMULUS-1432**

  - `logs` endpoint takes the level parameter as a string and not a number
  - Elasticsearch term query generation no longer converts numbers to boolean

- **CUMULUS-1447**

  - Consolidated all remote message handling code into @common/aws
  - Update remote message code to handle updated CMA remote message flags
  - Update example SIPS workflows to utilize Parameterized CMA configuration

- **CUMULUS-1448** Refactor workflows that are mutating cumulus_meta to utilize meta field

- **CUMULUS-1451**

  - Elasticsearch cluster setting `auto_create_index` will be set to false. This had been causing issues in the bootstrap lambda on deploy.

- **CUMULUS-1456**
  - `@cumulus/api` endpoints default error handler uses `boom` package to format errors, which is consistent with other API endpoint errors.

### Fixed

- **CUMULUS-1432** `logs` endpoint filter correctly filters logs by level
- **CUMULUS-1484** `useMessageAdapter` now does not set CUMULUS_MESSAGE_ADAPTER_DIR when `true`

### Removed

- **CUMULUS-1394**
  - Removed `sfTracker` SNS topic. Replaced by three new SNS topics for granule, execution, and PDR ingest notifications.
  - Removed unused functions from `@cumulus/common/aws`:
    - `getGranuleS3Params()`
    - `setGranuleStatus()`

## [v1.14.1] - 2019-08-29

### Fixed

- **CUMULUS-1455**

  - CMR token links updated to point to CMR legacy services rather than echo

- **CUMULUS-1211**
  - Errors thrown during granule discovery are no longer swallowed and ignored.
    Rather, errors are propagated to allow for proper error-handling and
    meaningful messaging.

## [v1.14.0] - 2019-08-22

### PLEASE NOTE

- We have encountered transient lambda service errors in our integration testing. Please handle transient service errors following [these guidelines](https://docs.aws.amazon.com/step-functions/latest/dg/bp-lambda-serviceexception.html). The workflows in the `example/workflows` folder have been updated with retries configured for these errors.

- **CUMULUS-799** added additional IAM permissions to support reading CloudWatch and API Gateway, so **you will have to redeploy your IAM stack.**

- **CUMULUS-800** Several items:

  - **Delete existing API Gateway stages**: To allow enabling of API Gateway logging, Cumulus now creates and manages a Stage resource during deployment. Before upgrading Cumulus, it is necessary to delete the API Gateway stages on both the Backend API and the Distribution API. Instructions are included in the documentation under [Delete API Gateway Stages](https://nasa.github.io/cumulus/docs/additional-deployment-options/delete-api-gateway-stages).

  - **Set up account permissions for API Gateway to write to CloudWatch**: In a one time operation for your AWS account, to enable CloudWatch Logs for API Gateway, you must first grant the API Gateway permission to read and write logs to CloudWatch for your account. The `AmazonAPIGatewayPushToCloudWatchLogs` managed policy (with an ARN of `arn:aws:iam::aws:policy/service-role/AmazonAPIGatewayPushToCloudWatchLogs`) has all the required permissions. You can find a simple how to in the documentation under [Enable API Gateway Logging.](https://nasa.github.io/cumulus/docs/additional-deployment-options/enable-gateway-logging-permissions)

  - **Configure API Gateway to write logs to CloudWatch** To enable execution logging for the distribution API set `config.yaml` `apiConfigs.distribution.logApigatewayToCloudwatch` value to `true`. More information [Enable API Gateway Logs](https://nasa.github.io/cumulus/docs/additional-deployment-options/enable-api-logs)

  - **Configure CloudWatch log delivery**: It is possible to deliver CloudWatch API execution and access logs to a cross-account shared AWS::Logs::Destination. An operator does this by adding the key `logToSharedDestination` to the `config.yml` at the default level with a value of a writable log destination. More information in the documentation under [Configure CloudWatch Logs Delivery.](https://nasa.github.io/cumulus/docs/additional-deployment-options/configure-cloudwatch-logs-delivery)

  - **Additional Lambda Logging**: It is now possible to configure any lambda to deliver logs to a shared subscriptions by setting `logToSharedDestination` to the ARN of a writable location (either an AWS::Logs::Destination or a Kinesis Stream) on any lambda config. Documentation for [Lambda Log Subscriptions](https://nasa.github.io/cumulus/docs/additional-deployment-options/additional-lambda-logging)

  - **Configure S3 Server Access Logs**: If you are running Cumulus in an NGAP environment you may [configure S3 Server Access Logs](https://nasa.github.io/cumulus/docs/next/deployment/server_access_logging) to be delivered to a shared bucket where the Metrics Team will ingest the logs into their ELK stack. Contact the Metrics team for permission and location.

- **CUMULUS-1368** The Cumulus distribution API has been deprecated and is being replaced by ASF's Thin Egress App. By default, the distribution API will not deploy. Please follow [the instructions for deploying and configuring Thin Egress](https://nasa.github.io/cumulus/docs/deployment/thin_egress_app).

To instead continue to deploy and use the legacy Cumulus distribution app, add the following to your `config.yml`:

```yaml
deployDistributionApi: true
```

If you deploy with no distribution app your deployment will succeed but you may encounter errors in your workflows, particularly in the `MoveGranule` task.

- **CUMULUS-1418** Users who are packaging the CMA in their Lambdas outside of Cumulus may need to update their Lambda configuration. Please see `BREAKING CHANGES` below for details.

### Added

- **CUMULUS-642**
  - Adds Launchpad as an authentication option for the Cumulus API.
  - Updated deployment documentation and added [instructions to setup Cumulus API Launchpad authentication](https://wiki.earthdata.nasa.gov/display/CUMULUS/Cumulus+API+with+Launchpad+Authentication)
- **CUMULUS-1418**
  - Adds usage docs/testing of lambda layers (introduced in PR1125), updates Core example tasks to use the updated `cumulus-ecs-task` and a CMA layer instead of kes CMA injection.
  - Added Terraform module to publish CMA as layer to user account.
- **PR1125** - Adds `layers` config option to support deploying Lambdas with layers
- **PR1128** - Added `useXRay` config option to enable AWS X-Ray for Lambdas.
- **CUMULUS-1345**
  - Adds new variables to the app deployment under `cmr`.
  - `cmrEnvironment` values are `SIT`, `UAT`, or `OPS` with `UAT` as the default.
  - `cmrLimit` and `cmrPageSize` have been added as configurable options.
- **CUMULUS-1273**
  - Added lambda function EmsProductMetadataReport to generate EMS Product Metadata report
- **CUMULUS-1226**
  - Added API endpoint `elasticsearch/index-from-database` to index to an Elasticsearch index from the database for recovery purposes and `elasticsearch/indices-status` to check the status of Elasticsearch indices via the API.
- **CUMULUS-824**
  - Added new Collection parameter `reportToEms` to configure whether the collection is reported to EMS
- **CUMULUS-1357**
  - Added new BackendApi endpoint `ems` that generates EMS reports.
- **CUMULUS-1241**
  - Added information about queues with maximum execution limits defined to default workflow templates (`meta.queueExecutionLimits`)
- **CUMULUS-1311**
  - Added `@cumulus/common/message` with various message parsing/preparation helpers
- **CUMULUS-812**

  - Added support for limiting the number of concurrent executions started from a queue. [See the data cookbook](https://nasa.github.io/cumulus/docs/data-cookbooks/throttling-queued-executions) for more information.

- **CUMULUS-1337**

  - Adds `cumulus.stackName` value to the `instanceMetadata` endpoint.

- **CUMULUS-1368**

  - Added `cmrGranuleUrlType` to the `@cumulus/move-granules` task. This determines what kind of links go in the CMR files. The options are `distribution`, `s3`, or `none`, with the default being distribution. If there is no distribution API being used with Cumulus, you must set the value to `s3` or `none`.

- Added `packages/s3-replicator` Terraform module to allow same-region s3 replication to metrics bucket.

- **CUMULUS-1392**

  - Added `tf-modules/report-granules` Terraform module which processes granule ingest notifications received via SNS and stores granule data to a database. The module includes:
    - SNS topic for publishing granule ingest notifications
    - Lambda to process granule notifications and store data
    - IAM permissions for the Lambda
    - Subscription for the Lambda to the SNS topic

- **CUMULUS-1393**

  - Added `tf-modules/report-pdrs` Terraform module which processes PDR ingest notifications received via SNS and stores PDR data to a database. The module includes:
    - SNS topic for publishing PDR ingest notifications
    - Lambda to process PDR notifications and store data
    - IAM permissions for the Lambda
    - Subscription for the Lambda to the SNS topic
  - Added unit tests for `@cumulus/api/models/pdrs.createPdrFromSns()`

- **CUMULUS-1400**

  - Added `tf-modules/report-executions` Terraform module which processes workflow execution information received via SNS and stores it to a database. The module includes:
    - SNS topic for publishing execution data
    - Lambda to process and store execution data
    - IAM permissions for the Lambda
    - Subscription for the Lambda to the SNS topic
  - Added `@cumulus/common/sns-event` which contains helpers for SNS events:
    - `isSnsEvent()` returns true if event is from SNS
    - `getSnsEventMessage()` extracts and parses the message from an SNS event
    - `getSnsEventMessageObject()` extracts and parses message object from an SNS event
  - Added `@cumulus/common/cloudwatch-event` which contains helpers for Cloudwatch events:
    - `isSfExecutionEvent()` returns true if event is from Step Functions
    - `isTerminalSfStatus()` determines if a Step Function status from a Cloudwatch event is a terminal status
    - `getSfEventStatus()` gets the Step Function status from a Cloudwatch event
    - `getSfEventDetailValue()` extracts a Step Function event detail field from a Cloudwatch event
    - `getSfEventMessageObject()` extracts and parses Step Function detail object from a Cloudwatch event

- **CUMULUS-1429**

  - Added `tf-modules/data-persistence` Terraform module which includes resources for data persistence in Cumulus:
    - DynamoDB tables
    - Elasticsearch with optional support for VPC
    - Cloudwatch alarm for number of Elasticsearch nodes

- **CUMULUS-1379** CMR Launchpad Authentication
  - Added `launchpad` configuration to `@cumulus/deployment/app/config.yml`, and cloudformation templates, workflow message, lambda configuration, api endpoint configuration
  - Added `@cumulus/common/LaunchpadToken` and `@cumulus/common/launchpad` to provide methods to get token and validate token
  - Updated lambdas to use Launchpad token for CMR actions (ingest and delete granules)
  - Updated deployment documentation and added [instructions to setup CMR client for Launchpad authentication](https://wiki.earthdata.nasa.gov/display/CUMULUS/CMR+Launchpad+Authentication)

## Changed

- **CUMULUS-1232**

  - Added retries to update `@cumulus/cmr-client` `updateToken()`

- **CUMULUS-1245 CUMULUS-795**

  - Added additional `ems` configuration parameters for sending the ingest reports to EMS
  - Added functionality to send daily ingest reports to EMS

- **CUMULUS-1241**

  - Removed the concept of "priority levels" and added ability to define a number of maximum concurrent executions per SQS queue
  - Changed mapping of Cumulus message properties for the `sqs2sfThrottle` lambda:
    - Queue name is read from `cumulus_meta.queueName`
    - Maximum executions for the queue is read from `meta.queueExecutionLimits[queueName]`, where `queueName` is `cumulus_meta.queueName`
  - Changed `sfSemaphoreDown` lambda to only attempt decrementing semaphores when:
    - the message is for a completed/failed/aborted/timed out workflow AND
    - `cumulus_meta.queueName` exists on the Cumulus message AND
    - An entry for the queue name (`cumulus_meta.queueName`) exists in the the object `meta.queueExecutionLimits` on the Cumulus message

- **CUMULUS-1338**

  - Updated `sfSemaphoreDown` lambda to be triggered via AWS Step Function Cloudwatch events instead of subscription to `sfTracker` SNS topic

- **CUMULUS-1311**

  - Updated `@cumulus/queue-granules` to set `cumulus_meta.queueName` for queued execution messages
  - Updated `@cumulus/queue-pdrs` to set `cumulus_meta.queueName` for queued execution messages
  - Updated `sqs2sfThrottle` lambda to immediately decrement queue semaphore value if dispatching Step Function execution throws an error

- **CUMULUS-1362**

  - Granule `processingStartTime` and `processingEndTime` will be set to the execution start time and end time respectively when there is no sync granule or post to cmr task present in the workflow

- **CUMULUS-1400**
  - Deprecated `@cumulus/ingest/aws/getExecutionArn`. Use `@cumulus/common/aws/getExecutionArn` instead.

### Fixed

- **CUMULUS-1439**

  - Fix bug with rule.logEventArn deletion on Kinesis rule update and fix unit test to verify

- **CUMULUS-796**

  - Added production information (collection ShortName and Version, granuleId) to EMS distribution report
  - Added functionality to send daily distribution reports to EMS

- **CUMULUS-1319**

  - Fixed a bug where granule ingest times were not being stored to the database

- **CUMULUS-1356**

  - The `Collection` model's `delete` method now _removes_ the specified item
    from the collection config store that was inserted by the `create` method.
    Previously, this behavior was missing.

- **CUMULUS-1374**
  - Addressed audit concerns (https://www.npmjs.com/advisories/782) in api package

### BREAKING CHANGES

### Changed

- **CUMULUS-1418**
  - Adding a default `cmaDir` key to configuration will cause `CUMULUS_MESSAGE_ADAPTER_DIR` to be set by default to `/opt` for any Lambda not setting `useCma` to true, or explicitly setting the CMA environment variable. In lambdas that package the CMA independently of the Cumulus packaging. Lambdas manually packaging the CMA should have their Lambda configuration updated to set the CMA path, or alternately if not using the CMA as a Lambda layer in this deployment set `cmaDir` to `./cumulus-message-adapter`.

### Removed

- **CUMULUS-1337**

  - Removes the S3 Access Metrics package added in CUMULUS-799

- **PR1130**
  - Removed code deprecated since v1.11.1:
    - Removed `@cumulus/common/step-functions`. Use `@cumulus/common/StepFunctions` instead.
    - Removed `@cumulus/api/lib/testUtils.fakeFilesFactory`. Use `@cumulus/api/lib/testUtils.fakeFileFactory` instead.
    - Removed `@cumulus/cmrjs/cmr` functions: `searchConcept`, `ingestConcept`, `deleteConcept`. Use the functions in `@cumulus/cmr-client` instead.
    - Removed `@cumulus/ingest/aws.getExecutionHistory`. Use `@cumulus/common/StepFunctions.getExecutionHistory` instead.

## [v1.13.5] - 2019-08-29 - [BACKPORT]

### Fixed

- **CUMULUS-1455** - CMR token links updated to point to CMR legacy services rather than echo

## [v1.13.4] - 2019-07-29

- **CUMULUS-1411** - Fix deployment issue when using a template override

## [v1.13.3] - 2019-07-26

- **CUMULUS-1345** Full backport of CUMULUS-1345 features - Adds new variables to the app deployment under `cmr`.
  - `cmrEnvironment` values are `SIT`, `UAT`, or `OPS` with `UAT` as the default.
  - `cmrLimit` and `cmrPageSize` have been added as configurable options.

## [v1.13.2] - 2019-07-25

- Re-release of v1.13.1 to fix broken npm packages.

## [v1.13.1] - 2019-07-22

- **CUMULUS-1374** - Resolve audit compliance with lodash version for api package subdependency
- **CUMULUS-1412** - Resolve audit compliance with googleapi package
- **CUMULUS-1345** - Backported CMR environment setting in getUrl to address immediate user need. CMR_ENVIRONMENT can now be used to set the CMR environment to OPS/SIT

## [v1.13.0] - 2019-5-20

### PLEASE NOTE

**CUMULUS-802** added some additional IAM permissions to support ECS autoscaling, so **you will have to redeploy your IAM stack.**
As a result of the changes for **CUMULUS-1193**, **CUMULUS-1264**, and **CUMULUS-1310**, **you must delete your existing stacks (except IAM) before deploying this version of Cumulus.**
If running Cumulus within a VPC and extended downtime is acceptable, we recommend doing this at the end of the day to allow AWS backend resources and network interfaces to be cleaned up overnight.

### BREAKING CHANGES

- **CUMULUS-1228**

  - The default AMI used by ECS instances is now an NGAP-compliant AMI. This
    will be a breaking change for non-NGAP deployments. If you do not deploy to
    NGAP, you will need to find the AMI ID of the
    [most recent Amazon ECS-optimized AMI](https://docs.aws.amazon.com/AmazonECS/latest/developerguide/ecs-optimized_AMI.html),
    and set the `ecs.amiid` property in your config. Instructions for finding
    the most recent NGAP AMI can be found using
    [these instructions](https://wiki.earthdata.nasa.gov/display/ESKB/Select+an+NGAP+Created+AMI).

- **CUMULUS-1310**

  - Database resources (DynamoDB, ElasticSearch) have been moved to an independent `db` stack.
    Migrations for this version will need to be user-managed. (e.g. [elasticsearch](https://docs.aws.amazon.com/elasticsearch-service/latest/developerguide/es-version-migration.html#snapshot-based-migration) and [dynamoDB](https://docs.aws.amazon.com/datapipeline/latest/DeveloperGuide/dp-template-exports3toddb.html)).
    Order of stack deployment is `iam` -> `db` -> `app`.
  - All stacks can now be deployed using a single `config.yml` file, i.e.: `kes cf deploy --kes-folder app --template node_modules/@cumulus/deployment/[iam|db|app] [...]`
    Backwards-compatible. For development, please re-run `npm run bootstrap` to build new `kes` overrides.
    Deployment docs have been updated to show how to deploy a single-config Cumulus instance.
  - `params` have been moved: Nest `params` fields under `app`, `db` or `iam` to override all Parameters for a particular stack's cloudformation template. Backwards-compatible with multi-config setups.
  - `stackName` and `stackNameNoDash` have been retired. Use `prefix` and `prefixNoDash` instead.
  - The `iams` section in `app/config.yml` IAM roles has been deprecated as a user-facing parameter,
    _unless_ your IAM role ARNs do not match the convention shown in `@cumulus/deployment/app/config.yml`
  - The `vpc.securityGroup` will need to be set with a pre-existing security group ID to use Cumulus in a VPC. Must allow inbound HTTP(S) (Port 443).

- **CUMULUS-1212**

  - `@cumulus/post-to-cmr` will now fail if any granules being processed are missing a metadata file. You can set the new config option `skipMetaCheck` to `true` to pass post-to-cmr without a metadata file.

- **CUMULUS-1232**

  - `@cumulus/sync-granule` will no longer silently pass if no checksum data is provided. It will use input
    from the granule object to:
    - Verify checksum if `checksumType` and `checksumValue` are in the file record OR a checksum file is provided
      (throws `InvalidChecksum` on fail), else log warning that no checksum is available.
    - Then, verify synced S3 file size if `file.size` is in the file record (throws `UnexpectedFileSize` on fail),
      else log warning that no file size is available.
    - Pass the step.

- **CUMULUS-1264**

  - The Cloudformation templating and deployment configuration has been substantially refactored.
    - `CumulusApiDefault` nested stack resource has been renamed to `CumulusApiDistribution`
    - `CumulusApiV1` nested stack resource has been renamed to `CumulusApiBackend`
  - The `urs: true` config option for when defining your lambdas (e.g. in `lambdas.yml`) has been deprecated. There are two new options to replace it:
    - `urs_redirect: 'token'`: This will expose a `TOKEN_REDIRECT_ENDPOINT` environment variable to your lambda that references the `/token` endpoint on the Cumulus backend API
    - `urs_redirect: 'distribution'`: This will expose a `DISTRIBUTION_REDIRECT_ENDPOINT` environment variable to your lambda that references the `/redirect` endpoint on the Cumulus distribution API

- **CUMULUS-1193**

  - The elasticsearch instance is moved behind the VPC.
  - Your account will need an Elasticsearch Service Linked role. This is a one-time setup for the account. You can follow the instructions to use the AWS console or AWS CLI [here](https://docs.aws.amazon.com/IAM/latest/UserGuide/using-service-linked-roles.html) or use the following AWS CLI command: `aws iam create-service-linked-role --aws-service-name es.amazonaws.com`

- **CUMULUS-802**

  - ECS `maxInstances` must be greater than `minInstances`. If you use defaults, no change is required.

- **CUMULUS-1269**
  - Brought Cumulus data models in line with CNM JSON schema:
    - Renamed file object `fileType` field to `type`
    - Renamed file object `fileSize` field to `size`
    - Renamed file object `checksumValue` field to `checksum` where not already done.
    - Added `ancillary` and `linkage` type support to file objects.

### Added

- **CUMULUS-799**

  - Added an S3 Access Metrics package which will take S3 Server Access Logs and
    write access metrics to CloudWatch

- **CUMULUS-1242** - Added `sqs2sfThrottle` lambda. The lambda reads SQS messages for queued executions and uses semaphores to only start new executions if the maximum number of executions defined for the priority key (`cumulus_meta.priorityKey`) has not been reached. Any SQS messages that are read but not used to start executions remain in the queue.

- **CUMULUS-1240**

  - Added `sfSemaphoreDown` lambda. This lambda receives SNS messages and for each message it decrements the semaphore used to track the number of running executions if:
    - the message is for a completed/failed workflow AND
    - the message contains a level of priority (`cumulus_meta.priorityKey`)
  - Added `sfSemaphoreDown` lambda as a subscriber to the `sfTracker` SNS topic

- **CUMULUS-1265**

  - Added `apiConfigs` configuration option to configure API Gateway to be private
  - All internal lambdas configured to run inside the VPC by default
  - Removed references to `NoVpc` lambdas from documentation and `example` folder.

- **CUMULUS-802**
  - Adds autoscaling of ECS clusters
  - Adds autoscaling of ECS services that are handling StepFunction activities

## Changed

- Updated `@cumulus/ingest/http/httpMixin.list()` to trim trailing spaces on discovered filenames

- **CUMULUS-1310**

  - Database resources (DynamoDB, ElasticSearch) have been moved to an independent `db` stack.
    This will enable future updates to avoid affecting database resources or requiring migrations.
    Migrations for this version will need to be user-managed.
    (e.g. [elasticsearch](https://docs.aws.amazon.com/elasticsearch-service/latest/developerguide/es-version-migration.html#snapshot-based-migration) and [dynamoDB](https://docs.aws.amazon.com/datapipeline/latest/DeveloperGuide/dp-template-exports3toddb.html)).
    Order of stack deployment is `iam` -> `db` -> `app`.
  - All stacks can now be deployed using a single `config.yml` file, i.e.: `kes cf deploy --kes-folder app --template node_modules/@cumulus/deployment/[iam|db|app] [...]`
    Backwards-compatible. Please re-run `npm run bootstrap` to build new `kes` overrides.
    Deployment docs have been updated to show how to deploy a single-config Cumulus instance.
  - `params` fields should now be nested under the stack key (i.e. `app`, `db` or `iam`) to provide Parameters for a particular stack's cloudformation template,
    for use with single-config instances. Keys _must_ match the name of the deployment package folder (`app`, `db`, or `iam`).
    Backwards-compatible with multi-config setups.
  - `stackName` and `stackNameNoDash` have been retired as user-facing config parameters. Use `prefix` and `prefixNoDash` instead.
    This will be used to create stack names for all stacks in a single-config use case.
    `stackName` may still be used as an override in multi-config usage, although this is discouraged.
    Warning: overriding the `db` stack's `stackName` will require you to set `dbStackName` in your `app/config.yml`.
    This parameter is required to fetch outputs from the `db` stack to reference in the `app` stack.
  - The `iams` section in `app/config.yml` IAM roles has been retired as a user-facing parameter,
    _unless_ your IAM role ARNs do not match the convention shown in `@cumulus/deployment/app/config.yml`
    In that case, overriding `iams` in your own config is recommended.
  - `iam` and `db` `cloudformation.yml` file names will have respective prefixes (e.g `iam.cloudformation.yml`).
  - Cumulus will now only attempt to create reconciliation reports for buckets of the `private`, `public` and `protected` types.
  - Cumulus will no longer set up its own security group.
    To pass a pre-existing security group for in-VPC deployments as a parameter to the Cumulus template, populate `vpc.securityGroup` in `config.yml`.
    This security group must allow inbound HTTP(S) traffic (Port 443). SSH traffic (Port 22) must be permitted for SSH access to ECS instances.
  - Deployment docs have been updated with examples for the new deployment model.

- **CUMULUS-1236**

  - Moves access to public files behind the distribution endpoint. Authentication is not required, but direct http access has been disallowed.

- **CUMULUS-1223**

  - Adds unauthenticated access for public bucket files to the Distribution API. Public files should be requested the same way as protected files, but for public files a redirect to a self-signed S3 URL will happen without requiring authentication with Earthdata login.

- **CUMULUS-1232**

  - Unifies duplicate handling in `ingest/granule.handleDuplicateFile` for maintainability.
  - Changed `ingest/granule.ingestFile` and `move-granules/index.moveFileRequest` to use new function.
  - Moved file versioning code to `ingest/granule.moveGranuleFileWithVersioning`
  - `ingest/granule.verifyFile` now also tests `file.size` for verification if it is in the file record and throws
    `UnexpectedFileSize` error for file size not matching input.
  - `ingest/granule.verifyFile` logs warnings if checksum and/or file size are not available.

- **CUMULUS-1193**

  - Moved reindex CLI functionality to an API endpoint. See [API docs](https://nasa.github.io/cumulus-api/#elasticsearch-1)

- **CUMULUS-1207**
  - No longer disable lambda event source mappings when disabling a rule

### Fixed

- Updated Lerna publish script so that published Cumulus packages will pin their dependencies on other Cumulus packages to exact versions (e.g. `1.12.1` instead of `^1.12.1`)

- **CUMULUS-1203**

  - Fixes IAM template's use of intrinsic functions such that IAM template overrides now work with kes

- **CUMULUS-1268**
  - Deployment will not fail if there are no ES alarms or ECS services

## [v1.12.1] - 2019-4-8

## [v1.12.0] - 2019-4-4

Note: There was an issue publishing 1.12.0. Upgrade to 1.12.1.

### BREAKING CHANGES

- **CUMULUS-1139**

  - `granule.applyWorkflow` uses the new-style granule record as input to workflows.

- **CUMULUS-1171**

  - Fixed provider handling in the API to make it consistent between protocols.
    NOTE: This is a breaking change. When applying this upgrade, users will need to:
    1. Disable all workflow rules
    2. Update any `http` or `https` providers so that the host field only
       contains a valid hostname or IP address, and the port field contains the
       provider port.
    3. Perform the deployment
    4. Re-enable workflow rules

- **CUMULUS-1176**:

  - `@cumulus/move-granules` input expectations have changed. `@cumulus/files-to-granules` is a new intermediate task to perform input translation in the old style.
    See the Added and Changed sections of this release changelog for more information.

- **CUMULUS-670**

  - The behavior of ParsePDR and related code has changed in this release. PDRs with FILE_TYPEs that do not conform to the PDR ICD (+ TGZ) (https://cdn.earthdata.nasa.gov/conduit/upload/6376/ESDS-RFC-030v1.0.pdf) will fail to parse.

- **CUMULUS-1208**
  - The granule object input to `@cumulus/queue-granules` will now be added to ingest workflow messages **as is**. In practice, this means that if you are using `@cumulus/queue-granules` to trigger ingest workflows and your granule objects input have invalid properties, then your ingest workflows will fail due to schema validation errors.

### Added

- **CUMULUS-777**
  - Added new cookbook entry on configuring Cumulus to track ancillary files.
- **CUMULUS-1183**
  - Kes overrides will now abort with a warning if a workflow step is configured without a corresponding
    lambda configuration
- **CUMULUS-1223**

  - Adds convenience function `@cumulus/common/bucketsConfigJsonObject` for fetching stack's bucket configuration as an object.

- **CUMULUS-853**
  - Updated FakeProcessing example lambda to include option to generate fake browse
  - Added feature documentation for ancillary metadata export, a new cookbook entry describing a workflow with ancillary metadata generation(browse), and related task definition documentation
- **CUMULUS-805**
  - Added a CloudWatch alarm to check running ElasticSearch instances, and a CloudWatch dashboard to view the health of ElasticSearch
  - Specify `AWS_REGION` in `.env` to be used by deployment script
- **CUMULUS-803**
  - Added CloudWatch alarms to check running tasks of each ECS service, and add the alarms to CloudWatch dashboard
- **CUMULUS-670**
  - Added Ancillary Metadata Export feature (see https://nasa.github.io/cumulus/docs/features/ancillary_metadata for more information)
  - Added new Collection file parameter "fileType" that allows configuration of workflow granule file fileType
- **CUMULUS-1184** - Added kes logging output to ensure we always see the state machine reference before failures due to configuration
- **CUMULUS-1105** - Added a dashboard endpoint to serve the dashboard from an S3 bucket
- **CUMULUS-1199** - Moves `s3credentials` endpoint from the backend to the distribution API.
- **CUMULUS-666**
  - Added `@api/endpoints/s3credentials` to allow EarthData Login authorized users to retrieve temporary security credentials for same-region direct S3 access.
- **CUMULUS-671**
  - Added `@packages/integration-tests/api/distribution/getDistributionApiS3SignedUrl()` to return the S3 signed URL for a file protected by the distribution API
- **CUMULUS-672**
  - Added `cmrMetadataFormat` and `cmrConceptId` to output for individual granules from `@cumulus/post-to-cmr`. `cmrMetadataFormat` will be read from the `cmrMetadataFormat` generated for each granule in `@cumulus/cmrjs/publish2CMR()`
  - Added helpers to `@packages/integration-tests/api/distribution`:
    - `getDistributionApiFileStream()` returns a stream to download files protected by the distribution API
    - `getDistributionFileUrl()` constructs URLs for requesting files from the distribution API
- **CUMULUS-1185** `@cumulus/api/models/Granule.removeGranuleFromCmrByGranule` to replace `@cumulus/api/models/Granule.removeGranuleFromCmr` and use the Granule UR from the CMR metadata to remove the granule from CMR

- **CUMULUS-1101**

  - Added new `@cumulus/checksum` package. This package provides functions to calculate and validate checksums.
  - Added new checksumming functions to `@cumulus/common/aws`: `calculateS3ObjectChecksum` and `validateS3ObjectChecksum`, which depend on the `checksum` package.

- CUMULUS-1171

  - Added `@cumulus/common` API documentation to `packages/common/docs/API.md`
  - Added an `npm run build-docs` task to `@cumulus/common`
  - Added `@cumulus/common/string#isValidHostname()`
  - Added `@cumulus/common/string#match()`
  - Added `@cumulus/common/string#matches()`
  - Added `@cumulus/common/string#toLower()`
  - Added `@cumulus/common/string#toUpper()`
  - Added `@cumulus/common/URLUtils#buildURL()`
  - Added `@cumulus/common/util#isNil()`
  - Added `@cumulus/common/util#isNull()`
  - Added `@cumulus/common/util#isUndefined()`
  - Added `@cumulus/common/util#negate()`

- **CUMULUS-1176**

  - Added new `@cumulus/files-to-granules` task to handle converting file array output from `cumulus-process` tasks into granule objects.
    Allows simplification of `@cumulus/move-granules` and `@cumulus/post-to-cmr`, see Changed section for more details.

- CUMULUS-1151 Compare the granule holdings in CMR with Cumulus' internal data store
- CUMULUS-1152 Compare the granule file holdings in CMR with Cumulus' internal data store

### Changed

- **CUMULUS-1216** - Updated `@cumulus/ingest/granule/ingestFile` to download files to expected staging location.
- **CUMULUS-1208** - Updated `@cumulus/ingest/queue/enqueueGranuleIngestMessage()` to not transform granule object passed to it when building an ingest message
- **CUMULUS-1198** - `@cumulus/ingest` no longer enforces any expectations about whether `provider_path` contains a leading slash or not.
- **CUMULUS-1170**
  - Update scripts and docs to use `npm` instead of `yarn`
  - Use `package-lock.json` files to ensure matching versions of npm packages
  - Update CI builds to use `npm ci` instead of `npm install`
- **CUMULUS-670**
  - Updated ParsePDR task to read standard PDR types+ (+ tgz as an external customer requirement) and add a fileType to granule-files on Granule discovery
  - Updated ParsePDR to fail if unrecognized type is used
  - Updated all relevant task schemas to include granule->files->filetype as a string value
  - Updated tests/test fixtures to include the fileType in the step function/task inputs and output validations as needed
  - Updated MoveGranules task to handle incoming configuration with new "fileType" values and to add them as appropriate to the lambda output.
  - Updated DiscoverGranules step/related workflows to read new Collection file parameter fileType that will map a discovered file to a workflow fileType
  - Updated CNM parser to add the fileType to the defined granule file fileType on ingest and updated integration tests to verify/validate that behavior
  - Updated generateEcho10XMLString in cmr-utils.js to use a map/related library to ensure order as CMR requires ordering for their online resources.
  - Updated post-to-cmr task to appropriately export CNM filetypes to CMR in echo10/UMM exports
- **CUMULUS-1139** - Granules stored in the API contain a `files` property. That schema has been greatly
  simplified and now better matches the CNM format.
  - The `name` property has been renamed to `fileName`.
  - The `filepath` property has been renamed to `key`.
  - The `checksumValue` property has been renamed to `checksum`.
  - The `path` property has been removed.
  - The `url_path` property has been removed.
  - The `filename` property (which contained an `s3://` URL) has been removed, and the `bucket`
    and `key` properties should be used instead. Any requests sent to the API containing a `granule.files[].filename`
    property will be rejected, and any responses coming back from the API will not contain that
    `filename` property.
  - A `source` property has been added, which is a URL indicating the original source of the file.
  - `@cumulus/ingest/granule.moveGranuleFiles()` no longer includes a `filename` field in its
    output. The `bucket` and `key` fields should be used instead.
- **CUMULUS-672**

  - Changed `@cumulus/integration-tests/api/EarthdataLogin.getEarthdataLoginRedirectResponse` to `@cumulus/integration-tests/api/EarthdataLogin.getEarthdataAccessToken`. The new function returns an access response from Earthdata login, if successful.
  - `@cumulus/integration-tests/cmr/getOnlineResources` now accepts an object of options, including `cmrMetadataFormat`. Based on the `cmrMetadataFormat`, the function will correctly retrieve the online resources for each metadata format (ECHO10, UMM-G)

- **CUMULUS-1101**

  - Moved `@cumulus/common/file/getFileChecksumFromStream` into `@cumulus/checksum`, and renamed it to `generateChecksumFromStream`.
    This is a breaking change for users relying on `@cumulus/common/file/getFileChecksumFromStream`.
  - Refactored `@cumulus/ingest/Granule` to depend on new `common/aws` checksum functions and remove significantly present checksumming code.
    - Deprecated `@cumulus/ingest/granule.validateChecksum`. Replaced with `@cumulus/ingest/granule.verifyFile`.
    - Renamed `granule.getChecksumFromFile` to `granule.retrieveSuppliedFileChecksumInformation` to be more accurate.
  - Deprecated `@cumulus/common/aws.checksumS3Objects`. Use `@cumulus/common/aws.calculateS3ObjectChecksum` instead.

- CUMULUS-1171

  - Fixed provider handling in the API to make it consistent between protocols.
    Before this change, FTP providers were configured using the `host` and
    `port` properties. HTTP providers ignored `port` and `protocol`, and stored
    an entire URL in the `host` property. Updated the API to only accept valid
    hostnames or IP addresses in the `provider.host` field. Updated ingest code
    to properly build HTTP and HTTPS URLs from `provider.protocol`,
    `provider.host`, and `provider.port`.
  - The default provider port was being set to 21, no matter what protocol was
    being used. Removed that default.

- **CUMULUS-1176**

  - `@cumulus/move-granules` breaking change:
    Input to `move-granules` is now expected to be in the form of a granules object (i.e. `{ granules: [ { ... }, { ... } ] }`);
    For backwards compatibility with array-of-files outputs from processing steps, use the new `@cumulus/files-to-granules` task as an intermediate step.
    This task will perform the input translation. This change allows `move-granules` to be simpler and behave more predictably.
    `config.granuleIdExtraction` and `config.input_granules` are no longer needed/used by `move-granules`.
  - `@cumulus/post-to-cmr`: `config.granuleIdExtraction` is no longer needed/used by `post-to-cmr`.

- CUMULUS-1174
  - Better error message and stacktrace for S3KeyPairProvider error reporting.

### Fixed

- **CUMULUS-1218** Reconciliation report will now scan only completed granules.
- `@cumulus/api` files and granules were not getting indexed correctly because files indexing was failing in `db-indexer`
- `@cumulus/deployment` A bug in the Cloudformation template was preventing the API from being able to be launched in a VPC, updated the IAM template to give the permissions to be able to run the API in a VPC

### Deprecated

- `@cumulus/api/models/Granule.removeGranuleFromCmr`, instead use `@cumulus/api/models/Granule.removeGranuleFromCmrByGranule`
- `@cumulus/ingest/granule.validateChecksum`, instead use `@cumulus/ingest/granule.verifyFile`
- `@cumulus/common/aws.checksumS3Objects`, instead use `@cumulus/common/aws.calculateS3ObjectChecksum`
- `@cumulus/cmrjs`: `getGranuleId` and `getCmrFiles` are deprecated due to changes in input handling.

## [v1.11.3] - 2019-3-5

### Added

- **CUMULUS-1187** - Added `@cumulus/ingest/granule/duplicateHandlingType()` to determine how duplicate files should be handled in an ingest workflow

### Fixed

- **CUMULUS-1187** - workflows not respecting the duplicate handling value specified in the collection
- Removed refreshToken schema requirement for OAuth

## [v1.11.2] - 2019-2-15

### Added

- CUMULUS-1169
  - Added a `@cumulus/common/StepFunctions` module. It contains functions for querying the AWS
    StepFunctions API. These functions have the ability to retry when a ThrottlingException occurs.
  - Added `@cumulus/common/aws.retryOnThrottlingException()`, which will wrap a function in code to
    retry on ThrottlingExceptions.
  - Added `@cumulus/common/test-utils.throttleOnce()`, which will cause a function to return a
    ThrottlingException the first time it is called, then return its normal result after that.
- CUMULUS-1103 Compare the collection holdings in CMR with Cumulus' internal data store
- CUMULUS-1099 Add support for UMMG JSON metadata versions > 1.4.
  - If a version is found in the metadata object, that version is used for processing and publishing to CMR otherwise, version 1.4 is assumed.
- CUMULUS-678
  - Added support for UMMG json v1.4 metadata files.
    `reconcileCMRMetadata` added to `@cumulus/cmrjs` to update metadata record with new file locations.
    `@cumulus/common/errors` adds two new error types `CMRMetaFileNotFound` and `InvalidArgument`.
    `@cumulus/common/test-utils` adds new function `randomId` to create a random string with id to help in debugging.
    `@cumulus/common/BucketsConfig` adds a new helper class `BucketsConfig` for working with bucket stack configuration and bucket names.
    `@cumulus/common/aws` adds new function `s3PutObjectTagging` as a convenience for the aws [s3().putObjectTagging](https://docs.aws.amazon.com/AWSJavaScriptSDK/latest/AWS/S3.html#putObjectTagging-property) function.
    `@cumulus/cmrjs` Adds: - `isCMRFile` - Identify an echo10(xml) or UMMG(json) metadata file. - `metadataObjectFromCMRFile` Read and parse CMR XML file from s3. - `updateCMRMetadata` Modify a cmr metadata (xml/json) file with updated information. - `publish2CMR` Posts XML or UMMG CMR data to CMR service. - `reconcileCMRMetadata` Reconciles cmr metadata file after a file moves.
- Adds some ECS and other permissions to StepRole to enable running ECS tasks from a workflow
- Added Apache logs to cumulus api and distribution lambdas
- **CUMULUS-1119** - Added `@cumulus/integration-tests/api/EarthdataLogin.getEarthdataLoginRedirectResponse` helper for integration tests to handle login with Earthdata and to return response from redirect to Cumulus API
- **CUMULUS-673** Added `@cumulus/common/file/getFileChecksumFromStream` to get file checksum from a readable stream

### Fixed

- CUMULUS-1123
  - Cloudformation template overrides now work as expected

### Changed

- CUMULUS-1169
  - Deprecated the `@cumulus/common/step-functions` module.
  - Updated code that queries the StepFunctions API to use the retry-enabled functions from
    `@cumulus/common/StepFunctions`
- CUMULUS-1121
  - Schema validation is now strongly enforced when writing to the database.
    Additional properties are not allowed and will result in a validation error.
- CUMULUS-678
  `tasks/move-granules` simplified and refactored to use functionality from cmrjs.
  `ingest/granules.moveGranuleFiles` now just moves granule files and returns a list of the updated files. Updating metadata now handled by `@cumulus/cmrjs/reconcileCMRMetadata`.
  `move-granules.updateGranuleMetadata` refactored and bugs fixed in the case of a file matching multiple collection.files.regexps.
  `getCmrXmlFiles` simplified and now only returns an object with the cmrfilename and the granuleId.
  `@cumulus/test-processing` - test processing task updated to generate UMM-G metadata

- CUMULUS-1043

  - `@cumulus/api` now uses [express](http://expressjs.com/) as the API engine.
  - All `@cumulus/api` endpoints on ApiGateway are consolidated to a single endpoint the uses `{proxy+}` definition.
  - All files under `packages/api/endpoints` along with associated tests are updated to support express's request and response objects.
  - Replaced environment variables `internal`, `bucket` and `systemBucket` with `system_bucket`.
  - Update `@cumulus/integration-tests` to work with updated cumulus-api express endpoints

- `@cumulus/integration-tests` - `buildAndExecuteWorkflow` and `buildWorkflow` updated to take a `meta` param to allow for additional fields to be added to the workflow `meta`

- **CUMULUS-1049** Updated `Retrieve Execution Status API` in `@cumulus/api`: If the execution doesn't exist in Step Function API, Cumulus API returns the execution status information from the database.

- **CUMULUS-1119**
  - Renamed `DISTRIBUTION_URL` environment variable to `DISTRIBUTION_ENDPOINT`
  - Renamed `DEPLOYMENT_ENDPOINT` environment variable to `DISTRIBUTION_REDIRECT_ENDPOINT`
  - Renamed `API_ENDPOINT` environment variable to `TOKEN_REDIRECT_ENDPOINT`

### Removed

- Functions deprecated before 1.11.0:
  - @cumulus/api/models/base: static Manager.createTable() and static Manager.deleteTable()
  - @cumulus/ingest/aws/S3
  - @cumulus/ingest/aws/StepFunction.getExecution()
  - @cumulus/ingest/aws/StepFunction.pullEvent()
  - @cumulus/ingest/consumer.Consume
  - @cumulus/ingest/granule/Ingest.getBucket()

### Deprecated

`@cmrjs/ingestConcept`, instead use the CMR object methods. `@cmrjs/CMR.ingestGranule` or `@cmrjs/CMR.ingestCollection`
`@cmrjs/searchConcept`, instead use the CMR object methods. `@cmrjs/CMR.searchGranules` or `@cmrjs/CMR.searchCollections`
`@cmrjs/deleteConcept`, instead use the CMR object methods. `@cmrjs/CMR.deleteGranule` or `@cmrjs/CMR.deleteCollection`

## [v1.11.1] - 2018-12-18

**Please Note**

- Ensure your `app/config.yml` has a `clientId` specified in the `cmr` section. This will allow CMR to identify your requests for better support and metrics.
  - For an example, please see [the example config](https://github.com/nasa/cumulus/blob/1c7e2bf41b75da9f87004c4e40fbcf0f39f56794/example/app/config.yml#L128).

### Added

- Added a `/tokenDelete` endpoint in `@cumulus/api` to delete access token records

### Changed

- CUMULUS-678
  `@cumulus/ingest/crypto` moved and renamed to `@cumulus/common/key-pair-provider`
  `@cumulus/ingest/aws` function: `KMSDecryptionFailed` and class: `KMS` extracted and moved to `@cumulus/common` and `KMS` is exported as `KMSProvider` from `@cumulus/common/key-pair-provider`
  `@cumulus/ingest/granule` functions: `publish`, `getGranuleId`, `getXMLMetadataAsString`, `getMetadataBodyAndTags`, `parseXmlString`, `getCmrXMLFiles`, `postS3Object`, `contructOnlineAccessUrls`, `updateMetadata`, extracted and moved to `@cumulus/cmrjs`
  `getGranuleId`, `getCmrXMLFiles`, `publish`, `updateMetadata` removed from `@cumulus/ingest/granule` and added to `@cumulus/cmrjs`;
  `updateMetadata` renamed `updateCMRMetadata`.
  `@cumulus/ingest` test files renamed.
- **CUMULUS-1070**
  - Add `'Client-Id'` header to all `@cumulus/cmrjs` requests (made via `searchConcept`, `ingestConcept`, and `deleteConcept`).
  - Updated `cumulus/example/app/config.yml` entry for `cmr.clientId` to use stackName for easier CMR-side identification.

## [v1.11.0] - 2018-11-30

**Please Note**

- Redeploy IAM roles:
  - CUMULUS-817 includes a migration that requires reconfiguration/redeployment of IAM roles. Please see the [upgrade instructions](https://nasa.github.io/cumulus/docs/upgrade/1.11.0) for more information.
  - CUMULUS-977 includes a few new SNS-related permissions added to the IAM roles that will require redeployment of IAM roles.
- `cumulus-message-adapter` v1.0.13+ is required for `@cumulus/api` granule reingest API to work properly. The latest version should be downloaded automatically by kes.
- A `TOKEN_SECRET` value (preferably 256-bit for security) must be added to `.env` to securely sign JWTs used for authorization in `@cumulus/api`

### Changed

- **CUUMULUS-1000** - Distribution endpoint now persists logins, instead of
  redirecting to Earthdata Login on every request
- **CUMULUS-783 CUMULUS-790** - Updated `@cumulus/sync-granule` and `@cumulus/move-granules` tasks to always overwrite existing files for manually-triggered reingest.
- **CUMULUS-906** - Updated `@cumulus/api` granule reingest API to
  - add `reingestGranule: true` and `forceDuplicateOverwrite: true` to Cumulus message `cumulus_meta.cumulus_context` field to indicate that the workflow is a manually triggered re-ingest.
  - return warning message to operator when duplicateHandling is not `replace`
  - `cumulus-message-adapter` v1.0.13+ is required.
- **CUMULUS-793** - Updated the granule move PUT request in `@cumulus/api` to reject the move with a 409 status code if one or more of the files already exist at the destination location
- Updated `@cumulus/helloworld` to use S3 to store state for pass on retry tests
- Updated `@cumulus/ingest`:
  - [Required for MAAP] `http.js#list` will now find links with a trailing whitespace
  - Removed code from `granule.js` which looked for files in S3 using `{ Bucket: discoveredFile.bucket, Key: discoveredFile.name }`. This is obsolete since `@cumulus/ingest` uses a `file-staging` and `constructCollectionId()` directory prefixes by default.
- **CUMULUS-989**
  - Updated `@cumulus/api` to use [JWT (JSON Web Token)](https://jwt.io/introduction/) as the transport format for API authorization tokens and to use JWT verification in the request authorization
  - Updated `/token` endpoint in `@cumulus/api` to return tokens as JWTs
  - Added a `/refresh` endpoint in `@cumulus/api` to request new access tokens from the OAuth provider using the refresh token
  - Added `refreshAccessToken` to `@cumulus/api/lib/EarthdataLogin` to manage refresh token requests with the Earthdata OAuth provider

### Added

- **CUMULUS-1050**
  - Separated configuration flags for originalPayload/finalPayload cleanup such that they can be set to different retention times
- **CUMULUS-798**
  - Added daily Executions cleanup CloudWatch event that triggers cleanExecutions lambda
  - Added cleanExecutions lambda that removes finalPayload/originalPayload field entries for records older than configured timeout value (execution_payload_retention_period), with a default of 30 days
- **CUMULUS-815/816**
  - Added 'originalPayload' and 'finalPayload' fields to Executions table
  - Updated Execution model to populate originalPayload with the execution payload on record creation
  - Updated Execution model code to populate finalPayload field with the execution payload on execution completion
  - Execution API now exposes the above fields
- **CUMULUS-977**
  - Rename `kinesisConsumer` to `messageConsumer` as it handles both Kinesis streams and SNS topics as of this version.
  - Add `sns`-type rule support. These rules create a subscription between an SNS topic and the `messageConsumer`.
    When a message is received, `messageConsumer` is triggered and passes the SNS message (JSON format expected) in
    its entirety to the workflow in the `payload` field of the Cumulus message. For more information on sns-type rules,
    see the [documentation](https://nasa.github.io/cumulus/docs/data-cookbooks/setup#rules).
- **CUMULUS-975**
  - Add `KinesisInboundEventLogger` and `KinesisOutboundEventLogger` API lambdas. These lambdas
    are utilized to dump incoming and outgoing ingest workflow kinesis streams
    to cloudwatch for analytics in case of AWS/stream failure.
  - Update rules model to allow tracking of log_event ARNs related to
    Rule event logging. Kinesis rule types will now automatically log
    incoming events via a Kinesis event triggered lambda.
    CUMULUS-975-migration-4
  - Update migration code to require explicit migration names per run
  - Added migration_4 to migrate/update existing Kinesis rules to have a log event mapping
  - Added new IAM policy for migration lambda
- **CUMULUS-775**
  - Adds a instance metadata endpoint to the `@cumulus/api` package.
  - Adds a new convenience function `hostId` to the `@cumulus/cmrjs` to help build environment specific cmr urls.
  - Fixed `@cumulus/cmrjs.searchConcept` to search and return CMR results.
  - Modified `@cumulus/cmrjs.CMR.searchGranule` and `@cumulus/cmrjs.CMR.searchCollection` to include CMR's provider as a default parameter to searches.
- **CUMULUS-965**
  - Add `@cumulus/test-data.loadJSONTestData()`,
    `@cumulus/test-data.loadTestData()`, and
    `@cumulus/test-data.streamTestData()` to safely load test data. These
    functions should be used instead of using `require()` to load test data,
    which could lead to tests interfering with each other.
  - Add a `@cumulus/common/util/deprecate()` function to mark a piece of code as
    deprecated
- **CUMULUS-986**
  - Added `waitForTestExecutionStart` to `@cumulus/integration-tests`
- **CUMULUS-919**
  - In `@cumulus/deployment`, added support for NGAP permissions boundaries for IAM roles with `useNgapPermissionBoundary` flag in `iam/config.yml`. Defaults to false.

### Fixed

- Fixed a bug where FTP sockets were not closed after an error, keeping the Lambda function active until it timed out [CUMULUS-972]
- **CUMULUS-656**
  - The API will no longer allow the deletion of a provider if that provider is
    referenced by a rule
  - The API will no longer allow the deletion of a collection if that collection
    is referenced by a rule
- Fixed a bug where `@cumulus/sf-sns-report` was not pulling large messages from S3 correctly.

### Deprecated

- `@cumulus/ingest/aws/StepFunction.pullEvent()`. Use `@cumulus/common/aws.pullStepFunctionEvent()`.
- `@cumulus/ingest/consumer.Consume` due to unpredictable implementation. Use `@cumulus/ingest/consumer.Consumer`.
  Call `Consumer.consume()` instead of `Consume.read()`.

## [v1.10.4] - 2018-11-28

### Added

- **CUMULUS-1008**
  - New `config.yml` parameter for SQS consumers: `sqs_consumer_rate: (default 500)`, which is the maximum number of
    messages the consumer will attempt to process per execution. Currently this is only used by the sf-starter consumer,
    which runs every minute by default, making this a messages-per-minute upper bound. SQS does not guarantee the number
    of messages returned per call, so this is not a fixed rate of consumption, only attempted number of messages received.

### Deprecated

- `@cumulus/ingest/consumer.Consume` due to unpredictable implementation. Use `@cumulus/ingest/consumer.Consumer`.

### Changed

- Backported update of `packages/api` dependency `@mapbox/dyno` to `1.4.2` to mitigate `event-stream` vulnerability.

## [v1.10.3] - 2018-10-31

### Added

- **CUMULUS-817**
  - Added AWS Dead Letter Queues for lambdas that are scheduled asynchronously/such that failures show up only in cloudwatch logs.
- **CUMULUS-956**
  - Migrated developer documentation and data-cookbooks to Docusaurus
    - supports versioning of documentation
  - Added `docs/docs-how-to.md` to outline how to do things like add new docs or locally install for testing.
  - Deployment/CI scripts have been updated to work with the new format
- **CUMULUS-811**
  - Added new S3 functions to `@cumulus/common/aws`:
    - `aws.s3TagSetToQueryString`: converts S3 TagSet array to querystring (for use with upload()).
    - `aws.s3PutObject`: Returns promise of S3 `putObject`, which puts an object on S3
    - `aws.s3CopyObject`: Returns promise of S3 `copyObject`, which copies an object in S3 to a new S3 location
    - `aws.s3GetObjectTagging`: Returns promise of S3 `getObjectTagging`, which returns an object containing an S3 TagSet.
  - `@/cumulus/common/aws.s3PutObject` defaults to an explicit `ACL` of 'private' if not overridden.
  - `@/cumulus/common/aws.s3CopyObject` defaults to an explicit `TaggingDirective` of 'COPY' if not overridden.

### Deprecated

- **CUMULUS-811**
  - Deprecated `@cumulus/ingest/aws.S3`. Member functions of this class will now
    log warnings pointing to similar functionality in `@cumulus/common/aws`.

## [v1.10.2] - 2018-10-24

### Added

- **CUMULUS-965**
  - Added a `@cumulus/logger` package
- **CUMULUS-885**
  - Added 'human readable' version identifiers to Lambda Versioning lambda aliases
- **CUMULUS-705**
  - Note: Make sure to update the IAM stack when deploying this update.
  - Adds an AsyncOperations model and associated DynamoDB table to the
    `@cumulus/api` package
  - Adds an /asyncOperations endpoint to the `@cumulus/api` package, which can
    be used to fetch the status of an AsyncOperation.
  - Adds a /bulkDelete endpoint to the `@cumulus/api` package, which performs an
    asynchronous bulk-delete operation. This is a stub right now which is only
    intended to demonstration how AsyncOperations work.
  - Adds an AsyncOperation ECS task to the `@cumulus/api` package, which will
    fetch an Lambda function, run it in ECS, and then store the result to the
    AsyncOperations table in DynamoDB.
- **CUMULUS-851** - Added workflow lambda versioning feature to allow in-flight workflows to use lambda versions that were in place when a workflow was initiated

  - Updated Kes custom code to remove logic that used the CMA file key to determine template compilation logic. Instead, utilize a `customCompilation` template configuration flag to indicate a template should use Cumulus's kes customized methods instead of 'core'.
  - Added `useWorkflowLambdaVersions` configuration option to enable the lambdaVersioning feature set. **This option is set to true by default** and should be set to false to disable the feature.
  - Added uniqueIdentifier configuration key to S3 sourced lambdas to optionally support S3 lambda resource versioning within this scheme. This key must be unique for each modified version of the lambda package and must be updated in configuration each time the source changes.
  - Added a new nested stack template that will create a `LambdaVersions` stack that will take lambda parameters from the base template, generate lambda versions/aliases and return outputs with references to the most 'current' lambda alias reference, and updated 'core' template to utilize these outputs (if `useWorkflowLambdaVersions` is enabled).

- Created a `@cumulus/api/lib/OAuth2` interface, which is implemented by the
  `@cumulus/api/lib/EarthdataLogin` and `@cumulus/api/lib/GoogleOAuth2` classes.
  Endpoints that need to handle authentication will determine which class to use
  based on environment variables. This also greatly simplifies testing.
- Added `@cumulus/api/lib/assertions`, containing more complex AVA test assertions
- Added PublishGranule workflow to publish a granule to CMR without full reingest. (ingest-in-place capability)

- `@cumulus/integration-tests` new functionality:
  - `listCollections` to list collections from a provided data directory
  - `deleteCollection` to delete list of collections from a deployed stack
  - `cleanUpCollections` combines the above in one function.
  - `listProviders` to list providers from a provided data directory
  - `deleteProviders` to delete list of providers from a deployed stack
  - `cleanUpProviders` combines the above in one function.
  - `@cumulus/integrations-tests/api.js`: `deleteGranule` and `deletePdr` functions to make `DELETE` requests to Cumulus API
  - `rules` API functionality for posting and deleting a rule and listing all rules
  - `wait-for-deploy` lambda for use in the redeployment tests
- `@cumulus/ingest/granule.js`: `ingestFile` inserts new `duplicate_found: true` field in the file's record if a duplicate file already exists on S3.
- `@cumulus/api`: `/execution-status` endpoint requests and returns complete execution output if execution output is stored in S3 due to size.
- Added option to use environment variable to set CMR host in `@cumulus/cmrjs`.
- **CUMULUS-781** - Added integration tests for `@cumulus/sync-granule` when `duplicateHandling` is set to `replace` or `skip`
- **CUMULUS-791** - `@cumulus/move-granules`: `moveFileRequest` inserts new `duplicate_found: true` field in the file's record if a duplicate file already exists on S3. Updated output schema to document new `duplicate_found` field.

### Removed

- Removed `@cumulus/common/fake-earthdata-login-server`. Tests can now create a
  service stub based on `@cumulus/api/lib/OAuth2` if testing requires handling
  authentication.

### Changed

- **CUMULUS-940** - modified `@cumulus/common/aws` `receiveSQSMessages` to take a parameter object instead of positional parameters. All defaults remain the same, but now access to long polling is available through `options.waitTimeSeconds`.
- **CUMULUS-948** - Update lambda functions `CNMToCMA` and `CnmResponse` in the `cumulus-data-shared` bucket and point the default stack to them.
- **CUMULUS-782** - Updated `@cumulus/sync-granule` task and `Granule.ingestFile` in `@cumulus/ingest` to keep both old and new data when a destination file with different checksum already exists and `duplicateHandling` is `version`
- Updated the config schema in `@cumulus/move-granules` to include the `moveStagedFiles` param.
- **CUMULUS-778** - Updated config schema and documentation in `@cumulus/sync-granule` to include `duplicateHandling` parameter for specifying how duplicate filenames should be handled
- **CUMULUS-779** - Updated `@cumulus/sync-granule` to throw `DuplicateFile` error when destination files already exist and `duplicateHandling` is `error`
- **CUMULUS-780** - Updated `@cumulus/sync-granule` to use `error` as the default for `duplicateHandling` when it is not specified
- **CUMULUS-780** - Updated `@cumulus/api` to use `error` as the default value for `duplicateHandling` in the `Collection` model
- **CUMULUS-785** - Updated the config schema and documentation in `@cumulus/move-granules` to include `duplicateHandling` parameter for specifying how duplicate filenames should be handled
- **CUMULUS-786, CUMULUS-787** - Updated `@cumulus/move-granules` to throw `DuplicateFile` error when destination files already exist and `duplicateHandling` is `error` or not specified
- **CUMULUS-789** - Updated `@cumulus/move-granules` to keep both old and new data when a destination file with different checksum already exists and `duplicateHandling` is `version`

### Fixed

- `getGranuleId` in `@cumulus/ingest` bug: `getGranuleId` was constructing an error using `filename` which was undefined. The fix replaces `filename` with the `uri` argument.
- Fixes to `del` in `@cumulus/api/endpoints/granules.js` to not error/fail when not all files exist in S3 (e.g. delete granule which has only 2 of 3 files ingested).
- `@cumulus/deployment/lib/crypto.js` now checks for private key existence properly.

## [v1.10.1] - 2018-09-4

### Fixed

- Fixed cloudformation template errors in `@cumulus/deployment/`
  - Replaced references to Fn::Ref: with Ref:
  - Moved long form template references to a newline

## [v1.10.0] - 2018-08-31

### Removed

- Removed unused and broken code from `@cumulus/common`
  - Removed `@cumulus/common/test-helpers`
  - Removed `@cumulus/common/task`
  - Removed `@cumulus/common/message-source`
  - Removed the `getPossiblyRemote` function from `@cumulus/common/aws`
  - Removed the `startPromisedSfnExecution` function from `@cumulus/common/aws`
  - Removed the `getCurrentSfnTask` function from `@cumulus/common/aws`

### Changed

- **CUMULUS-839** - In `@cumulus/sync-granule`, 'collection' is now an optional config parameter

### Fixed

- **CUMULUS-859** Moved duplicate code in `@cumulus/move-granules` and `@cumulus/post-to-cmr` to `@cumulus/ingest`. Fixed imports making assumptions about directory structure.
- `@cumulus/ingest/consumer` correctly limits the number of messages being received and processed from SQS. Details:
  - **Background:** `@cumulus/api` includes a lambda `<stack-name>-sqs2sf` which processes messages from the `<stack-name>-startSF` SQS queue every minute. The `sqs2sf` lambda uses `@cumulus/ingest/consumer` to receive and process messages from SQS.
  - **Bug:** More than `messageLimit` number of messages were being consumed and processed from the `<stack-name>-startSF` SQS queue. Many step functions were being triggered simultaneously by the lambda `<stack-name>-sqs2sf` (which consumes every minute from the `startSF` queue) and resulting in step function failure with the error: `An error occurred (ThrottlingException) when calling the GetExecutionHistory`.
  - **Fix:** `@cumulus/ingest/consumer#processMessages` now processes messages until `timeLimit` has passed _OR_ once it receives up to `messageLimit` messages. `sqs2sf` is deployed with a [default `messageLimit` of 10](https://github.com/nasa/cumulus/blob/670000c8a821ff37ae162385f921c40956e293f7/packages/deployment/app/config.yml#L147).
  - **IMPORTANT NOTE:** `consumer` will actually process up to `messageLimit * 2 - 1` messages. This is because sometimes `receiveSQSMessages` will return less than `messageLimit` messages and thus the consumer will continue to make calls to `receiveSQSMessages`. For example, given a `messageLimit` of 10 and subsequent calls to `receiveSQSMessages` returns up to 9 messages, the loop will continue and a final call could return up to 10 messages.

## [v1.9.1] - 2018-08-22

**Please Note** To take advantage of the added granule tracking API functionality, updates are required for the message adapter and its libraries. You should be on the following versions:

- `cumulus-message-adapter` 1.0.9+
- `cumulus-message-adapter-js` 1.0.4+
- `cumulus-message-adapter-java` 1.2.7+
- `cumulus-message-adapter-python` 1.0.5+

### Added

- **CUMULUS-687** Added logs endpoint to search for logs from a specific workflow execution in `@cumulus/api`. Added integration test.
- **CUMULUS-836** - `@cumulus/deployment` supports a configurable docker storage driver for ECS. ECS can be configured with either `devicemapper` (the default storage driver for AWS ECS-optimized AMIs) or `overlay2` (the storage driver used by the NGAP 2.0 AMI). The storage driver can be configured in `app/config.yml` with `ecs.docker.storageDriver: overlay2 | devicemapper`. The default is `overlay2`.
  - To support this configuration, a [Handlebars](https://handlebarsjs.com/) helper `ifEquals` was added to `packages/deployment/lib/kes.js`.
- **CUMULUS-836** - `@cumulus/api` added IAM roles required by the NGAP 2.0 AMI. The NGAP 2.0 AMI runs a script `register_instances_with_ssm.py` which requires the ECS IAM role to include `ec2:DescribeInstances` and `ssm:GetParameter` permissions.

### Fixed

- **CUMULUS-836** - `@cumulus/deployment` uses `overlay2` driver by default and does not attempt to write `--storage-opt dm.basesize` to fix [this error](https://github.com/moby/moby/issues/37039).
- **CUMULUS-413** Kinesis processing now captures all errors.
  - Added kinesis fallback mechanism when errors occur during record processing.
  - Adds FallbackTopicArn to `@cumulus/api/lambdas.yml`
  - Adds fallbackConsumer lambda to `@cumulus/api`
  - Adds fallbackqueue option to lambda definitions capture lambda failures after three retries.
  - Adds kinesisFallback SNS topic to signal incoming errors from kinesis stream.
  - Adds kinesisFailureSQS to capture fully failed events from all retries.
- **CUMULUS-855** Adds integration test for kinesis' error path.
- **CUMULUS-686** Added workflow task name and version tracking via `@cumulus/api` executions endpoint under new `tasks` property, and under `workflow_tasks` in step input/output.
  - Depends on `cumulus-message-adapter` 1.0.9+, `cumulus-message-adapter-js` 1.0.4+, `cumulus-message-adapter-java` 1.2.7+ and `cumulus-message-adapter-python` 1.0.5+
- **CUMULUS-771**
  - Updated sync-granule to stream the remote file to s3
  - Added integration test for ingesting granules from ftp provider
  - Updated http/https integration tests for ingesting granules from http/https providers
- **CUMULUS-862** Updated `@cumulus/integration-tests` to handle remote lambda output
- **CUMULUS-856** Set the rule `state` to have default value `ENABLED`

### Changed

- In `@cumulus/deployment`, changed the example app config.yml to have additional IAM roles

## [v1.9.0] - 2018-08-06

**Please note** additional information and upgrade instructions [here](https://nasa.github.io/cumulus/docs/upgrade/1.9.0)

### Added

- **CUMULUS-712** - Added integration tests verifying expected behavior in workflows
- **GITC-776-2** - Add support for versioned collections

### Fixed

- **CUMULUS-832**
  - Fixed indentation in example config.yml in `@cumulus/deployment`
  - Fixed issue with new deployment using the default distribution endpoint in `@cumulus/deployment` and `@cumulus/api`

## [v1.8.1] - 2018-08-01

**Note** IAM roles should be re-deployed with this release.

- **Cumulus-726**
  - Added function to `@cumulus/integration-tests`: `sfnStep` includes `getStepInput` which returns the input to the schedule event of a given step function step.
  - Added IAM policy `@cumulus/deployment`: Lambda processing IAM role includes `kinesis::PutRecord` so step function lambdas can write to kinesis streams.
- **Cumulus Community Edition**
  - Added Google OAuth authentication token logic to `@cumulus/api`. Refactored token endpoint to use environment variable flag `OAUTH_PROVIDER` when determining with authentication method to use.
  - Added API Lambda memory configuration variable `api_lambda_memory` to `@cumulus/api` and `@cumulus/deployment`.

### Changed

- **Cumulus-726**
  - Changed function in `@cumulus/api`: `models/rules.js#addKinesisEventSource` was modified to call to `deleteKinesisEventSource` with all required parameters (rule's name, arn and type).
  - Changed function in `@cumulus/integration-tests`: `getStepOutput` can now be used to return output of failed steps. If users of this function want the output of a failed event, they can pass a third parameter `eventType` as `'failure'`. This function will work as always for steps which completed successfully.

### Removed

- **Cumulus-726**

  - Configuration change to `@cumulus/deployment`: Removed default auto scaling configuration for Granules and Files DynamoDB tables.

- **CUMULUS-688**
  - Add integration test for ExecutionStatus
  - Function addition to `@cumulus/integration-tests`: `api` includes `getExecutionStatus` which returns the execution status from the Cumulus API

## [v1.8.0] - 2018-07-23

### Added

- **CUMULUS-718** Adds integration test for Kinesis triggering a workflow.

- **GITC-776-3** Added more flexibility for rules. You can now edit all fields on the rule's record
  We may need to update the api documentation to reflect this.

- **CUMULUS-681** - Add ingest-in-place action to granules endpoint

  - new applyWorkflow action at PUT /granules/{granuleid} Applying a workflow starts an execution of the provided workflow and passes the granule record as payload.
    Parameter(s):
    - workflow - the workflow name

- **CUMULUS-685** - Add parent exeuction arn to the execution which is triggered from a parent step function

### Changed

- **CUMULUS-768** - Integration tests get S3 provider data from shared data folder

### Fixed

- **CUMULUS-746** - Move granule API correctly updates record in dynamo DB and cmr xml file
- **CUMULUS-766** - Populate database fileSize field from S3 if value not present in Ingest payload

## [v1.7.1] - 2018-07-27 - [BACKPORT]

### Fixed

- **CUMULUS-766** - Backport from 1.8.0 - Populate database fileSize field from S3 if value not present in Ingest payload

## [v1.7.0] - 2018-07-02

### Please note: [Upgrade Instructions](https://nasa.github.io/cumulus/docs/upgrade/1.7.0)

### Added

- **GITC-776-2** - Add support for versioned collections
- **CUMULUS-491** - Add granule reconciliation API endpoints.
- **CUMULUS-480** Add support for backup and recovery:
  - Add DynamoDB tables for granules, executions and pdrs
  - Add ability to write all records to S3
  - Add ability to download all DynamoDB records in form json files
  - Add ability to upload records to DynamoDB
  - Add migration scripts for copying granule, pdr and execution records from ElasticSearch to DynamoDB
  - Add IAM support for batchWrite on dynamoDB
-
- **CUMULUS-508** - `@cumulus/deployment` cloudformation template allows for lambdas and ECS clusters to have multiple AZ availability.
  - `@cumulus/deployment` also ensures docker uses `devicemapper` storage driver.
- **CUMULUS-755** - `@cumulus/deployment` Add DynamoDB autoscaling support.
  - Application developers can add autoscaling and override default values in their deployment's `app/config.yml` file using a `{TableName}Table:` key.

### Fixed

- **CUMULUS-747** - Delete granule API doesn't delete granule files in s3 and granule in elasticsearch
  - update the StreamSpecification DynamoDB tables to have StreamViewType: "NEW_AND_OLD_IMAGES"
  - delete granule files in s3
- **CUMULUS-398** - Fix not able to filter executions by workflow
- **CUMULUS-748** - Fix invalid lambda .zip files being validated/uploaded to AWS
- **CUMULUS-544** - Post to CMR task has UAT URL hard-coded
  - Made configurable: PostToCmr now requires CMR_ENVIRONMENT env to be set to 'SIT' or 'OPS' for those CMR environments. Default is UAT.

### Changed

- **GITC-776-4** - Changed Discover-pdrs to not rely on collection but use provider_path in config. It also has an optional filterPdrs regex configuration parameter

- **CUMULUS-710** - In the integration test suite, `getStepOutput` returns the output of the first successful step execution or last failed, if none exists

## [v1.6.0] - 2018-06-06

### Please note: [Upgrade Instructions](https://nasa.github.io/cumulus/docs/upgrade/1.6.0)

### Fixed

- **CUMULUS-602** - Format all logs sent to Elastic Search.
  - Extract cumulus log message and index it to Elastic Search.

### Added

- **CUMULUS-556** - add a mechanism for creating and running migration scripts on deployment.
- **CUMULUS-461** Support use of metadata date and other components in `url_path` property

### Changed

- **CUMULUS-477** Update bucket configuration to support multiple buckets of the same type:
  - Change the structure of the buckets to allow for more than one bucket of each type. The bucket structure is now:
    bucket-key:
    name: <bucket-name>
    type: <type> i.e. internal, public, etc.
  - Change IAM and app deployment configuration to support new bucket structure
  - Update tasks and workflows to support new bucket structure
  - Replace instances where buckets.internal is relied upon to either use the system bucket or a configured bucket
  - Move IAM template to the deployment package. NOTE: You now have to specify '--template node_modules/@cumulus/deployment/iam' in your IAM deployment
  - Add IAM cloudformation template support to filter buckets by type

## [v1.5.5] - 2018-05-30

### Added

- **CUMULUS-530** - PDR tracking through Queue-granules
  - Add optional `pdr` property to the sync-granule task's input config and output payload.
- **CUMULUS-548** - Create a Lambda task that generates EMS distribution reports
  - In order to supply EMS Distribution Reports, you must enable S3 Server
    Access Logging on any S3 buckets used for distribution. See [How Do I Enable Server Access Logging for an S3 Bucket?](https://docs.aws.amazon.com/AmazonS3/latest/user-guide/server-access-logging.html)
    The "Target bucket" setting should point at the Cumulus internal bucket.
    The "Target prefix" should be
    "<STACK_NAME>/ems-distribution/s3-server-access-logs/", where "STACK_NAME"
    is replaced with the name of your Cumulus stack.

### Fixed

- **CUMULUS-546 - Kinesis Consumer should catch and log invalid JSON**
  - Kinesis Consumer lambda catches and logs errors so that consumer doesn't get stuck in a loop re-processing bad json records.
- EMS report filenames are now based on their start time instead of the time
  instead of the time that the report was generated
- **CUMULUS-552 - Cumulus API returns different results for the same collection depending on query**
  - The collection, provider and rule records in elasticsearch are now replaced with records from dynamo db when the dynamo db records are updated.

### Added

- `@cumulus/deployment`'s default cloudformation template now configures storage for Docker to match the configured ECS Volume. The template defines Docker's devicemapper basesize (`dm.basesize`) using `ecs.volumeSize`. This addresses ECS default of limiting Docker containers to 10GB of storage ([Read more](https://aws.amazon.com/premiumsupport/knowledge-center/increase-default-ecs-docker-limit/)).

## [v1.5.4] - 2018-05-21

### Added

- **CUMULUS-535** - EMS Ingest, Archive, Archive Delete reports
  - Add lambda EmsReport to create daily EMS Ingest, Archive, Archive Delete reports
  - ems.provider property added to `@cumulus/deployment/app/config.yml`.
    To change the provider name, please add `ems: provider` property to `app/config.yml`.
- **CUMULUS-480** Use DynamoDB to store granules, pdrs and execution records
  - Activate PointInTime feature on DynamoDB tables
  - Increase test coverage on api package
  - Add ability to restore metadata records from json files to DynamoDB
- **CUMULUS-459** provide API endpoint for moving granules from one location on s3 to another

## [v1.5.3] - 2018-05-18

### Fixed

- **CUMULUS-557 - "Add dataType to DiscoverGranules output"**
  - Granules discovered by the DiscoverGranules task now include dataType
  - dataType is now a required property for granules used as input to the
    QueueGranules task
- **CUMULUS-550** Update deployment app/config.yml to force elasticsearch updates for deleted granules

## [v1.5.2] - 2018-05-15

### Fixed

- **CUMULUS-514 - "Unable to Delete the Granules"**
  - updated cmrjs.deleteConcept to return success if the record is not found
    in CMR.

### Added

- **CUMULUS-547** - The distribution API now includes an
  "earthdataLoginUsername" query parameter when it returns a signed S3 URL
- **CUMULUS-527 - "parse-pdr queues up all granules and ignores regex"**
  - Add an optional config property to the ParsePdr task called
    "granuleIdFilter". This property is a regular expression that is applied
    against the filename of the first file of each granule contained in the
    PDR. If the regular expression matches, then the granule is included in
    the output. Defaults to '.', which will match all granules in the PDR.
- File checksums in PDRs now support MD5
- Deployment support to subscribe to an SNS topic that already exists
- **CUMULUS-470, CUMULUS-471** In-region S3 Policy lambda added to API to update bucket policy for in-region access.
- **CUMULUS-533** Added fields to granule indexer to support EMS ingest and archive record creation
- **CUMULUS-534** Track deleted granules
  - added `deletedgranule` type to `cumulus` index.
  - **Important Note:** Force custom bootstrap to re-run by adding this to
    app/config.yml `es: elasticSearchMapping: 7`
- You can now deploy cumulus without ElasticSearch. Just add `es: null` to your `app/config.yml` file. This is only useful for debugging purposes. Cumulus still requires ElasticSearch to properly operate.
- `@cumulus/integration-tests` includes and exports the `addRules` function, which seeds rules into the DynamoDB table.
- Added capability to support EFS in cloud formation template. Also added
  optional capability to ssh to your instance and privileged lambda functions.
- Added support to force discovery of PDRs that have already been processed
  and filtering of selected data types
- `@cumulus/cmrjs` uses an environment variable `USER_IP_ADDRESS` or fallback
  IP address of `10.0.0.0` when a public IP address is not available. This
  supports lambda functions deployed into a VPC's private subnet, where no
  public IP address is available.

### Changed

- **CUMULUS-550** Custom bootstrap automatically adds new types to index on
  deployment

## [v1.5.1] - 2018-04-23

### Fixed

- add the missing dist folder to the hello-world task
- disable uglifyjs on the built version of the pdr-status-check (read: https://github.com/webpack-contrib/uglifyjs-webpack-plugin/issues/264)

## [v1.5.0] - 2018-04-23

### Changed

- Removed babel from all tasks and packages and increased minimum node requirements to version 8.10
- Lambda functions created by @cumulus/deployment will use node8.10 by default
- Moved [cumulus-integration-tests](https://github.com/nasa/cumulus-integration-tests) to the `example` folder CUMULUS-512
- Streamlined all packages dependencies (e.g. remove redundant dependencies and make sure versions are the same across packages)
- **CUMULUS-352:** Update Cumulus Elasticsearch indices to use [index aliases](https://www.elastic.co/guide/en/elasticsearch/reference/current/indices-aliases.html).
- **CUMULUS-519:** ECS tasks are no longer restarted after each CF deployment unless `ecs.restartTasksOnDeploy` is set to true
- **CUMULUS-298:** Updated log filterPattern to include all CloudWatch logs in ElasticSearch
- **CUMULUS-518:** Updates to the SyncGranule config schema
  - `granuleIdExtraction` is no longer a property
  - `process` is now an optional property
  - `provider_path` is no longer a property

### Fixed

- **CUMULUS-455 "Kes deployments using only an updated message adapter do not get automatically deployed"**
  - prepended the hash value of cumulus-message-adapter.zip file to the zip file name of lambda which uses message adapter.
  - the lambda function will be redeployed when message adapter or lambda function are updated
- Fixed a bug in the bootstrap lambda function where it stuck during update process
- Fixed a bug where the sf-sns-report task did not return the payload of the incoming message as the output of the task [CUMULUS-441]

### Added

- **CUMULUS-352:** Add reindex CLI to the API package.
- **CUMULUS-465:** Added mock http/ftp/sftp servers to the integration tests
- Added a `delete` method to the `@common/CollectionConfigStore` class
- **CUMULUS-467 "@cumulus/integration-tests or cumulus-integration-tests should seed provider and collection in deployed DynamoDB"**
  - `example` integration-tests populates providers and collections to database
  - `example` workflow messages are populated from workflow templates in s3, provider and collection information in database, and input payloads. Input templates are removed.
  - added `https` protocol to provider schema

## [v1.4.1] - 2018-04-11

### Fixed

- Sync-granule install

## [v1.4.0] - 2018-04-09

### Fixed

- **CUMULUS-392 "queue-granules not returning the sfn-execution-arns queued"**
  - updated queue-granules to return the sfn-execution-arns queued and pdr if exists.
  - added pdr to ingest message meta.pdr instead of payload, so the pdr information doesn't get lost in the ingest workflow, and ingested granule in elasticsearch has pdr name.
  - fixed sf-sns-report schema, remove the invalid part
  - fixed pdr-status-check schema, the failed execution contains arn and reason
- **CUMULUS-206** make sure homepage and repository urls exist in package.json files of tasks and packages

### Added

- Example folder with a cumulus deployment example

### Changed

- [CUMULUS-450](https://bugs.earthdata.nasa.gov/browse/CUMULUS-450) - Updated
  the config schema of the **queue-granules** task
  - The config no longer takes a "collection" property
  - The config now takes an "internalBucket" property
  - The config now takes a "stackName" property
- [CUMULUS-450](https://bugs.earthdata.nasa.gov/browse/CUMULUS-450) - Updated
  the config schema of the **parse-pdr** task
  - The config no longer takes a "collection" property
  - The "stack", "provider", and "bucket" config properties are now
    required
- **CUMULUS-469** Added a lambda to the API package to prototype creating an S3 bucket policy for direct, in-region S3 access for the prototype bucket

### Removed

- Removed the `findTmpTestDataDirectory()` function from
  `@cumulus/common/test-utils`

### Fixed

- [CUMULUS-450](https://bugs.earthdata.nasa.gov/browse/CUMULUS-450)
  - The **queue-granules** task now enqueues a **sync-granule** task with the
    correct collection config for that granule based on the granule's
    data-type. It had previously been using the collection config from the
    config of the **queue-granules** task, which was a problem if the granules
    being queued belonged to different data-types.
  - The **parse-pdr** task now handles the case where a PDR contains granules
    with different data types, and uses the correct granuleIdExtraction for
    each granule.

### Added

- **CUMULUS-448** Add code coverage checking using [nyc](https://github.com/istanbuljs/nyc).

## [v1.3.0] - 2018-03-29

### Deprecated

- discover-s3-granules is deprecated. The functionality is provided by the discover-granules task

### Fixed

- **CUMULUS-331:** Fix aws.downloadS3File to handle non-existent key
- Using test ftp provider for discover-granules testing [CUMULUS-427]
- **CUMULUS-304: "Add AWS API throttling to pdr-status-check task"** Added concurrency limit on SFN API calls. The default concurrency is 10 and is configurable through Lambda environment variable CONCURRENCY.
- **CUMULUS-414: "Schema validation not being performed on many tasks"** revised npm build scripts of tasks that use cumulus-message-adapter to place schema directories into dist directories.
- **CUMULUS-301:** Update all tests to use test-data package for testing data.
- **CUMULUS-271: "Empty response body from rules PUT endpoint"** Added the updated rule to response body.
- Increased memory allotment for `CustomBootstrap` lambda function. Resolves failed deployments where `CustomBootstrap` lambda function was failing with error `Process exited before completing request`. This was causing deployments to stall, fail to update and fail to rollback. This error is thrown when the lambda function tries to use more memory than it is allotted.
- Cumulus repository folders structure updated:
  - removed the `cumulus` folder altogether
  - moved `cumulus/tasks` to `tasks` folder at the root level
  - moved the tasks that are not converted to use CMA to `tasks/.not_CMA_compliant`
  - updated paths where necessary

### Added

- `@cumulus/integration-tests` - Added support for testing the output of an ECS activity as well as a Lambda function.

## [v1.2.0] - 2018-03-20

### Fixed

- Update vulnerable npm packages [CUMULUS-425]
- `@cumulus/api`: `kinesis-consumer.js` uses `sf-scheduler.js#schedule` instead of placing a message directly on the `startSF` SQS queue. This is a fix for [CUMULUS-359](https://bugs.earthdata.nasa.gov/browse/CUMULUS-359) because `sf-scheduler.js#schedule` looks up the provider and collection data in DynamoDB and adds it to the `meta` object of the enqueued message payload.
- `@cumulus/api`: `kinesis-consumer.js` catches and logs errors instead of doing an error callback. Before this change, `kinesis-consumer` was failing to process new records when an existing record caused an error because it would call back with an error and stop processing additional records. It keeps trying to process the record causing the error because it's "position" in the stream is unchanged. Catching and logging the errors is part 1 of the fix. Proposed part 2 is to enqueue the error and the message on a "dead-letter" queue so it can be processed later ([CUMULUS-413](https://bugs.earthdata.nasa.gov/browse/CUMULUS-413)).
- **CUMULUS-260: "PDR page on dashboard only shows zeros."** The PDR stats in LPDAAC are all 0s, even if the dashboard has been fixed to retrieve the correct fields. The current version of pdr-status-check has a few issues.
  - pdr is not included in the input/output schema. It's available from the input event. So the pdr status and stats are not updated when the ParsePdr workflow is complete. Adding the pdr to the input/output of the task will fix this.
  - pdr-status-check doesn't update pdr stats which prevent the real time pdr progress from showing up in the dashboard. To solve this, added lambda function sf-sns-report which is copied from @cumulus/api/lambdas/sf-sns-broadcast with modification, sf-sns-report can be used to report step function status anywhere inside a step function. So add step sf-sns-report after each pdr-status-check, we will get the PDR status progress at real time.
  - It's possible an execution is still in the queue and doesn't exist in sfn yet. Added code to handle 'ExecutionDoesNotExist' error when checking the execution status.
- Fixed `aws.cloudwatchevents()` typo in `packages/ingest/aws.js`. This typo was the root cause of the error: `Error: Could not process scheduled_ingest, Error: : aws.cloudwatchevents is not a constructor` seen when trying to update a rule.

### Removed

- `@cumulus/ingest/aws`: Remove queueWorkflowMessage which is no longer being used by `@cumulus/api`'s `kinesis-consumer.js`.

## [v1.1.4] - 2018-03-15

### Added

- added flag `useList` to parse-pdr [CUMULUS-404]

### Fixed

- Pass encrypted password to the ApiGranule Lambda function [CUMULUS-424]

## [v1.1.3] - 2018-03-14

### Fixed

- Changed @cumulus/deployment package install behavior. The build process will happen after installation

## [v1.1.2] - 2018-03-14

### Added

- added tools to @cumulus/integration-tests for local integration testing
- added end to end testing for discovering and parsing of PDRs
- `yarn e2e` command is available for end to end testing

### Fixed

- **CUMULUS-326: "Occasionally encounter "Too Many Requests" on deployment"** The api gateway calls will handle throttling errors
- **CUMULUS-175: "Dashboard providers not in sync with AWS providers."** The root cause of this bug - DynamoDB operations not showing up in Elasticsearch - was shared by collections and rules. The fix was to update providers', collections' and rules; POST, PUT and DELETE endpoints to operate on DynamoDB and using DynamoDB streams to update Elasticsearch. The following packages were made:
  - `@cumulus/deployment` deploys DynamoDB streams for the Collections, Providers and Rules tables as well as a new lambda function called `dbIndexer`. The `dbIndexer` lambda has an event source mapping which listens to each of the DynamoDB streams. The dbIndexer lambda receives events referencing operations on the DynamoDB table and updates the elasticsearch cluster accordingly.
  - The `@cumulus/api` endpoints for collections, providers and rules _only_ query DynamoDB, with the exception of LIST endpoints and the collections' GET endpoint.

### Updated

- Broke up `kes.override.js` of @cumulus/deployment to multiple modules and moved to a new location
- Expanded @cumulus/deployment test coverage
- all tasks were updated to use cumulus-message-adapter-js 1.0.1
- added build process to integration-tests package to babelify it before publication
- Update @cumulus/integration-tests lambda.js `getLambdaOutput` to return the entire lambda output. Previously `getLambdaOutput` returned only the payload.

## [v1.1.1] - 2018-03-08

### Removed

- Unused queue lambda in api/lambdas [CUMULUS-359]

### Fixed

- Kinesis message content is passed to the triggered workflow [CUMULUS-359]
- Kinesis message queues a workflow message and does not write to rules table [CUMULUS-359]

## [v1.1.0] - 2018-03-05

### Added

- Added a `jlog` function to `common/test-utils` to aid in test debugging
- Integration test package with command line tool [CUMULUS-200] by @laurenfrederick
- Test for FTP `useList` flag [CUMULUS-334] by @kkelly51

### Updated

- The `queue-pdrs` task now uses the [cumulus-message-adapter-js](https://github.com/nasa/cumulus-message-adapter-js)
  library
- Updated the `queue-pdrs` JSON schemas
- The test-utils schema validation functions now throw an error if validation
  fails
- The `queue-granules` task now uses the [cumulus-message-adapter-js](https://github.com/nasa/cumulus-message-adapter-js)
  library
- Updated the `queue-granules` JSON schemas

### Removed

- Removed the `getSfnExecutionByName` function from `common/aws`
- Removed the `getGranuleStatus` function from `common/aws`

## [v1.0.1] - 2018-02-27

### Added

- More tests for discover-pdrs, dicover-granules by @yjpa7145
- Schema validation utility for tests by @yjpa7145

### Changed

- Fix an FTP listing bug for servers that do not support STAT [CUMULUS-334] by @kkelly51

## [v1.0.0] - 2018-02-23

[unreleased]: https://github.com/nasa/cumulus/compare/v10.1.0...HEAD
[v10.1.0]: https://github.com/nasa/cumulus/compare/v10.0.1...v10.1.0
[v10.0.1]: https://github.com/nasa/cumulus/compare/v10.0.0...v10.0.1
[v10.0.0]: https://github.com/nasa/cumulus/compare/v9.9.0...v10.0.0
[v9.9.3]: https://github.com/nasa/cumulus/compare/v9.9.2...v9.9.3
[v9.9.2]: https://github.com/nasa/cumulus/compare/v9.9.1...v9.9.2
[v9.9.1]: https://github.com/nasa/cumulus/compare/v9.9.0...v9.9.1
[v9.9.0]: https://github.com/nasa/cumulus/compare/v9.8.0...v9.9.0
[v9.8.0]: https://github.com/nasa/cumulus/compare/v9.7.0...v9.8.0
[v9.7.1]: https://github.com/nasa/cumulus/compare/v9.7.0...v9.7.1
[v9.7.0]: https://github.com/nasa/cumulus/compare/v9.6.0...v9.7.0
[v9.6.0]: https://github.com/nasa/cumulus/compare/v9.5.0...v9.6.0
[v9.5.0]: https://github.com/nasa/cumulus/compare/v9.4.0...v9.5.0
[v9.4.1]: https://github.com/nasa/cumulus/compare/v9.3.0...v9.4.1
[v9.4.0]: https://github.com/nasa/cumulus/compare/v9.3.0...v9.4.0
[v9.3.0]: https://github.com/nasa/cumulus/compare/v9.2.2...v9.3.0
[v9.2.2]: https://github.com/nasa/cumulus/compare/v9.2.1...v9.2.2
[v9.2.1]: https://github.com/nasa/cumulus/compare/v9.2.0...v9.2.1
[v9.2.0]: https://github.com/nasa/cumulus/compare/v9.1.0...v9.2.0
[v9.1.0]: https://github.com/nasa/cumulus/compare/v9.0.1...v9.1.0
[v9.0.1]: https://github.com/nasa/cumulus/compare/v9.0.0...v9.0.1
[v9.0.0]: https://github.com/nasa/cumulus/compare/v8.1.0...v9.0.0
[v8.1.0]: https://github.com/nasa/cumulus/compare/v8.0.0...v8.1.0
[v8.0.0]: https://github.com/nasa/cumulus/compare/v7.2.0...v8.0.0
[v7.2.0]: https://github.com/nasa/cumulus/compare/v7.1.0...v7.2.0
[v7.1.0]: https://github.com/nasa/cumulus/compare/v7.0.0...v7.1.0
[v7.0.0]: https://github.com/nasa/cumulus/compare/v6.0.0...v7.0.0
[v6.0.0]: https://github.com/nasa/cumulus/compare/v5.0.1...v6.0.0
[v5.0.1]: https://github.com/nasa/cumulus/compare/v5.0.0...v5.0.1
[v5.0.0]: https://github.com/nasa/cumulus/compare/v4.0.0...v5.0.0
[v4.0.0]: https://github.com/nasa/cumulus/compare/v3.0.1...v4.0.0
[v3.0.1]: https://github.com/nasa/cumulus/compare/v3.0.0...v3.0.1
[v3.0.0]: https://github.com/nasa/cumulus/compare/v2.0.1...v3.0.0
[v2.0.7]: https://github.com/nasa/cumulus/compare/v2.0.6...v2.0.7
[v2.0.6]: https://github.com/nasa/cumulus/compare/v2.0.5...v2.0.6
[v2.0.5]: https://github.com/nasa/cumulus/compare/v2.0.4...v2.0.5
[v2.0.4]: https://github.com/nasa/cumulus/compare/v2.0.3...v2.0.4
[v2.0.3]: https://github.com/nasa/cumulus/compare/v2.0.2...v2.0.3
[v2.0.2]: https://github.com/nasa/cumulus/compare/v2.0.1...v2.0.2
[v2.0.1]: https://github.com/nasa/cumulus/compare/v1.24.0...v2.0.1
[v2.0.0]: https://github.com/nasa/cumulus/compare/v1.24.0...v2.0.0
[v1.24.0]: https://github.com/nasa/cumulus/compare/v1.23.2...v1.24.0
[v1.23.2]: https://github.com/nasa/cumulus/compare/v1.22.1...v1.23.2
[v1.22.1]: https://github.com/nasa/cumulus/compare/v1.21.0...v1.22.1
[v1.21.0]: https://github.com/nasa/cumulus/compare/v1.20.0...v1.21.0
[v1.20.0]: https://github.com/nasa/cumulus/compare/v1.19.0...v1.20.0
[v1.19.0]: https://github.com/nasa/cumulus/compare/v1.18.0...v1.19.0
[v1.18.0]: https://github.com/nasa/cumulus/compare/v1.17.0...v1.18.0
[v1.17.0]: https://github.com/nasa/cumulus/compare/v1.16.1...v1.17.0
[v1.16.1]: https://github.com/nasa/cumulus/compare/v1.16.0...v1.16.1
[v1.16.0]: https://github.com/nasa/cumulus/compare/v1.15.0...v1.16.0
[v1.15.0]: https://github.com/nasa/cumulus/compare/v1.14.5...v1.15.0
[v1.14.5]: https://github.com/nasa/cumulus/compare/v1.14.4...v1.14.5
[v1.14.4]: https://github.com/nasa/cumulus/compare/v1.14.3...v1.14.4
[v1.14.3]: https://github.com/nasa/cumulus/compare/v1.14.2...v1.14.3
[v1.14.2]: https://github.com/nasa/cumulus/compare/v1.14.1...v1.14.2
[v1.14.1]: https://github.com/nasa/cumulus/compare/v1.14.0...v1.14.1
[v1.14.0]: https://github.com/nasa/cumulus/compare/v1.13.5...v1.14.0
[v1.13.5]: https://github.com/nasa/cumulus/compare/v1.13.4...v1.13.5
[v1.13.4]: https://github.com/nasa/cumulus/compare/v1.13.3...v1.13.4
[v1.13.3]: https://github.com/nasa/cumulus/compare/v1.13.2...v1.13.3
[v1.13.2]: https://github.com/nasa/cumulus/compare/v1.13.1...v1.13.2
[v1.13.1]: https://github.com/nasa/cumulus/compare/v1.13.0...v1.13.1
[v1.13.0]: https://github.com/nasa/cumulus/compare/v1.12.1...v1.13.0
[v1.12.1]: https://github.com/nasa/cumulus/compare/v1.12.0...v1.12.1
[v1.12.0]: https://github.com/nasa/cumulus/compare/v1.11.3...v1.12.0
[v1.11.3]: https://github.com/nasa/cumulus/compare/v1.11.2...v1.11.3
[v1.11.2]: https://github.com/nasa/cumulus/compare/v1.11.1...v1.11.2
[v1.11.1]: https://github.com/nasa/cumulus/compare/v1.11.0...v1.11.1
[v1.11.0]: https://github.com/nasa/cumulus/compare/v1.10.4...v1.11.0
[v1.10.4]: https://github.com/nasa/cumulus/compare/v1.10.3...v1.10.4
[v1.10.3]: https://github.com/nasa/cumulus/compare/v1.10.2...v1.10.3
[v1.10.2]: https://github.com/nasa/cumulus/compare/v1.10.1...v1.10.2
[v1.10.1]: https://github.com/nasa/cumulus/compare/v1.10.0...v1.10.1
[v1.10.0]: https://github.com/nasa/cumulus/compare/v1.9.1...v1.10.0
[v1.9.1]: https://github.com/nasa/cumulus/compare/v1.9.0...v1.9.1
[v1.9.0]: https://github.com/nasa/cumulus/compare/v1.8.1...v1.9.0
[v1.8.1]: https://github.com/nasa/cumulus/compare/v1.8.0...v1.8.1
[v1.8.0]: https://github.com/nasa/cumulus/compare/v1.7.0...v1.8.0
[v1.7.0]: https://github.com/nasa/cumulus/compare/v1.6.0...v1.7.0
[v1.6.0]: https://github.com/nasa/cumulus/compare/v1.5.5...v1.6.0
[v1.5.5]: https://github.com/nasa/cumulus/compare/v1.5.4...v1.5.5
[v1.5.4]: https://github.com/nasa/cumulus/compare/v1.5.3...v1.5.4
[v1.5.3]: https://github.com/nasa/cumulus/compare/v1.5.2...v1.5.3
[v1.5.2]: https://github.com/nasa/cumulus/compare/v1.5.1...v1.5.2
[v1.5.1]: https://github.com/nasa/cumulus/compare/v1.5.0...v1.5.1
[v1.5.0]: https://github.com/nasa/cumulus/compare/v1.4.1...v1.5.0
[v1.4.1]: https://github.com/nasa/cumulus/compare/v1.4.0...v1.4.1
[v1.4.0]: https://github.com/nasa/cumulus/compare/v1.3.0...v1.4.0
[v1.3.0]: https://github.com/nasa/cumulus/compare/v1.2.0...v1.3.0
[v1.2.0]: https://github.com/nasa/cumulus/compare/v1.1.4...v1.2.0
[v1.1.4]: https://github.com/nasa/cumulus/compare/v1.1.3...v1.1.4
[v1.1.3]: https://github.com/nasa/cumulus/compare/v1.1.2...v1.1.3
[v1.1.2]: https://github.com/nasa/cumulus/compare/v1.1.1...v1.1.2
[v1.1.1]: https://github.com/nasa/cumulus/compare/v1.0.1...v1.1.1
[v1.1.0]: https://github.com/nasa/cumulus/compare/v1.0.1...v1.1.0
[v1.0.1]: https://github.com/nasa/cumulus/compare/v1.0.0...v1.0.1
[v1.0.0]: https://github.com/nasa/cumulus/compare/pre-v1-release...v1.0.0

[thin-egress-app]: <https://github.com/asfadmin/thin-egress-app> "Thin Egress App"<|MERGE_RESOLUTION|>--- conflicted
+++ resolved
@@ -454,10 +454,6 @@
   - Changed the `timeout_action` to `ForceApplyCapacityChange` by default for the RDS serverless database cluster `tf-modules/rds-cluster-tf`
 - **CUMULUS-2781**
   - Update API lambda to utilize api_config secret for initial environment variables
-<<<<<<< HEAD
-=======
-  -
->>>>>>> e5051ad4
 
 ### Fixed
 
