'use strict';

const test = require('ava');
const omit = require('lodash/omit');
const sortBy = require('lodash/sortBy');
const request = require('supertest');
const cryptoRandomString = require('crypto-random-string');
const uuidv4 = require('uuid/v4');

const {
  createBucket,
  recursivelyDeleteS3Bucket,
} = require('@cumulus/aws-client/S3');
const { randomId, randomString } = require('@cumulus/common/test-utils');
const {
  AsyncOperationPgModel,
  CollectionPgModel,
  destroyLocalTestDb,
  ExecutionPgModel,
  fakeCollectionRecordFactory,
  generateLocalTestDb,
  localStackConnectionEnv,
  translateApiAsyncOperationToPostgresAsyncOperation,
  translateApiExecutionToPostgresExecution,
  translatePostgresExecutionToApiExecution,
  upsertGranuleWithExecutionJoinRecord,
  fakeAsyncOperationRecordFactory,
  fakeExecutionRecordFactory,
<<<<<<< HEAD
  AsyncOperationPgModel,
  migrationDir,
=======
  GranulePgModel,
  translateApiGranuleToPostgresGranule,
>>>>>>> 3d8424af
} = require('@cumulus/db');
const indexer = require('@cumulus/es-client/indexer');
const { Search } = require('@cumulus/es-client/search');
const {
  createTestIndex,
  cleanupTestIndex,
} = require('@cumulus/es-client/testUtils');
const { constructCollectionId } = require('@cumulus/message/Collections');
<<<<<<< HEAD
=======

const { migrationDir } = require('../../../../lambdas/db-migration');
>>>>>>> 3d8424af
const { AccessToken, AsyncOperation, Collection, Execution, Granule } = require('../../models');
// Dynamo mock data factories
const {
  createFakeJwtAuthToken,
  fakeExecutionFactoryV2,
  setAuthorizedOAuthUsers,
  createExecutionTestRecords,
  cleanupExecutionTestRecords,
  fakeGranuleFactoryV2,
  fakeCollectionFactory,
  fakeAsyncOperationFactory,
} = require('../../lib/testUtils');
const assertions = require('../../lib/assertions');

process.env.AccessTokensTable = randomString();
process.env.CollectionsTable = randomString();
process.env.ExecutionsTable = randomString();
process.env.GranulesTable = randomString();
process.env.stackName = randomString();
process.env.system_bucket = randomString();
process.env.TOKEN_SECRET = randomString();

// import the express app after setting the env variables
const { del } = require('../../endpoints/executions');
const { app } = require('../../app');
const { buildFakeExpressResponse } = require('./utils');

// create all the variables needed across this test
const testDbName = `test_executions_${cryptoRandomString({ length: 10 })}`;
const fakeExecutions = [];
let jwtAuthToken;
let accessTokenModel;
let asyncOperationModel;
let collectionModel;
let executionModel;
let granuleModel;
process.env.AccessTokensTable = randomId('token');
process.env.AsyncOperationsTable = randomId('asyncOperation');
process.env.CollectionsTable = randomId('collection');
process.env.ExecutionsTable = randomId('executions');
process.env.GranulesTable = randomId('granules');
process.env.stackName = randomId('stackname');
process.env.system_bucket = randomId('systembucket');
process.env.TOKEN_SECRET = randomId('secret');

test.before(async (t) => {
  process.env = {
    ...process.env,
    ...localStackConnectionEnv,
    PG_DATABASE: testDbName,
    METRICS_ES_HOST: 'fakehost',
    METRICS_ES_USER: randomId('metricsUser'),
    METRICS_ES_PASS: randomId('metricsPass'),
  };

  // create a fake bucket
  await createBucket(process.env.system_bucket);

  // create fake AsyncOperation table
  asyncOperationModel = new AsyncOperation({
    systemBucket: process.env.system_bucket,
    stackName: process.env.stackName,
  });
  await asyncOperationModel.createTable();

  // create fake Granules table
  granuleModel = new Granule();
  await granuleModel.createTable();

  collectionModel = new Collection();
  await collectionModel.createTable();

  // create fake execution table
  executionModel = new Execution();
  await executionModel.createTable();
  t.context.executionModel = executionModel;

  const username = randomString();
  await setAuthorizedOAuthUsers([username]);

  accessTokenModel = new AccessToken();
  await accessTokenModel.createTable();

  jwtAuthToken = await createFakeJwtAuthToken({ accessTokenModel, username });
  const { knex, knexAdmin } = await generateLocalTestDb(testDbName, migrationDir);
  t.context.knex = knex;
  t.context.knexAdmin = knexAdmin;
  process.env = {
    ...process.env,
    ...localStackConnectionEnv,
    PG_DATABASE: testDbName,
  };

  t.context.asyncOperationsPgModel = new AsyncOperationPgModel();
  t.context.collectionPgModel = new CollectionPgModel();
  t.context.executionPgModel = new ExecutionPgModel();
  t.context.granulePgModel = new GranulePgModel();

  const { esIndex, esClient } = await createTestIndex();
  t.context.esIndex = esIndex;
  t.context.esClient = esClient;
  t.context.esExecutionsClient = new Search(
    {},
    'execution',
    process.env.ES_INDEX
  );

  // create fake execution records
  const asyncOperationId = uuidv4();
  t.context.asyncOperationId = asyncOperationId;
  await t.context.asyncOperationsPgModel.create(
    t.context.knex,
    {
      id: asyncOperationId,
      description: 'fake async operation',
      status: 'SUCCEEDED',
      operation_type: 'Bulk Granules',
    }
  );
  fakeExecutions.push(
    fakeExecutionFactoryV2({
      status: 'completed',
      asyncOperationId,
      arn: 'arn2',
      type: 'fakeWorkflow',
      parentArn: undefined,
    })
  );
  fakeExecutions.push(
    fakeExecutionFactoryV2({ status: 'failed', type: 'workflow2', parentArn: undefined })
  );
  fakeExecutions.push(
    fakeExecutionFactoryV2({ status: 'running', type: 'fakeWorkflow', parentArn: undefined })
  );

  t.context.fakePGExecutions = await Promise.all(fakeExecutions.map(async (execution) => {
    const omitExecution = omit(execution, ['asyncOperationId', 'parentArn']);
    const executionPgRecord = await translateApiExecutionToPostgresExecution(
      omitExecution,
      t.context.knex
    );
    const executionCumulusIds = await t.context.executionPgModel.create(
      t.context.knex,
      executionPgRecord
    );
    const dynamoRecord = await executionModel.create(execution);
    await indexer.indexExecution(esClient, dynamoRecord, process.env.ES_INDEX);
    return { ...executionPgRecord, cumulus_id: executionCumulusIds[0] };
  }));

  // Create AsyncOperation in Dynamo and Postgres
  const testAsyncOperation = fakeAsyncOperationFactory({
    id: uuidv4(),
    output: JSON.stringify({ test: randomId('output') }),
  });
  t.context.testAsyncOperation = await asyncOperationModel.create(
    testAsyncOperation
  );

  const testPgAsyncOperation = translateApiAsyncOperationToPostgresAsyncOperation(
    t.context.testAsyncOperation
  );

  [t.context.asyncOperationCumulusId] = await t.context.asyncOperationsPgModel.create(
    knex,
    testPgAsyncOperation
  );

  // Create collections in Dynamo and Postgres
  // we need this because a granule has a foreign key referring to collections
  const collectionName = 'fakeCollection';
  const collectionVersion = 'v1';

  t.context.testCollection = fakeCollectionFactory({
    name: collectionName,
    version: collectionVersion,
    duplicateHandling: 'error',
  });
  const dynamoCollection = await collectionModel.create(
    t.context.testCollection
  );
  t.context.collectionId = constructCollectionId(
    dynamoCollection.name,
    dynamoCollection.version
  );

  const testPgCollection = fakeCollectionRecordFactory({
    name: collectionName,
    version: collectionVersion,
  });

  [t.context.collectionCumulusId] = await t.context.collectionPgModel.create(
    knex,
    testPgCollection
  );

  t.context.fakeApiExecutions = await Promise.all(t.context.fakePGExecutions
    .map(async (fakePGExecution) =>
      await translatePostgresExecutionToApiExecution(fakePGExecution, t.context.knex)));
});

test.beforeEach(async (t) => {
  const { esIndex, esClient, executionPgModel, knex, granulePgModel } = t.context;

  const granuleId1 = randomId('granuleId1');
  const granuleId2 = randomId('granuleId2');

  // create fake Dynamo granule records
  t.context.fakeGranules = [
    fakeGranuleFactoryV2({ granuleId: granuleId1, status: 'completed', collectionId: t.context.collectionId }),
    fakeGranuleFactoryV2({ granuleId: granuleId2, status: 'failed', collectionId: t.context.collectionId }),
  ];

  // create fake Postgres granule records
  t.context.fakePGGranules = await Promise.all(t.context.fakeGranules.map(async (fakeGranule) => {
    const dynamoRecord = await granuleModel.create(fakeGranule);
    await indexer.indexGranule(esClient, dynamoRecord, esIndex);
    const granulePgRecord = await translateApiGranuleToPostgresGranule(
      dynamoRecord,
      t.context.knex
    );
    return granulePgRecord;
  }));

  [t.context.granuleCumulusId] = await Promise.all(
    t.context.fakePGGranules.map(async (granule) =>
      await granulePgModel.create(knex, granule))
  );

  await upsertGranuleWithExecutionJoinRecord(
    knex, t.context.fakePGGranules[0], await executionPgModel.getRecordCumulusId(knex, {
      workflow_name: 'fakeWorkflow',
      arn: 'arn2',
    })
  );
  await upsertGranuleWithExecutionJoinRecord(
    knex, t.context.fakePGGranules[0], await executionPgModel.getRecordCumulusId(knex, {
      workflow_name: 'workflow2',
    })
  );
  await upsertGranuleWithExecutionJoinRecord(
    knex, t.context.fakePGGranules[1], await executionPgModel.getRecordCumulusId(knex, {
      workflow_name: 'fakeWorkflow',
      status: 'running',
    })
  );
});

test.after.always(async (t) => {
  await accessTokenModel.deleteTable();
  await asyncOperationModel.deleteTable();
  await collectionModel.deleteTable();
  await executionModel.deleteTable();
  await granuleModel.deleteTable();
  await recursivelyDeleteS3Bucket(process.env.system_bucket);
  await destroyLocalTestDb({
    knex: t.context.knex,
    knexAdmin: t.context.knexAdmin,
    testDbName,
  });
  await cleanupTestIndex(t.context);
});

test.serial('CUMULUS-911 GET without pathParameters and without an Authorization header returns an Authorization Missing response', async (t) => {
  const response = await request(app)
    .get('/executions')
    .set('Accept', 'application/json')
    .expect(401);

  assertions.isAuthorizationMissingResponse(t, response);
});

test.serial('CUMULUS-911 GET with pathParameters and without an Authorization header returns an Authorization Missing response', async (t) => {
  const response = await request(app)
    .get('/executions/asdf')
    .set('Accept', 'application/json')
    .expect(401);

  assertions.isAuthorizationMissingResponse(t, response);
});

test.serial('CUMULUS-912 GET without pathParameters and with an unauthorized user returns an unauthorized response', async (t) => {
  const response = await request(app)
    .get('/executions')
    .set('Accept', 'application/json')
    .expect(401);

  assertions.isAuthorizationMissingResponse(t, response);
});

test.serial('CUMULUS-912 GET with pathParameters and with an unauthorized user returns an unauthorized response', async (t) => {
  const response = await request(app)
    .get('/executions/asdf')
    .set('Accept', 'application/json')
    .expect(401);

  assertions.isAuthorizationMissingResponse(t, response);
});

test.serial('GET executions returns list of executions by default', async (t) => {
  const response = await request(app)
    .get('/executions')
    .set('Accept', 'application/json')
    .set('Authorization', `Bearer ${jwtAuthToken}`)
    .expect(200);

  const { meta, results } = response.body;
  t.is(results.length, 3);
  t.is(meta.stack, process.env.stackName);
  t.is(meta.table, 'execution');
  t.is(meta.count, 3);
  const arns = fakeExecutions.map((i) => i.arn);
  results.forEach((r) => {
    t.true(arns.includes(r.arn));
  });
});

test.serial('executions can be filtered by workflow', async (t) => {
  const response = await request(app)
    .get('/executions')
    .query({ type: 'workflow2' })
    .set('Accept', 'application/json')
    .set('Authorization', `Bearer ${jwtAuthToken}`)
    .expect(200);

  const { meta, results } = response.body;
  t.is(results.length, 1);
  t.is(meta.stack, process.env.stackName);
  t.is(meta.table, 'execution');
  t.is(meta.count, 1);
  t.is(fakeExecutions[1].arn, results[0].arn);
});

test.serial('GET executions with asyncOperationId filter returns the correct executions', async (t) => {
  const response = await request(app)
    .get(`/executions?asyncOperationId=${t.context.asyncOperationId}`)
    .set('Accept', 'application/json')
    .set('Authorization', `Bearer ${jwtAuthToken}`)
    .expect(200);

  t.is(response.body.meta.count, 1);
  t.is(response.body.results[0].arn, 'arn2');
});

test('GET returns an existing execution', async (t) => {
  const collectionRecord = fakeCollectionRecordFactory();
  const asyncRecord = fakeAsyncOperationRecordFactory();
  const parentExecutionRecord = fakeExecutionRecordFactory();

  const collectionPgModel = new CollectionPgModel();
  const asyncOperationsPgModel = new AsyncOperationPgModel();

  const [collectionCumulusId] = await collectionPgModel.create(
    t.context.knex,
    collectionRecord
  );

  const [asyncOperationCumulusId] = await asyncOperationsPgModel.create(
    t.context.knex,
    asyncRecord
  );

  const [parentExecutionCumulusId] = await t.context.executionPgModel.create(
    t.context.knex,
    parentExecutionRecord
  );

  const executionRecord = await fakeExecutionRecordFactory({
    async_operation_cumulus_id: asyncOperationCumulusId,
    collection_cumulus_id: collectionCumulusId,
    parent_cumulus_id: parentExecutionCumulusId,
  });

  await t.context.executionPgModel.create(
    t.context.knex,
    executionRecord
  );
  t.teardown(async () => {
    await t.context.executionPgModel.delete(t.context.knex, executionRecord);
    await t.context.executionPgModel.delete(t.context.knex, parentExecutionRecord);
    await collectionPgModel.delete(t.context.knex, collectionRecord);
    await asyncOperationsPgModel.delete(t.context.knex, asyncRecord);
  });

  const response = await request(app)
    .get(`/executions/${executionRecord.arn}`)
    .set('Accept', 'application/json')
    .set('Authorization', `Bearer ${jwtAuthToken}`)
    .expect(200);

  const executionResult = response.body;
  const expectedRecord = await translatePostgresExecutionToApiExecution(
    executionRecord,
    t.context.knex
  );

  t.is(executionResult.arn, executionRecord.arn);
  t.is(executionResult.asyncOperationId, asyncRecord.id);
  t.is(executionResult.collectionId, constructCollectionId(
    collectionRecord.name,
    collectionRecord.version
  ));
  t.is(executionResult.parentArn, parentExecutionRecord.arn);
  t.like(executionResult, expectedRecord);
});

test('GET returns an existing execution without any foreign keys', async (t) => {
  const { executionPgModel } = t.context;
  const executionRecord = await fakeExecutionRecordFactory();
  await executionPgModel.create(
    t.context.knex,
    executionRecord
  );
  t.teardown(async () => await executionPgModel.delete(
    t.context.knex,
    { arn: executionRecord.arn }
  ));
  const response = await request(app)
    .get(`/executions/${executionRecord.arn}`)
    .set('Accept', 'application/json')
    .set('Authorization', `Bearer ${jwtAuthToken}`)
    .expect(200);

  const executionResult = response.body;
  const expectedRecord = await translatePostgresExecutionToApiExecution(executionRecord);
  t.deepEqual(executionResult, expectedRecord);
});

test.serial('GET fails if execution is not found', async (t) => {
  const response = await request(app)
    .get('/executions/unknown')
    .set('Accept', 'application/json')
    .set('Authorization', `Bearer ${jwtAuthToken}`)
    .expect(404);
  t.is(response.status, 404);
  t.true(response.body.message.includes(`Execution record with identifiers ${JSON.stringify({ arn: 'unknown' })} does not exist`));
});

test.serial('DELETE deletes an execution', async (t) => {
  const { originalDynamoExecution } = await createExecutionTestRecords(
    t.context,
    { parentArn: undefined }
  );
  const { arn } = originalDynamoExecution;

  t.true(
    await t.context.executionModel.exists(
      { arn }
    )
  );
  t.true(
    await t.context.executionPgModel.exists(
      t.context.knex,
      { arn }
    )
  );
  t.true(
    await t.context.esExecutionsClient.exists(
      arn
    )
  );

  const response = await request(app)
    .delete(`/executions/${arn}`)
    .set('Accept', 'application/json')
    .set('Authorization', `Bearer ${jwtAuthToken}`)
    .expect(200);

  const { message } = response.body;

  t.is(message, 'Record deleted');
  t.false(
    await t.context.executionModel.exists(
      { arn }
    )
  );
  const dbRecords = await t.context.executionPgModel
    .search(t.context.knex, { arn });
  t.is(dbRecords.length, 0);
  t.false(
    await t.context.esExecutionsClient.exists(
      arn
    )
  );
});

test.serial('del() does not remove from PostgreSQL/Elasticsearch if removing from Dynamo fails', async (t) => {
  const {
    originalDynamoExecution,
  } = await createExecutionTestRecords(
    t.context,
    { parentArn: undefined }
  );
  const { arn } = originalDynamoExecution;
  t.teardown(async () => await cleanupExecutionTestRecords(t.context, { arn }));

  const fakeExecutionModel = {
    get: () => Promise.resolve(originalDynamoExecution),
    delete: () => {
      throw new Error('something bad');
    },
    create: () => Promise.resolve(true),
  };

  const expressRequest = {
    params: {
      arn,
    },
    testContext: {
      knex: t.context.knex,
      executionModel: fakeExecutionModel,
    },
  };

  const response = buildFakeExpressResponse();

  await t.throwsAsync(
    del(expressRequest, response),
    { message: 'something bad' }
  );

  t.deepEqual(
    await t.context.executionModel.get({
      arn,
    }),
    omit(originalDynamoExecution, 'parentArn')
  );
  t.true(
    await t.context.executionPgModel.exists(t.context.knex, {
      arn,
    })
  );
  t.true(
    await t.context.esExecutionsClient.exists(
      arn
    )
  );
});

test.serial('del() does not remove from Dynamo/Elasticsearch if removing from PostgreSQL fails', async (t) => {
  const {
    originalDynamoExecution,
  } = await createExecutionTestRecords(
    t.context,
    { parentArn: undefined }
  );
  const { arn } = originalDynamoExecution;
  t.teardown(async () => await cleanupExecutionTestRecords(t.context, { arn }));

  const fakeExecutionPgModel = {
    delete: () => {
      throw new Error('something bad');
    },
  };

  const expressRequest = {
    params: {
      arn,
    },
    testContext: {
      knex: t.context.knex,
      executionPgModel: fakeExecutionPgModel,
    },
  };

  const response = buildFakeExpressResponse();

  await t.throwsAsync(
    del(expressRequest, response),
    { message: 'something bad' }
  );

  t.deepEqual(
    await t.context.executionModel.get({
      arn,
    }),
    omit(originalDynamoExecution, 'parentArn')
  );
  t.true(
    await t.context.executionPgModel.exists(t.context.knex, {
      arn,
    })
  );
  t.true(
    await t.context.esExecutionsClient.exists(
      arn
    )
  );
});

test.serial('del() does not remove from Dynamo/PostgreSQL if removing from Elasticsearch fails', async (t) => {
  const {
    originalDynamoExecution,
  } = await createExecutionTestRecords(
    t.context,
    { parentArn: undefined }
  );
  const { arn } = originalDynamoExecution;
  t.teardown(async () => await cleanupExecutionTestRecords(t.context, { arn }));

  const fakeEsClient = {
    delete: () => {
      throw new Error('something bad');
    },
  };

  const expressRequest = {
    params: {
      arn,
    },
    testContext: {
      knex: t.context.knex,
      esClient: fakeEsClient,
    },
  };

  const response = buildFakeExpressResponse();

  await t.throwsAsync(
    del(expressRequest, response),
    { message: 'something bad' }
  );

  t.deepEqual(
    await t.context.executionModel.get({
      arn,
    }),
    omit(originalDynamoExecution, 'parentArn')
  );
  t.true(
    await t.context.executionPgModel.exists(t.context.knex, {
      arn,
    })
  );
  t.true(
    await t.context.esExecutionsClient.exists(
      arn
    )
  );
});

test.serial('DELETE removes only specified execution from all data stores', async (t) => {
  const { knex, executionPgModel } = t.context;

  const newExecution = fakeExecutionFactoryV2({
    arn: 'arn3',
    status: 'completed',
    name: 'test_execution',
  });

  await executionModel.create(newExecution);
  const executionPgRecord = await translateApiExecutionToPostgresExecution(
    newExecution,
    knex
  );
  await executionPgModel.create(knex, executionPgRecord);

  t.true(await executionModel.exists({ arn: newExecution.arn }));
  t.true(await executionPgModel.exists(knex, { arn: newExecution.arn }));

  await request(app)
    .delete(`/executions/${newExecution.arn}`)
    .set('Accept', 'application/json')
    .set('Authorization', `Bearer ${jwtAuthToken}`)
    .expect(200);

  // Correct Dynamo and PG execution was deleted
  t.false(await executionModel.exists({ arn: newExecution.arn }));

  const dbRecords = await executionPgModel.search(t.context.knex, {
    arn: newExecution.arn,
  });

  t.is(dbRecords.length, 0);

  // Previously created executions still exist
  t.true(await executionModel.exists({ arn: fakeExecutions[0].arn }));
  t.true(await executionModel.exists({ arn: fakeExecutions[1].arn }));

  const originalExecution1 = await executionPgModel.search(t.context.knex, {
    arn: fakeExecutions[0].arn,
  });

  t.is(originalExecution1.length, 1);

  const originalExecution2 = await executionPgModel.search(t.context.knex, {
    arn: fakeExecutions[1].arn,
  });

  t.is(originalExecution2.length, 1);
});

test.serial('DELETE returns a 404 if Dynamo execution cannot be found', async (t) => {
  const nonExistantExecution = {
    arn: 'arn9',
    status: 'completed',
    name: 'test_execution',
  };

  const response = await request(app)
    .delete(`/executions/${nonExistantExecution.arn}`)
    .set('Accept', 'application/json')
    .set('Authorization', `Bearer ${jwtAuthToken}`)
    .expect(404);

  t.is(response.body.message, 'No record found');
});

test.serial('POST /executions/search-by-granules returns 1 record by default', async (t) => {
  const { fakeGranules, fakePGExecutions } = t.context;

  const response = await request(app)
    .post('/executions/search-by-granules')
    .send({ granules: [
      { granuleId: fakeGranules[0].granuleId, collectionId: t.context.collectionId },
      { granuleId: fakeGranules[1].granuleId, collectionId: t.context.collectionId },
    ] })
    .set('Accept', 'application/json')
    .set('Authorization', `Bearer ${jwtAuthToken}`);

  t.is(response.body.results.length, 1);

  response.body.results.forEach(async (execution) => t.deepEqual(
    execution,
    await translatePostgresExecutionToApiExecution(fakePGExecutions
      .find((fakePGExecution) => fakePGExecution.arn === execution.arn))
  ));
});

test.serial('POST /executions/search-by-granules supports paging', async (t) => {
  const { fakeGranules, fakeApiExecutions } = t.context;

  const page1 = await request(app)
    .post('/executions/search-by-granules?limit=2&page=1')
    .send({ granules: [
      { granuleId: fakeGranules[0].granuleId, collectionId: t.context.collectionId },
      { granuleId: fakeGranules[1].granuleId, collectionId: t.context.collectionId },
    ] })
    .set('Accept', 'application/json')
    .set('Authorization', `Bearer ${jwtAuthToken}`);

  const page2 = await request(app)
    .post('/executions/search-by-granules?limit=2&page=2')
    .send({ granules: [
      { granuleId: fakeGranules[0].granuleId, collectionId: t.context.collectionId },
      { granuleId: fakeGranules[1].granuleId, collectionId: t.context.collectionId },
    ] })
    .set('Accept', 'application/json')
    .set('Authorization', `Bearer ${jwtAuthToken}`);

  t.is(page1.body.results.length, 2);
  t.is(page2.body.results.length, 1);

  const response = page1.body.results.concat(page2.body.results);

  response.forEach((execution) => t.deepEqual(
    execution,
    fakeApiExecutions.find((fakeAPIExecution) => fakeAPIExecution.arn === execution.arn)
  ));
});

test.serial('POST /executions/search-by-granules supports sorting', async (t) => {
  const { fakeGranules, fakeApiExecutions } = t.context;

  const response = await request(app)
    .post('/executions/search-by-granules?sort_by=arn&order=asc&limit=10')
    .send({ granules: [
      { granuleId: fakeGranules[0].granuleId, collectionId: t.context.collectionId },
      { granuleId: fakeGranules[1].granuleId, collectionId: t.context.collectionId },
    ] })
    .set('Accept', 'application/json')
    .set('Authorization', `Bearer ${jwtAuthToken}`);

  const sortedApiExecutions = sortBy(fakeApiExecutions, ['arn']);

  t.deepEqual(response.body.results, sortedApiExecutions);
});

test.serial('POST /executions/search-by-granules returns correct executions when granules array is passed', async (t) => {
  const { fakeGranules, fakePGExecutions } = t.context;

  const response = await request(app)
    .post('/executions/search-by-granules?limit=10')
    .send({ granules: [
      { granuleId: fakeGranules[0].granuleId, collectionId: t.context.collectionId },
      { granuleId: fakeGranules[1].granuleId, collectionId: t.context.collectionId },
    ] })
    .set('Accept', 'application/json')
    .set('Authorization', `Bearer ${jwtAuthToken}`);

  t.is(response.body.results.length, 3);

  response.body.results.forEach(async (execution) => t.deepEqual(
    execution,
    await translatePostgresExecutionToApiExecution(
      fakePGExecutions.find((fakePGExecution) => fakePGExecution.arn === execution.arn),
      t.context.knex
    )
  ));
});

test.serial('POST /executions/search-by-granules returns correct executions when query is passed', async (t) => {
  const { fakeGranules, fakePGExecutions, esIndex } = t.context;

  const expectedQuery = {
    size: 2,
    query: {
      bool: {
        filter: [
          {
            bool: {
              should: [{ match: { granuleId: fakeGranules[0].granuleId } }],
              minimum_should_match: 1,
            },
          },
          {
            bool: {
              should: [{ match: { collectionId: fakeGranules[0].collectionId } }],
              minimum_should_match: 1,
            },
          },
        ],
      },
    },
  };

  const body = {
    index: esIndex,
    query: expectedQuery,
  };

  const response = await request(app)
    .post('/executions/search-by-granules?limit=10')
    .send(body)
    .set('Accept', 'application/json')
    .set('Authorization', `Bearer ${jwtAuthToken}`);

  t.is(response.body.results.length, 2);

  response.body.results.forEach(async (execution) => t.deepEqual(
    execution,
    await translatePostgresExecutionToApiExecution(
      fakePGExecutions.find((fakePGExecution) => fakePGExecution.arn === execution.arn),
      t.context.knex
    )
  ));
});

test.serial('POST /executions/search-by-granules returns 400 when a query is provided with no index', async (t) => {
  const expectedQuery = { query: 'fake-query' };

  const body = {
    query: expectedQuery,
  };

  const response = await request(app)
    .post('/executions/search-by-granules')
    .set('Accept', 'application/json')
    .set('Authorization', `Bearer ${jwtAuthToken}`)
    .send(body)
    .expect(400);

  t.regex(response.body.message, /Index is required if query is sent/);
});

test.serial('POST /executions/search-by-granules returns 400 when no granules or query is provided', async (t) => {
  const expectedIndex = 'my-index';

  const body = {
    index: expectedIndex,
  };

  const response = await request(app)
    .post('/executions/search-by-granules')
    .set('Accept', 'application/json')
    .set('Authorization', `Bearer ${jwtAuthToken}`)
    .send(body)
    .expect(400, /One of granules or query is required/);

  t.regex(response.body.message, /One of granules or query is required/);
});

test.serial('POST /executions/search-by-granules returns 400 when granules is not an array', async (t) => {
  const expectedIndex = 'my-index';

  const body = {
    index: expectedIndex,
    granules: 'bad-value',
  };

  const response = await request(app)
    .post('/executions/search-by-granules')
    .set('Accept', 'application/json')
    .set('Authorization', `Bearer ${jwtAuthToken}`)
    .send(body)
    .expect(400);

  t.regex(response.body.message, /granules should be an array of values/);
});

test.serial('POST /executions/search-by-granules returns 400 when granules is an empty array', async (t) => {
  const expectedIndex = 'my-index';

  const body = {
    index: expectedIndex,
    granules: [],
  };

  const response = await request(app)
    .post('/executions/search-by-granules')
    .set('Accept', 'application/json')
    .set('Authorization', `Bearer ${jwtAuthToken}`)
    .send(body)
    .expect(400);

  t.regex(response.body.message, /no values provided for granules/);
});

test.serial('POST /executions/search-by-granules returns 400 when granules do not have collectionId', async (t) => {
  const expectedIndex = 'my-index';
  const granule = { granuleId: randomId('granuleId') };

  const body = {
    index: expectedIndex,
    granules: [granule],
  };

  const response = await request(app)
    .post('/executions/search-by-granules')
    .set('Accept', 'application/json')
    .set('Authorization', `Bearer ${jwtAuthToken}`)
    .send(body)
    .expect(400);

  t.regex(response.body.message, new RegExp(`no collectionId provided for ${JSON.stringify(granule)}`));
});

test.serial('POST /executions/search-by-granules returns 400 when granules do not have granuleId', async (t) => {
  const expectedIndex = 'my-index';
  const granule = { collectionId: randomId('granuleId') };

  const body = {
    index: expectedIndex,
    granules: [granule],
  };

  const response = await request(app)
    .post('/executions/search-by-granules')
    .set('Accept', 'application/json')
    .set('Authorization', `Bearer ${jwtAuthToken}`)
    .send(body)
    .expect(400);

  t.regex(response.body.message, new RegExp(`no granuleId provided for ${JSON.stringify(granule)}`));
});

test.serial('POST /executions/search-by-granules returns 400 when the Metrics ELK stack is not configured', async (t) => {
  const expectedIndex = 'my-index';
  const expectedQuery = { query: 'fake-query' };

  const body = {
    index: expectedIndex,
    query: expectedQuery,
  };

  const metricsUser = process.env.METRICS_ES_USER;
  delete process.env.METRICS_ES_USER;
  t.teardown(() => {
    process.env.METRICS_ES_USER = metricsUser;
  });

  const response = await request(app)
    .post('/executions/search-by-granules')
    .set('Accept', 'application/json')
    .set('Authorization', `Bearer ${jwtAuthToken}`)
    .send(body)
    .expect(400);

  t.regex(response.body.message, /ELK Metrics stack not configured/);
});

test.serial('POST /executions/workflows-by-granules returns correct executions when granules array is passed', async (t) => {
  const { collectionId, fakeGranules, fakePGExecutions } = t.context;

  const response = await request(app)
    .post('/executions/workflows-by-granules')
    .send({ granules: [
      { granuleId: fakeGranules[0].granuleId, collectionId },
      { granuleId: fakeGranules[1].granuleId, collectionId },
    ] })
    .set('Accept', 'application/json')
    .set('Authorization', `Bearer ${jwtAuthToken}`);

  t.is(response.body.length, 1);

  response.body.forEach((workflow) => t.deepEqual(
    workflow,
    fakePGExecutions
      .map((fakePGExecution) => fakePGExecution.workflow_name)
      .find((workflowName) => workflowName === workflow)
  ));
});

test.serial('POST /executions/workflows-by-granules returns executions by descending timestamp when a single granule is passed', async (t) => {
  const {
    knex,
    collectionId,
    executionPgModel,
    fakeGranules,
    fakePGGranules,
  } = t.context;

  const [mostRecentExecutionCumulusId]
    = await executionPgModel.create(knex, fakeExecutionRecordFactory({ workflow_name: 'newWorkflow' }));

  await upsertGranuleWithExecutionJoinRecord(
    knex, fakePGGranules[0], mostRecentExecutionCumulusId
  );

  const response = await request(app)
    .post('/executions/workflows-by-granules')
    .send({ granules: [
      { granuleId: fakeGranules[0].granuleId, collectionId },
    ] })
    .set('Accept', 'application/json')
    .set('Authorization', `Bearer ${jwtAuthToken}`);

  t.is(response.body.length, 3);
  // newWorkflow should be the first result since it is most recent
  t.is(response.body[0], 'newWorkflow');
});

test.serial('POST /executions/workflows-by-granules returns correct workflows when query is passed', async (t) => {
  const { esIndex, fakeGranules } = t.context;

  const expectedQuery = {
    size: 2,
    query: {
      bool: {
        filter: [
          {
            bool: {
              should: [{ match: { granuleId: fakeGranules[0].granuleId } }],
              minimum_should_match: 1,
            },
          },
          {
            bool: {
              should: [{ match: { collectionId: fakeGranules[0].collectionId } }],
              minimum_should_match: 1,
            },
          },
        ],
      },
    },
  };

  const body = {
    index: esIndex,
    query: expectedQuery,
  };

  const response = await request(app)
    .post('/executions/workflows-by-granules')
    .send(body)
    .set('Accept', 'application/json')
    .set('Authorization', `Bearer ${jwtAuthToken}`);

  t.is(response.body.length, 2);

  t.deepEqual(response.body.sort(), ['fakeWorkflow', 'workflow2']);
});

test.serial('POST /executions creates a new execution in Dynamo and PG with correct timestamps', async (t) => {
  const newExecution = fakeExecutionFactoryV2();

  await request(app)
    .post('/executions')
    .send(newExecution)
    .set('Accept', 'application/json')
    .set('Authorization', `Bearer ${jwtAuthToken}`)
    .expect(200);

  const fetchedDynamoRecord = await executionModel.get({
    arn: newExecution.arn,
  });

  const fetchedPgRecord = await t.context.executionPgModel.get(
    t.context.knex,
    {
      arn: newExecution.arn,
    }
  );

  t.true(fetchedDynamoRecord.createdAt > newExecution.createdAt);
  t.true(fetchedDynamoRecord.updatedAt > newExecution.updatedAt);

  // PG and Dynamo records have the same timestamps
  t.is(fetchedPgRecord.created_at.getTime(), fetchedDynamoRecord.createdAt);
  t.is(fetchedPgRecord.updated_at.getTime(), fetchedDynamoRecord.updatedAt);
});

test.serial('POST /executions creates the expected record', async (t) => {
  const newExecution = fakeExecutionFactoryV2({
    asyncOperationId: t.context.testAsyncOperation.id,
    collectionId: t.context.collectionId,
    parentArn: t.context.fakeApiExecutions[1].arn,
  });

  const expectedPgRecord = await translateApiExecutionToPostgresExecution(
    newExecution,
    t.context.knex
  );

  await request(app)
    .post('/executions')
    .send(newExecution)
    .set('Accept', 'application/json')
    .set('Authorization', `Bearer ${jwtAuthToken}`)
    .expect(200);

  const fetchedDynamoRecord = await executionModel.get({
    arn: newExecution.arn,
  });

  const fetchedPgRecord = await t.context.executionPgModel.get(
    t.context.knex,
    {
      arn: newExecution.arn,
    }
  );

  t.is(fetchedPgRecord.arn, fetchedDynamoRecord.arn);
  t.truthy(fetchedPgRecord.cumulus_id);
  t.is(fetchedPgRecord.async_operation_cumulus_id, t.context.asyncOperationCumulusId);
  t.is(fetchedPgRecord.collection_cumulus_id, t.context.collectionCumulusId);
  t.is(fetchedPgRecord.parent_cumulus_id, t.context.fakePGExecutions[1].cumulus_id);

  const omitList = ['createdAt', 'updatedAt', 'created_at', 'updated_at', 'cumulus_id'];
  t.deepEqual(
    omit(fetchedDynamoRecord, omitList),
    omit(newExecution, omitList)
  );
  t.deepEqual(
    omit(fetchedPgRecord, omitList),
    omit(expectedPgRecord, omitList)
  );
});

test.serial('POST /executions throws error when "arn" is not provided', async (t) => {
  const newExecution = fakeExecutionFactoryV2();
  delete newExecution.arn;

  const response = await request(app)
    .post('/executions')
    .send(newExecution)
    .set('Accept', 'application/json')
    .set('Authorization', `Bearer ${jwtAuthToken}`)
    .expect(400);

  const expectedErrorMessage = 'Field arn is missing';
  t.truthy(response.body.message.match(expectedErrorMessage));
});

test.serial('POST /executions throws error when the provided execution already exists', async (t) => {
  const existingArn = t.context.fakeApiExecutions[1].arn;
  const newExecution = fakeExecutionFactoryV2({
    arn: existingArn,
  });

  const response = await request(app)
    .post('/executions')
    .send(newExecution)
    .set('Accept', 'application/json')
    .set('Authorization', `Bearer ${jwtAuthToken}`)
    .expect(409);

  const expectedErrorMessage = `A record already exists for ${newExecution.arn}`;
  t.truthy(response.body.message.match(expectedErrorMessage));
});

test.serial('POST /executions with non-existing asyncOperation throws error', async (t) => {
  const newExecution = fakeExecutionFactoryV2({
    asyncOperationId: uuidv4(),
    collectionId: t.context.collectionId,
    parentArn: t.context.fakeApiExecutions[1].arn,
  });

  const response = await request(app)
    .post('/executions')
    .send(newExecution)
    .set('Accept', 'application/json')
    .set('Authorization', `Bearer ${jwtAuthToken}`)
    .expect(400);

  const expectedErrorMessage = `Record in async_operations .*${newExecution.asyncOperationId}.* does not exist`;
  t.truthy(response.body.message.match(expectedErrorMessage));
});

test.serial('POST /executions with non-existing collectionId throws error', async (t) => {
  const newExecution = fakeExecutionFactoryV2({
    asyncOperationId: t.context.testAsyncOperation.id,
    collectionId: constructCollectionId(randomId('name'), randomId('version')),
    parentArn: t.context.fakeApiExecutions[1].arn,
  });

  const response = await request(app)
    .post('/executions')
    .send(newExecution)
    .set('Accept', 'application/json')
    .set('Authorization', `Bearer ${jwtAuthToken}`)
    .expect(400);

  const expectedErrorMessage = 'Record in collections with identifiers .* does not exist';
  t.truthy(response.body.message.match(expectedErrorMessage));
});

test.serial('POST /executions with non-existing parentArn still creates a new execution', async (t) => {
  const newExecution = fakeExecutionFactoryV2({
    asyncOperationId: t.context.testAsyncOperation.id,
    collectionId: t.context.collectionId,
    parentArn: randomId('parentArn'),
  });

  await request(app)
    .post('/executions')
    .send(newExecution)
    .set('Accept', 'application/json')
    .set('Authorization', `Bearer ${jwtAuthToken}`)
    .expect(200);

  const fetchedDynamoRecord = await executionModel.get({
    arn: newExecution.arn,
  });

  const fetchedPgRecord = await t.context.executionPgModel.get(
    t.context.knex,
    {
      arn: newExecution.arn,
    }
  );

  t.is(fetchedPgRecord.arn, fetchedDynamoRecord.arn);
  t.falsy(fetchedPgRecord.parent_cumulus_id);
});

test.serial('POST /executions creates an execution that is searchable', async (t) => {
  const newExecution = fakeExecutionFactoryV2();

  await request(app)
    .post('/executions')
    .send(newExecution)
    .set('Accept', 'application/json')
    .set('Authorization', `Bearer ${jwtAuthToken}`)
    .expect(200);

  const response = await request(app)
    .get('/executions')
    .query({ arn: newExecution.arn })
    .set('Accept', 'application/json')
    .set('Authorization', `Bearer ${jwtAuthToken}`)
    .expect(200);

  const { meta, results } = response.body;
  t.is(results.length, 1);
  t.is(meta.stack, process.env.stackName);
  t.is(meta.table, 'execution');
  t.is(meta.count, 1);
  t.is(results[0].arn, newExecution.arn);
});

test.serial('PUT /executions updates the record as expected', async (t) => {
  const execution = fakeExecutionFactoryV2({
    collectionId: t.context.collectionId,
    parentArn: t.context.fakeApiExecutions[1].arn,
    status: 'running',
  });
  delete execution.finalPayload;

  const updatedExecution = fakeExecutionFactoryV2({
    ...omit(execution, ['collectionId']),
    asyncOperationId: t.context.testAsyncOperation.id,
    finalPayload: { outputPayload: randomId('outputPayload') },
    parentArn: t.context.fakeApiExecutions[2].arn,
    status: 'completed',
  });

  await request(app)
    .post('/executions')
    .send(execution)
    .set('Accept', 'application/json')
    .set('Authorization', `Bearer ${jwtAuthToken}`)
    .expect(200);

  const dynamoRecord = await executionModel.get({
    arn: execution.arn,
  });

  const pgRecord = await executionPgModel.get(
    t.context.knex,
    {
      arn: execution.arn,
    }
  );

  await request(app)
    .put(`/executions/${updatedExecution.arn}`)
    .send(updatedExecution)
    .set('Accept', 'application/json')
    .set('Authorization', `Bearer ${jwtAuthToken}`)
    .expect(200);

  const updatedDynamoRecord = await executionModel.get({
    arn: execution.arn,
  });

  const updatePgRecord = await executionPgModel.get(
    t.context.knex,
    {
      arn: execution.arn,
    }
  );

  t.is(updatedDynamoRecord.arn, execution.arn);
  t.is(updatePgRecord.arn, execution.arn);
  t.is(updatePgRecord.cumulus_id, pgRecord.cumulus_id);

  t.is(updatedDynamoRecord.createdAt, dynamoRecord.createdAt);
  t.true(updatedDynamoRecord.updatedAt > dynamoRecord.createdAt);
  t.is(updatePgRecord.created_at.getTime(), pgRecord.created_at.getTime());
  t.true(updatePgRecord.updated_at.getTime() > pgRecord.updated_at.getTime());

  // updated record is the merge of the original record with the updated fields
  // updated record has the original info that's not updated
  t.is(updatedDynamoRecord.collectionId, execution.collectionId);
  t.is(updatePgRecord.collection_cumulus_id, t.context.collectionCumulusId);
  // updated record has added field
  t.is(updatedDynamoRecord.asyncOperationId, updatedExecution.asyncOperationId);
  t.is(updatePgRecord.async_operation_cumulus_id, t.context.asyncOperationCumulusId);
  // updated record has updated field
  t.is(updatedDynamoRecord.parentArn, updatedExecution.parentArn);
  t.is(updatePgRecord.parent_cumulus_id, t.context.fakePGExecutions[2].cumulus_id);
  t.is(updatedDynamoRecord.status, updatedExecution.status);
  t.is(updatePgRecord.status, updatedExecution.status);
  t.deepEqual(updatedDynamoRecord.finalPayload, updatedExecution.finalPayload);
  t.deepEqual(updatePgRecord.final_payload, updatedExecution.finalPayload);
});

test.serial('PUT /executions throws error for arn mismatch between params and payload', async (t) => {
  const updatedExecution = fakeExecutionFactoryV2();
  const arn = randomId('arn');
  const response = await request(app)
    .put(`/executions/${arn}`)
    .send(updatedExecution)
    .set('Accept', 'application/json')
    .set('Authorization', `Bearer ${jwtAuthToken}`)
    .expect(400);

  const expectedErrorMessage = `Expected execution arn to be '${arn}`;
  t.truthy(response.body.message.match(expectedErrorMessage));
});

test.serial('PUT /executions throws error when the provided execution does not exist', async (t) => {
  const updatedExecution = fakeExecutionFactoryV2();

  const response = await request(app)
    .put(`/executions/${updatedExecution.arn}`)
    .send(updatedExecution)
    .set('Accept', 'application/json')
    .set('Authorization', `Bearer ${jwtAuthToken}`)
    .expect(404);

  const expectedErrorMessage = `Execution '${updatedExecution.arn}' not found`;
  t.truthy(response.body.message.match(expectedErrorMessage));
});

test.serial('PUT /executions with non-existing asyncOperation throws error', async (t) => {
  const execution = fakeExecutionFactoryV2();

  const updatedExecution = fakeExecutionFactoryV2({
    ...execution,
    asyncOperationId: uuidv4(),
  });

  await request(app)
    .post('/executions')
    .send(execution)
    .set('Accept', 'application/json')
    .set('Authorization', `Bearer ${jwtAuthToken}`)
    .expect(200);

  const response = await request(app)
    .put(`/executions/${updatedExecution.arn}`)
    .send(updatedExecution)
    .set('Accept', 'application/json')
    .set('Authorization', `Bearer ${jwtAuthToken}`)
    .expect(400);

  const expectedErrorMessage = `Record in async_operations .*${updatedExecution.asyncOperationId}.* does not exist`;
  t.truthy(response.body.message.match(expectedErrorMessage));
});

test.serial('PUT /executions with non-existing collectionId throws error', async (t) => {
  const execution = fakeExecutionFactoryV2();

  const updatedExecution = fakeExecutionFactoryV2({
    ...execution,
    collectionId: constructCollectionId(randomId('name'), randomId('version')),
  });

  await request(app)
    .post('/executions')
    .send(execution)
    .set('Accept', 'application/json')
    .set('Authorization', `Bearer ${jwtAuthToken}`)
    .expect(200);

  const response = await request(app)
    .put(`/executions/${updatedExecution.arn}`)
    .send(updatedExecution)
    .set('Accept', 'application/json')
    .set('Authorization', `Bearer ${jwtAuthToken}`)
    .expect(400);

  const expectedErrorMessage = 'Record in collections with identifiers .* does not exist';
  t.truthy(response.body.message.match(expectedErrorMessage));
});

test.serial('PUT /executions with non-existing parentArn still updates the execution', async (t) => {
  const execution = fakeExecutionFactoryV2();
  const updatedExecution = fakeExecutionFactoryV2({
    ...execution,
    parentArn: randomId('parentArn'),
  });

  await request(app)
    .post('/executions')
    .send(execution)
    .set('Accept', 'application/json')
    .set('Authorization', `Bearer ${jwtAuthToken}`)
    .expect(200);

  await request(app)
    .put(`/executions/${updatedExecution.arn}`)
    .send(updatedExecution)
    .set('Accept', 'application/json')
    .set('Authorization', `Bearer ${jwtAuthToken}`)
    .expect(200);

  const fetchedDynamoRecord = await executionModel.get({
    arn: updatedExecution.arn,
  });

  const fetchedPgRecord = await executionPgModel.get(
    t.context.knex,
    {
      arn: updatedExecution.arn,
    }
  );

  t.is(fetchedPgRecord.arn, fetchedDynamoRecord.arn);
  t.falsy(fetchedPgRecord.parent_cumulus_id);
});<|MERGE_RESOLUTION|>--- conflicted
+++ resolved
@@ -26,13 +26,9 @@
   upsertGranuleWithExecutionJoinRecord,
   fakeAsyncOperationRecordFactory,
   fakeExecutionRecordFactory,
-<<<<<<< HEAD
-  AsyncOperationPgModel,
   migrationDir,
-=======
   GranulePgModel,
   translateApiGranuleToPostgresGranule,
->>>>>>> 3d8424af
 } = require('@cumulus/db');
 const indexer = require('@cumulus/es-client/indexer');
 const { Search } = require('@cumulus/es-client/search');
@@ -41,11 +37,6 @@
   cleanupTestIndex,
 } = require('@cumulus/es-client/testUtils');
 const { constructCollectionId } = require('@cumulus/message/Collections');
-<<<<<<< HEAD
-=======
-
-const { migrationDir } = require('../../../../lambdas/db-migration');
->>>>>>> 3d8424af
 const { AccessToken, AsyncOperation, Collection, Execution, Granule } = require('../../models');
 // Dynamo mock data factories
 const {
@@ -1344,7 +1335,7 @@
     arn: execution.arn,
   });
 
-  const pgRecord = await executionPgModel.get(
+  const pgRecord = await t.context.executionPgModel.get(
     t.context.knex,
     {
       arn: execution.arn,
@@ -1362,7 +1353,7 @@
     arn: execution.arn,
   });
 
-  const updatePgRecord = await executionPgModel.get(
+  const updatePgRecord = await t.context.executionPgModel.get(
     t.context.knex,
     {
       arn: execution.arn,
@@ -1499,7 +1490,7 @@
     arn: updatedExecution.arn,
   });
 
-  const fetchedPgRecord = await executionPgModel.get(
+  const fetchedPgRecord = await t.context.executionPgModel.get(
     t.context.knex,
     {
       arn: updatedExecution.arn,
