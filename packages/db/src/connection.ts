--- conflicted
+++ resolved
@@ -42,25 +42,6 @@
   return knexConfig;
 };
 
-<<<<<<< HEAD
-export const getConnectionConfig = async (
-  env: NodeJS.ProcessEnv
-): Promise<Knex.PgConnectionConfig> => {
-  let connectionConfig: Knex.PgConnectionConfig;
-  if (env.databaseCredentialSecretArn) {
-    const secretsManager = new AWS.SecretsManager();
-    connectionConfig = await getSecretConnectionConfig(
-      env.databaseCredentialSecretArn,
-      secretsManager
-    );
-  } else {
-    connectionConfig = getConnectionConfigEnv(env);
-  }
-  return connectionConfig;
-};
-
-=======
->>>>>>> 87ba5088
 export const getKnexConfig = (
   env: NodeJS.ProcessEnv,
   connectionConfig: Knex.PgConnectionConfig
@@ -107,10 +88,6 @@
 *
 * @returns {Promise<Knex>} Returns a configured knex instance
 */
-<<<<<<< HEAD
-export const knex = async (env: NodeJS.ProcessEnv): Promise<Knex> => {
-  const connectionConfig = await getConnectionConfig(env);
-=======
 export const knex = async ({
   env = process.env,
   secretsManager = new AWS.SecretsManager(),
@@ -119,7 +96,6 @@
   secretsManager?: AWS.SecretsManager
 } = {}): Promise<Knex> => {
   const connectionConfig = await getConnectionConfig({ env, secretsManager });
->>>>>>> 87ba5088
   const knexConfig = getKnexConfig(env, connectionConfig);
   return Knex(knexConfig);
 };