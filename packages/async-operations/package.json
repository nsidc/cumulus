--- conflicted
+++ resolved
@@ -1,10 +1,6 @@
 {
   "name": "@cumulus/async-operations",
-<<<<<<< HEAD
-  "version": "11.1.5",
-=======
   "version": "13.2.0",
->>>>>>> 503c5383
   "description": "Cumulus Core internal async operations module",
   "main": "./dist/index.js",
   "types": "./dist/index.d.ts",
@@ -32,28 +28,16 @@
   "author": "Cumulus Authors",
   "license": "Apache-2.0",
   "dependencies": {
-<<<<<<< HEAD
-    "@cumulus/aws-client": "11.1.5",
-    "@cumulus/db": "11.1.5",
-    "@cumulus/errors": "11.1.5",
-    "@cumulus/es-client": "11.1.5",
-    "@cumulus/types": "11.1.5",
-=======
     "@cumulus/aws-client": "13.2.0",
     "@cumulus/db": "13.2.0",
     "@cumulus/errors": "13.2.0",
     "@cumulus/es-client": "13.2.0",
     "@cumulus/types": "13.2.0",
->>>>>>> 503c5383
     "knex": "0.95.15",
     "uuid": "8.3.2"
   },
   "devDependencies": {
-<<<<<<< HEAD
-    "@cumulus/common": "11.1.5",
-=======
     "@cumulus/common": "13.2.0",
->>>>>>> 503c5383
     "@types/aws-sdk": "2.7.0",
     "@types/uuid": "^8.0.0"
   }
