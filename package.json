{
  "private": true,
  "version": "1.0.0",
  "description": "Cumulus Framework for ingesting and processing NASA Earth data streams",
  "scripts": {
    "docs-build-tasks": "./bin/build-tasks-doc.js",
<<<<<<< HEAD
    "docs-install": "(cd website && yarn)",
    "docs-build": "yarn run docs-build-tasks && (cd website && yarn run build)",
    "docs-serve": "yarn run docs-build && (cd website && yarn run start)",
    "docs-start": "yarn run docs-build && (cd website && yarn run start)",
    "e2e": "ava tests/*.js --serial",
    "lint": "eslint packages/api --ext .js",
=======
    "docs-build": "npm run docs-build-tasks && gitbook build",
    "docs-serve": "npm run docs-build && (cd docs && gitbook serve)",
    "docs-start": "npm run docs-build && (cd docs && gitbook serve)",
    "lint": "eslint packages/api packages/cmrjs packages/common",
>>>>>>> 20d89fa9
    "test": "nyc lerna run test --concurrency 2",
    "bootstrap": "lerna bootstrap --npm-client=npm --hoist",
    "ybootstrap": "lerna bootstrap",
    "bootstrap-no-build": "lerna bootstrap --ignore-scripts --npm-client=npm --hoist",
    "update": "lerna publish --skip-git --skip-npm",
    "publish": "lerna publish --skip-git --repo-version $VERSION --yes --npm-client=npm",
    "clean": "lerna clean",
    "build": "lerna run --parallel --no-sort build",
    "watch": "lerna run --parallel --no-sort watch",
    "coverage": "nyc report --reporter text-summary --reporter html",
    "coveralls": "nyc report --reporter=text-lcov --temp-direcotry=\"./.final_nyc_output\" | coveralls"
  },
  "repository": {
    "type": "git",
    "url": "https://github.com/nasa/cumulus"
  },
  "engines": {
    "node": ">=8.10.0"
  },
  "bin": {
    "build-tasks-doc": "./bin/build-tasks-doc.js"
  },
  "nyc": {
    "exclude": [
      "**/tests",
      "**/test",
      "packages/common/.tmp"
    ]
  },
  "keywords": [
    "GIBS",
    "CUMULUS",
    "NASA"
  ],
  "author": "Cumulus Authors",
  "license": "Apache-2.0",
  "devDependencies": {
    "ava": "^0.25.0",
    "babel-eslint": "^8.2.2",
    "coveralls": "^3.0.0",
    "eslint-config-airbnb-base": "^13.1.0",
    "eslint-plugin-eslint-comments": "^3.0.1",
    "eslint-plugin-import": "^2.9.0",
    "eslint-plugin-jsdoc": "^3.7.1",
    "eslint-plugin-lodash": "^2.7.0",
    "eslint-plugin-node": "^7.0.1",
    "eslint-plugin-unicorn": "^4.0.3",
    "eslint": "^5.5.0",
    "lerna": "^2.9.0",
    "nyc": "^11.6.0",
    "simple-git": "^1.96.0"
  },
  "dependencies": {
    "aws-sdk": "^2.238.1",
    "fs-extra": "^5.0.0",
    "latest-version": "^4.0.0",
    "semver": "^5.5.0"
  }
}<|MERGE_RESOLUTION|>--- conflicted
+++ resolved
@@ -4,19 +4,11 @@
   "description": "Cumulus Framework for ingesting and processing NASA Earth data streams",
   "scripts": {
     "docs-build-tasks": "./bin/build-tasks-doc.js",
-<<<<<<< HEAD
     "docs-install": "(cd website && yarn)",
     "docs-build": "yarn run docs-build-tasks && (cd website && yarn run build)",
     "docs-serve": "yarn run docs-build && (cd website && yarn run start)",
     "docs-start": "yarn run docs-build && (cd website && yarn run start)",
-    "e2e": "ava tests/*.js --serial",
     "lint": "eslint packages/api --ext .js",
-=======
-    "docs-build": "npm run docs-build-tasks && gitbook build",
-    "docs-serve": "npm run docs-build && (cd docs && gitbook serve)",
-    "docs-start": "npm run docs-build && (cd docs && gitbook serve)",
-    "lint": "eslint packages/api packages/cmrjs packages/common",
->>>>>>> 20d89fa9
     "test": "nyc lerna run test --concurrency 2",
     "bootstrap": "lerna bootstrap --npm-client=npm --hoist",
     "ybootstrap": "lerna bootstrap",
