'use strict';

const fs = require('fs-extra');
const path = require('path');
const pMap = require('p-map');
const pRetry = require('p-retry');
const { URL, resolve } = require('url');

const {
  Granule,
  Pdr,
} = require('@cumulus/api/models');
const GranuleFilesCache = require('@cumulus/api/lib/GranuleFilesCache');
const {
  parseS3Uri,
  s3GetObjectTagging,
  s3ObjectExists,
} = require('@cumulus/aws-client/S3');
const { s3 } = require('@cumulus/aws-client/services');
const { generateChecksumFromStream } = require('@cumulus/checksum');
const { constructCollectionId } = require('@cumulus/message/Collections');
const {
  addCollections,
  conceptExists,
  getOnlineResources,
  waitForCompletedExecution,
} = require('@cumulus/integration-tests');
const apiTestUtils = require('@cumulus/integration-tests/api/api');
const { deleteCollection } = require('@cumulus/api-client/collections');
const { deleteExecution } = require('@cumulus/api-client/executions');
const { getGranule, removePublishedGranule } = require('@cumulus/api-client/granules');
const {
  getDistributionFileUrl,
  getTEADistributionApiRedirect,
  getTEADistributionApiFileStream,
  getTEARequestHeaders,
} = require('@cumulus/integration-tests/api/distribution');
const { LambdaStep } = require('@cumulus/integration-tests/sfnStep');
const { getExecution } = require('@cumulus/api-client/executions');
const { deleteProvider } = require('@cumulus/api-client/providers');

<<<<<<< HEAD
const { buildAndStartWorkflow } = require('../../helpers/workflowUtils');
=======
const { waitForApiStatus } = require('../../helpers/apiUtils');
>>>>>>> ef09c2fb
const {
  loadConfig,
  templateFile,
  uploadTestDataToBucket,
  deleteFolder,
  createTimestampedTestId,
  createTestDataPath,
  createTestSuffix,
} = require('../../helpers/testUtils');
const {
  setDistributionApiEnvVars,
  waitForModelStatus,
} = require('../../helpers/apiUtils');
const {
  addUniqueGranuleFilePathToGranuleFiles,
  addUrlPathToGranuleFiles,
  setupTestGranuleForIngest,
  loadFileWithUpdatedGranuleIdPathAndCollection,
} = require('../../helpers/granuleUtils');

const lambdaStep = new LambdaStep();
const workflowName = 'IngestGranuleQueue';

const granuleRegex = '^MOD09GQ\\.A[\\d]{7}\\.[\\w]{6}\\.006\\.[\\d]{13}$';

const s3data = [
  '@cumulus/test-data/granules/MOD09GQ.A2016358.h13v04.006.2016360104606.hdf.met',
  '@cumulus/test-data/granules/MOD09GQ.A2016358.h13v04.006.2016360104606.hdf',
  '@cumulus/test-data/granules/MOD09GQ.A2016358.h13v04.006.2016360104606_ndvi.jpg',
];

const SetupError = new Error('Test setup failed, aborting');

describe('The S3 Ingest Granules workflow', () => {
  const inputPayloadFilename = './spec/parallel/ingestGranule/IngestGranule.input.payload.json';
  const providersDir = './data/providers/s3/';
  const collectionsDir = './data/collections/s3_MOD09GQ_006_full_ingest';
  const collectionDupeHandling = 'error';

  let beforeAllError = false;
  let collection;
  let config;
  let expectedPayload;
  let expectedS3TagSet;
  let expectedSyncGranulePayload;
  let granuleModel;
  let inputPayload;
  let pdrFilename;
  let pdrModel;
  let postToCmrOutput;
  let provider;
  let publishGranuleExecutionArn;
  let testDataFolder;
  let workflowExecutionArn;

  beforeAll(async () => {
    try {
      config = await loadConfig();
      const testId = createTimestampedTestId(config.stackName, 'IngestGranuleQueue');
      const testSuffix = createTestSuffix(testId);
      testDataFolder = createTestDataPath(testId);

      collection = { name: `MOD09GQ${testSuffix}`, version: '006' };
      const newCollectionId = constructCollectionId(collection.name, collection.version);
      provider = { id: `s3_provider${testSuffix}` };

      process.env.GranulesTable = `${config.stackName}-GranulesTable`;
      granuleModel = new Granule();
      process.env.system_bucket = config.bucket;
      process.env.ProvidersTable = `${config.stackName}-ProvidersTable`;
      process.env.PdrsTable = `${config.stackName}-PdrsTable`;
      pdrModel = new Pdr();

      const providerJson = JSON.parse(fs.readFileSync(`${providersDir}/s3_provider.json`, 'utf8'));
      const providerData = {
        ...providerJson,
        id: provider.id,
        host: config.bucket,
      };

      // populate collections, providers and test data
      await Promise.all([
        uploadTestDataToBucket(config.bucket, s3data, testDataFolder),
        addCollections(config.stackName, config.bucket, collectionsDir, testSuffix, testId, collectionDupeHandling),
        apiTestUtils.addProviderApi({ prefix: config.stackName, provider: providerData }),
      ]);

      const inputPayloadJson = fs.readFileSync(inputPayloadFilename, 'utf8');
      // update test data filepaths
      inputPayload = await setupTestGranuleForIngest(config.bucket, inputPayloadJson, granuleRegex, testSuffix, testDataFolder);
      pdrFilename = inputPayload.pdr.name;
      const granuleId = inputPayload.granules[0].granuleId;
      expectedS3TagSet = [{ Key: 'granuleId', Value: granuleId }];
      await Promise.all(inputPayload.granules[0].files.map((fileToTag) =>
        s3().putObjectTagging({ Bucket: config.bucket, Key: `${fileToTag.path}/${fileToTag.name}`, Tagging: { TagSet: expectedS3TagSet } }).promise()));

      const collectionUrlString = '{cmrMetadata.Granule.Collection.ShortName}___{cmrMetadata.Granule.Collection.VersionId}/{substring(file.name, 0, 3)}/';

      const templatedSyncGranuleFilename = templateFile({
        inputTemplateFilename: './spec/parallel/ingestGranule/SyncGranule.output.payload.template.json',
        config: {
          granules: [
            {
              files: [
                {
                  bucket: config.buckets.internal.name,
                  filename: `s3://${config.buckets.internal.name}/file-staging/${config.stackName}/replace-me-collectionId/replace-me-granuleId.hdf`,
                  fileStagingDir: `file-staging/${config.stackName}/replace-me-collectionId`,
                },
                {
                  bucket: config.buckets.internal.name,
                  filename: `s3://${config.buckets.internal.name}/file-staging/${config.stackName}/replace-me-collectionId/replace-me-granuleId.hdf.met`,
                  fileStagingDir: `file-staging/${config.stackName}/replace-me-collectionId`,
                },
                {
                  bucket: config.buckets.internal.name,
                  filename: `s3://${config.buckets.internal.name}/file-staging/${config.stackName}/replace-me-collectionId/replace-me-granuleId_ndvi.jpg`,
                  fileStagingDir: `file-staging/${config.stackName}/replace-me-collectionId`,
                },
              ],
            },
          ],
        },
      });

      expectedSyncGranulePayload = loadFileWithUpdatedGranuleIdPathAndCollection(templatedSyncGranuleFilename, granuleId, testDataFolder, newCollectionId, config.stackName);

      expectedSyncGranulePayload.granules[0].dataType += testSuffix;
      expectedSyncGranulePayload.granules[0].files = addUrlPathToGranuleFiles(expectedSyncGranulePayload.granules[0].files, testId, '');

      const templatedOutputPayloadFilename = templateFile({
        inputTemplateFilename: './spec/parallel/ingestGranule/IngestGranule.output.payload.template.json',
        config: {
          granules: [
            {
              files: [
                {
                  bucket: config.buckets.protected.name,
                  filename: `s3://${config.buckets.protected.name}/MOD09GQ___006/2017/MOD/replace-me-granuleId.hdf`,
                },
                {
                  bucket: config.buckets.private.name,
                  filename: `s3://${config.buckets.private.name}/MOD09GQ___006/MOD/replace-me-granuleId.hdf.met`,
                },
                {
                  bucket: config.buckets.public.name,
                  filename: `s3://${config.buckets.public.name}/MOD09GQ___006/MOD/replace-me-granuleId_ndvi.jpg`,
                },
                {
                  bucket: config.buckets['protected-2'].name,
                  filename: `s3://${config.buckets['protected-2'].name}/MOD09GQ___006/MOD/replace-me-granuleId.cmr.xml`,
                },
              ],
            },
          ],
        },
      });

      expectedPayload = loadFileWithUpdatedGranuleIdPathAndCollection(templatedOutputPayloadFilename, granuleId, testDataFolder, newCollectionId);
      expectedPayload.granules[0].dataType += testSuffix;
      expectedPayload.granules = addUniqueGranuleFilePathToGranuleFiles(expectedPayload.granules, testId);
      expectedPayload.granules[0].files = addUrlPathToGranuleFiles(expectedPayload.granules[0].files, testId, collectionUrlString);
      // process.env.DISTRIBUTION_ENDPOINT needs to be set for below
      setDistributionApiEnvVars();

      console.log('Start SuccessExecution');
      workflowExecutionArn = await buildAndStartWorkflow(
        config.stackName,
        config.bucket,
        workflowName,
        collection,
        provider,
        inputPayload,
        {
          distribution_endpoint: process.env.DISTRIBUTION_ENDPOINT,
          workflow: 'PublishGranuleQueue',
        }
      );
    } catch (error) {
      beforeAllError = error;
      throw error;
    }
  });

  afterAll(async () => {
    // clean up stack state added by test
    await removePublishedGranule({
      prefix: config.stackName,
      granuleId: inputPayload.granules[0].granuleId,
    });
    await apiTestUtils.deletePdr({
      prefix: config.stackName,
      pdr: pdrFilename,
    });
    // The order of execution deletes matters. Parents must be deleted before children.
    await deleteExecution({ prefix: config.stackName, executionArn: publishGranuleExecutionArn });
    await deleteExecution({ prefix: config.stackName, executionArn: workflowExecutionArn });
    await Promise.all([
      deleteFolder(config.bucket, testDataFolder),
      deleteCollection({
        prefix: config.stackName,
        collectionName: collection.name,
        collectionVersion: collection.version,
      }),
      deleteProvider({
        prefix: config.stackName,
        providerId: provider.id,
      }),
    ]);
  });

  it('triggers a running execution record being added to DynamoDB', async () => {
    if (beforeAllError) throw SetupError;
    const record = await waitForApiStatus(
      getExecution,
      {
        prefix: config.stackName,
        arn: workflowExecutionArn,
      },
      ['running', 'completed']
    );
    expect(['running', 'completed'].includes(record.status)).toBeTrue();
  });

  it('triggers a PDR record being added to DynamoDB', async () => {
    if (beforeAllError) throw SetupError;
    const record = await waitForModelStatus(
      pdrModel,
      { pdrName: inputPayload.pdr.name },
      ['running', 'completed']
    );
    expect(['running', 'completed'].includes(record.status)).toBeTrue();
  });

  it('makes the granule available through the Cumulus API', async () => {
    if (beforeAllError) throw SetupError;
    await waitForModelStatus(
      granuleModel,
      { granuleId: inputPayload.granules[0].granuleId },
      ['completed']
    );

    const granule = await getGranule({
      prefix: config.stackName,
      granuleId: inputPayload.granules[0].granuleId,
    });
    expect(granule.granuleId).toEqual(inputPayload.granules[0].granuleId);
    expect((granule.status === 'running') || (granule.status === 'completed')).toBeTrue();
  });

  it('completes execution with success status', async () => {
    if (beforeAllError) throw SetupError;

    const workflowExecutionStatus = await waitForCompletedExecution(workflowExecutionArn);
    expect(workflowExecutionStatus).toEqual('SUCCEEDED');
  });

  it('can retrieve the specific provider that was created', async () => {
    if (beforeAllError) throw SetupError;

    const providerListResponse = await apiTestUtils.getProviders({ prefix: config.stackName });
    const providerList = JSON.parse(providerListResponse.body);
    expect(providerList.results.length).toBeGreaterThan(0);

    const providerResultResponse = await apiTestUtils.getProvider({ prefix: config.stackName, providerId: provider.id });
    const providerResult = JSON.parse(providerResultResponse.body);
    expect(providerResult).not.toBeNull();
  });

  it('can retrieve the specific collection that was created', async () => {
    if (beforeAllError) throw SetupError;

    const collectionListResponse = await apiTestUtils.getCollections({ prefix: config.stackName });
    const collectionList = JSON.parse(collectionListResponse.body);
    expect(collectionList.results.length).toBeGreaterThan(0);

    const collectionResponse = await apiTestUtils.getCollection(
      { prefix: config.stackName, collectionName: collection.name, collectionVersion: collection.version }
    );
    const collectionResult = JSON.parse(collectionResponse.body);
    expect(collectionResult).not.toBeNull();
  });

  it('results in the files being added to the granule files cache table', async () => {
    if (beforeAllError) throw SetupError;

    process.env.FilesTable = `${config.stackName}-FilesTable`;

    const lambdaOutput = await lambdaStep.getStepOutput(workflowExecutionArn, 'MoveGranules');

    await pMap(
      lambdaOutput.payload.granules[0].files,
      async (file) => {
        const { Bucket, Key } = parseS3Uri(file.filename);

        const granuleId = await pRetry(
          async () => {
            const id = await GranuleFilesCache.getGranuleId(Bucket, Key);
            if (id === undefined) throw new Error(`File not found in cache: s3://${Bucket}/${Key}`);
            return id;
          },
          { retries: 30, minTimeout: 2000, maxTimeout: 2000 }
        );

        expect(granuleId).toEqual(lambdaOutput.payload.granules[0].granuleId);
      },
      { concurrency: 1 }
    );
  });

  describe('the SyncGranules task', () => {
    let lambdaInput;
    let lambdaOutput;
    let subTestSetupError;

    beforeAll(async () => {
      try {
        lambdaInput = await lambdaStep.getStepInput(workflowExecutionArn, 'SyncGranule');
        lambdaOutput = await lambdaStep.getStepOutput(workflowExecutionArn, 'SyncGranule');
      } catch (error) {
        subTestSetupError = error;
      }
    });

    beforeEach(() => {
      if (beforeAllError) fail(beforeAllError);
      if (subTestSetupError) fail(subTestSetupError);
    });

    it('receives the correct collection and provider configuration', () => {
      if (beforeAllError || subTestSetupError) throw SetupError;
      expect(lambdaInput.meta.collection.name).toEqual(collection.name);
      expect(lambdaInput.meta.provider.id).toEqual(provider.id);
    });

    it('output includes the ingested granule with file staging location paths', () => {
      if (beforeAllError || subTestSetupError) throw SetupError;
      const updatedGranule = {
        ...expectedSyncGranulePayload.granules[0],
        sync_granule_duration: lambdaOutput.meta.input_granules[0].sync_granule_duration,
      };

      const updatedPayload = {
        ...expectedSyncGranulePayload,
        granules: [updatedGranule],
      };
      expect(lambdaOutput.payload).toEqual(updatedPayload);
    });

    it('updates the meta object with input_granules', () => {
      if (beforeAllError || subTestSetupError) throw SetupError;
      const updatedGranule = {
        ...expectedSyncGranulePayload.granules[0],
        sync_granule_duration: lambdaOutput.meta.input_granules[0].sync_granule_duration,
      };
      expect(lambdaOutput.meta.input_granules).toEqual([updatedGranule]);
    });
  });

  describe('the MoveGranules task', () => {
    let lambdaOutput;
    let files;
    let movedTaggings;
    let existCheck = [];
    let subTestSetupError;

    beforeAll(async () => {
      try {
        lambdaOutput = await lambdaStep.getStepOutput(workflowExecutionArn, 'MoveGranules');
        files = lambdaOutput.payload.granules[0].files;
        movedTaggings = await Promise.all(lambdaOutput.payload.granules[0].files.map((file) => {
          const { Bucket, Key } = parseS3Uri(file.filename);
          return s3GetObjectTagging(Bucket, Key);
        }));

        existCheck = await Promise.all([
          s3ObjectExists({ Bucket: files[0].bucket, Key: files[0].filepath }),
          s3ObjectExists({ Bucket: files[1].bucket, Key: files[1].filepath }),
          s3ObjectExists({ Bucket: files[2].bucket, Key: files[2].filepath }),
        ]);
      } catch (error) {
        beforeAllError = error;
      }
    });

    beforeEach(() => {
      if (beforeAllError) fail(beforeAllError);
      if (subTestSetupError) fail(subTestSetupError);
    });

    it('has a payload with correct buckets, filenames, sizes', () => {
      if (beforeAllError || subTestSetupError) throw SetupError;
      files.forEach((file) => {
        const expectedFile = expectedPayload.granules[0].files.find((f) => f.name === file.name);
        expect(file.filename).toEqual(expectedFile.filename);
        expect(file.bucket).toEqual(expectedFile.bucket);
        if (file.size && expectedFile.size) {
          expect(file.size).toEqual(expectedFile.size);
        }
      });
    });

    it('moves files to the bucket folder based on metadata', () => {
      if (beforeAllError || subTestSetupError) throw SetupError;
      existCheck.forEach((check) => {
        expect(check).toEqual(true);
      });
    });

    it('preserves tags on moved files', () => {
      if (beforeAllError || subTestSetupError) throw SetupError;
      movedTaggings.forEach((tagging) => {
        expect(tagging.TagSet).toEqual(expectedS3TagSet);
      });
    });
  });

  describe('the QueueWorkflow task', () => {
    let lambdaOutput;
    let subTestSetupError;

    beforeAll(async () => {
      try {
        lambdaOutput = await lambdaStep.getStepOutput(workflowExecutionArn, 'QueueWorkflow');
        publishGranuleExecutionArn = lambdaOutput.payload.running;
        console.log(publishGranuleExecutionArn);
      } catch (error) {
        subTestSetupError = error;
      }
    });

    beforeEach(() => {
      if (beforeAllError) fail(beforeAllError);
      if (subTestSetupError) fail(subTestSetupError);
    });

    it('results in a successful PublishGranuleQueue workflow execution', async () => {
      if (beforeAllError || subTestSetupError) throw SetupError;
      const publishGranuleExecutionStatus = await waitForCompletedExecution(
        publishGranuleExecutionArn
      );
      expect(publishGranuleExecutionStatus).toEqual('SUCCEEDED');
    });
  });

  describe('the queued workflow', () => {
    describe('the PostToCmr task', () => {
      let cmrResource;
      let ummCmrResource;
      let files;
      let granule;
      let resourceURLs;
      let teaRequestHeaders;

      let scienceFileUrl;
      let s3ScienceFileUrl;
      let browseImageUrl;
      let s3BrowseImageUrl;
      let s3CredsUrl;
      let subTestSetupError;

      beforeAll(async () => {
        process.env.CMR_ENVIRONMENT = 'UAT';
        postToCmrOutput = await lambdaStep.getStepOutput(publishGranuleExecutionArn, 'PostToCmr');

        if (postToCmrOutput === null) {
          beforeAllError = new Error(`Failed to get the PostToCmr step's output for ${workflowExecutionArn}`);
          return;
        }

        try {
          granule = postToCmrOutput.payload.granules[0];
          files = granule.files;

          const ummGranule = { ...granule, cmrMetadataFormat: 'umm_json_v1_6_2' };
          const result = await Promise.all([
            getOnlineResources(granule),
            getOnlineResources(ummGranule),
            getTEARequestHeaders(config.stackName),
          ]);

          cmrResource = result[0];
          ummCmrResource = result[1];
          resourceURLs = cmrResource.map((resource) => resource.href);
          teaRequestHeaders = result[2];

          scienceFileUrl = getDistributionFileUrl({ bucket: files[0].bucket, key: files[0].filepath });
          s3ScienceFileUrl = getDistributionFileUrl({ bucket: files[0].bucket, key: files[0].filepath, urlType: 's3' });
          browseImageUrl = getDistributionFileUrl({ bucket: files[2].bucket, key: files[2].filepath });
          s3BrowseImageUrl = getDistributionFileUrl({ bucket: files[2].bucket, key: files[2].filepath, urlType: 's3' });
          s3CredsUrl = resolve(process.env.DISTRIBUTION_ENDPOINT, 's3credentials');
        } catch (error) {
          subTestSetupError = error;
        }
      });

      beforeEach(() => {
        if (beforeAllError) fail(beforeAllError);
        if (subTestSetupError) fail(subTestSetupError);
      });

      it('publishes the granule metadata to CMR', async () => {
        if (beforeAllError || subTestSetupError) throw SetupError;
        const result = await conceptExists(granule.cmrLink);

        expect(granule.published).toEqual(true);
        expect(result).not.toEqual(false);
      });

      it('updates the CMR metadata online resources with the final metadata location', () => {
        if (beforeAllError || subTestSetupError) throw SetupError;

        console.log('parallel resourceURLs:', resourceURLs);
        console.log('s3CredsUrl:', s3CredsUrl);

        expect(resourceURLs).toContain(scienceFileUrl);
        expect(resourceURLs).toContain(s3ScienceFileUrl);
        expect(resourceURLs).toContain(browseImageUrl);
        expect(resourceURLs).toContain(s3BrowseImageUrl);
        expect(resourceURLs).toContain(s3CredsUrl);
      });

      it('updates the CMR metadata "online resources" with the proper types and urls', () => {
        if (beforeAllError || subTestSetupError) throw SetupError;
        const resource = ummCmrResource;
        const expectedTypes = [
          'GET DATA',
          'GET DATA VIA DIRECT ACCESS',
          'VIEW RELATED INFORMATION',
          'VIEW RELATED INFORMATION',
          'GET RELATED VISUALIZATION',
          'GET RELATED VISUALIZATION',
          'VIEW RELATED INFORMATION',
        ];
        const cmrUrls = resource.map((r) => r.URL);
        expect(cmrUrls).toContain(scienceFileUrl);
        expect(cmrUrls).toContain(s3ScienceFileUrl);
        expect(cmrUrls).toContain(browseImageUrl);
        expect(cmrUrls).toContain(s3BrowseImageUrl);
        expect(cmrUrls).toContain(s3CredsUrl);
        expect(resource.map((r) => r.Type).sort()).toEqual(expectedTypes.sort());
      });

      it('includes the Earthdata login ID for requests to protected science files', async () => {
        if (beforeAllError || subTestSetupError) throw SetupError;
        const filepath = `/${files[0].bucket}/${files[0].filepath}`;
        const s3SignedUrl = await getTEADistributionApiRedirect(filepath, teaRequestHeaders);
        const earthdataLoginParam = new URL(s3SignedUrl).searchParams.get('A-userid');
        expect(earthdataLoginParam).toEqual(process.env.EARTHDATA_USERNAME);
      });

      it('downloads the requested science file for authorized requests', async () => {
        if (beforeAllError || subTestSetupError) throw SetupError;
        const scienceFileUrls = resourceURLs
          .filter((url) =>
            (url.startsWith(process.env.DISTRIBUTION_ENDPOINT) ||
          url.match(/s3\.amazonaws\.com/)) &&
          !url.endsWith('.cmr.xml') &&
          !url.includes('s3credentials'));

        const checkFiles = await Promise.all(
          scienceFileUrls
            .map(async (url) => {
              const extension = path.extname(new URL(url).pathname);
              const sourceFile = s3data.find((d) => d.endsWith(extension));
              const sourceChecksum = await generateChecksumFromStream(
                'cksum',
                fs.createReadStream(require.resolve(sourceFile))
              );
              const file = files.find((f) => f.name.endsWith(extension));

              const filepath = `/${file.bucket}/${file.filepath}`;
              const fileStream = await getTEADistributionApiFileStream(filepath, teaRequestHeaders);
              // Compare checksum of downloaded file with expected checksum.
              const downloadChecksum = await generateChecksumFromStream('cksum', fileStream);
              return downloadChecksum === sourceChecksum;
            })
        );

        checkFiles.forEach((fileCheck) => expect(fileCheck).toBeTrue());
      });
    });
  });
});<|MERGE_RESOLUTION|>--- conflicted
+++ resolved
@@ -39,11 +39,8 @@
 const { getExecution } = require('@cumulus/api-client/executions');
 const { deleteProvider } = require('@cumulus/api-client/providers');
 
-<<<<<<< HEAD
 const { buildAndStartWorkflow } = require('../../helpers/workflowUtils');
-=======
 const { waitForApiStatus } = require('../../helpers/apiUtils');
->>>>>>> ef09c2fb
 const {
   loadConfig,
   templateFile,
