--- conflicted
+++ resolved
@@ -5,8 +5,10 @@
 and this project adheres to [Semantic Versioning](http://semver.org/spec/v2.0.0.html).
 
 ## [Unreleased]
-<<<<<<< HEAD
-
+
+### Fixed
+
+- **CUMULUS-746** - Move granule API correctly updates record in dynamo DB and cmr xml file
 
 ## [1.7.0] - 2018-06-29
 ### Added
@@ -18,10 +20,6 @@
   - Add ability to upload records to DynamoDB
   - Add migration scripts for copying granule, pdr and execution records from ElasticSearch to DynamoDB
   - Add IAM support for batchWrite on dynamoDB
-=======
-### Added
-- **CUMULUS-491** - Add granule reconciliation API endpoints.
->>>>>>> 34b10d3a
 - **CUMULUS-508** - `@cumulus/deployment` cloudformation template allows for lambdas and ECS clusters to have multiple AZ availability.
     - `@cumulus/deployment` also ensures docker uses `devicemapper` storage driver.
 
@@ -29,14 +27,9 @@
 - **CUMULUS-747** - Delete granule API doesn't delete granule files in s3 and granule in elasticsearch
     - update the StreamSpecification DynamoDB tables to have StreamViewType: "NEW_AND_OLD_IMAGES"
     - delete granule files in s3
-<<<<<<< HEAD
 - **CUMULUS-398** - Fix not able to filter executions bu workflow
 - **CUMULUS-544** - Post to CMR task has UAT URL hard-coded
   - Made configurable: PostToCmr now requires CMR_ENVIRONMENT env to be set to 'SIT' or 'OPS' for those CMR environments. Default is UAT.
-=======
-- **CUMULUS-398** - Fix not able to filter executions by workflow
-- **CUMULUS-746** - Move granule API correctly updates record in dynamo DB and cmr xml file
->>>>>>> 34b10d3a
 
 ## [v1.6.0] - 2018-06-06
 
