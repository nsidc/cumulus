resource "aws_ssm_parameter" "dynamo_table_names" {
  name = "${var.prefix}-dynamo-table-names"
  type = "String"
  value = jsonencode({
    AccessTokensTable          = var.dynamo_tables.access_tokens.name
    AsyncOperationsTable       = var.dynamo_tables.async_operations.name
    CollectionsTable           = var.dynamo_tables.collections.name
<<<<<<< HEAD
    ExecutionsTable            = var.dynamo_tables.executions.name
=======
    GranulesTable              = var.dynamo_tables.granules.name
>>>>>>> 362c4c60
    PdrsTable                  = var.dynamo_tables.pdrs.name
    ProvidersTable             = var.dynamo_tables.providers.name
    ReconciliationReportsTable = var.dynamo_tables.reconciliation_reports.name
    RulesTable                 = var.dynamo_tables.rules.name
  })
}
locals {
  api_port_substring        = var.api_port == null ? "" : ":${var.api_port}"
  api_id                    = var.deploy_to_ngap ? aws_api_gateway_rest_api.api[0].id : aws_api_gateway_rest_api.api_outside_ngap[0].id
  api_uri                   = var.api_url == null ? "https://${local.api_id}.execute-api.${data.aws_region.current.name}.amazonaws.com${local.api_port_substring}/${var.api_gateway_stage}/" : var.api_url
  api_redirect_uri          = "${local.api_uri}token"
  dynamo_table_namestring   = jsonencode({
    AccessTokensTable          = var.dynamo_tables.access_tokens.name
    AsyncOperationsTable       = var.dynamo_tables.async_operations.name
    CollectionsTable           = var.dynamo_tables.collections.name
<<<<<<< HEAD
    ExecutionsTable            = var.dynamo_tables.executions.name
=======
    GranulesTable              = var.dynamo_tables.granules.name
>>>>>>> 362c4c60
    PdrsTable                  = var.dynamo_tables.pdrs.name
    ProvidersTable             = var.dynamo_tables.providers.name
    ReconciliationReportsTable = var.dynamo_tables.reconciliation_reports.name
    RulesTable                 = var.dynamo_tables.rules.name
  })
  api_env_variables = {
        auth_mode                      = "public"
        api_config_secret_id           = aws_secretsmanager_secret_version.api_config.arn
        OAUTH_PROVIDER                   = var.oauth_provider
  }
  api_secret_env_variables = {
      acquireTimeoutMillis             = var.rds_connection_timing_configuration.acquireTimeoutMillis
      API_BASE_URL                     = local.api_uri
      ASSERT_ENDPOINT                  = var.saml_assertion_consumer_service
      AsyncOperationTaskDefinition     = aws_ecs_task_definition.async_operation.arn
      backgroundQueueUrl               = var.background_queue_url
      BulkOperationLambda              = aws_lambda_function.bulk_operation.arn
      collection_sns_topic_arn         = aws_sns_topic.report_collections_topic.arn
      cmr_client_id                    = var.cmr_client_id
      CMR_ENVIRONMENT                  = var.cmr_environment
      CMR_HOST                         = var.cmr_custom_host
      cmr_oauth_provider               = var.cmr_oauth_provider
      cmr_password_secret_name         = length(var.cmr_password) == 0 ? null : aws_secretsmanager_secret.api_cmr_password.name
      cmr_provider                     = var.cmr_provider
      cmr_username                     = var.cmr_username
      createRetryIntervalMillis        = var.rds_connection_timing_configuration.createRetryIntervalMillis
      createTimeoutMillis              = var.rds_connection_timing_configuration.createTimeoutMillis
      databaseCredentialSecretArn      = var.rds_user_access_secret_arn
      DeadLetterProcessingLambda       = aws_lambda_function.process_dead_letter_archive.arn
      DISTRIBUTION_ENDPOINT            = var.distribution_url
      distributionApiId                = var.distribution_api_id
      dynamoTableNameString            = local.dynamo_table_namestring
      dynamoTableNamesParameterName    = aws_ssm_parameter.dynamo_table_names.name
      EARTHDATA_BASE_URL               = replace(var.urs_url, "//*$/", "/") # Makes sure there's one and only one trailing slash
      EARTHDATA_CLIENT_ID              = var.urs_client_id
      EARTHDATA_CLIENT_PASSWORD        = var.urs_client_password
      EcsCluster                       = var.ecs_cluster_name
      ENTITY_ID                        = var.saml_entity_id
      ES_CONCURRENCY                   = var.es_request_concurrency
      ES_HOST                          = var.elasticsearch_hostname
      ES_INDEX_SHARDS                  = var.es_index_shards
      granule_sns_topic_arn            = aws_sns_topic.report_granules_topic.arn
      execution_sns_topic_arn          = aws_sns_topic.report_executions_topic.arn
      idleTimeoutMillis                = var.rds_connection_timing_configuration.idleTimeoutMillis
      IDP_LOGIN                        = var.saml_idp_login
      IndexFromDatabaseLambda          = aws_lambda_function.index_from_database.arn
      invoke                           = var.schedule_sf_function_arn
      invokeArn                        = var.schedule_sf_function_arn
      invokeReconcileLambda            = aws_lambda_function.create_reconciliation_report.arn
      KinesisFallbackTopicArn          = var.kinesis_fallback_topic_arn
      KinesisInboundEventLogger        = var.kinesis_inbound_event_logger_lambda_function_arn
      launchpad_api                    = var.launchpad_api
      launchpad_certificate            = var.launchpad_certificate
      LAUNCHPAD_METADATA_URL           = var.saml_launchpad_metadata_url
      launchpad_passphrase_secret_name = length(var.launchpad_passphrase) == 0 ? null : aws_secretsmanager_secret.api_launchpad_passphrase.name
      log_destination_arn              = var.log_destination_arn
      ManualConsumerLambda             = var.manual_consumer_function_arn
      messageConsumer                  = var.message_consumer_function_arn
      METRICS_ES_HOST                  = var.metrics_es_host
      METRICS_ES_PASS                  = var.metrics_es_password
      METRICS_ES_USER                  = var.metrics_es_username
      OAUTH_PROVIDER                   = var.oauth_provider
      oauth_user_group                 = var.oauth_user_group
      orca_api_uri                     = var.orca_api_uri
      protected_buckets                = join(",", local.protected_buckets)
      provider_kms_key_id              = aws_kms_key.provider_kms_key.key_id
      public_buckets                   = join(",", local.public_buckets)
      reapIntervalMillis               = var.rds_connection_timing_configuration.reapIntervalMillis
      ReplaySqsMessagesLambda          = aws_lambda_function.replay_sqs_messages.arn
      StartAsyncOperationLambda        = aws_lambda_function.start_async_operation.arn
      stackName                        = var.prefix
      system_bucket                    = var.system_bucket
      TOKEN_REDIRECT_ENDPOINT          = local.api_redirect_uri
      TOKEN_SECRET                     = var.token_secret
    }
}

resource "aws_secretsmanager_secret" "api_config" {
  name_prefix = "${var.prefix}-api-config"
  tags        = var.tags
}

resource "aws_secretsmanager_secret_version" "api_config" {
  secret_id = aws_secretsmanager_secret.api_config.id
  secret_string = jsonencode(local.api_secret_env_variables)
}

resource "aws_cloudwatch_log_group" "private_api" {
  name              = "/aws/lambda/${aws_lambda_function.private_api.function_name}"
  retention_in_days = lookup(var.cloudwatch_log_retention_periods, "archive_private_api_log_retention", var.default_log_retention_days)
  tags              = var.tags
}

resource "aws_cloudwatch_log_group" "api" {
  name              = "/aws/lambda/${aws_lambda_function.api.function_name}"
  retention_in_days = lookup(var.cloudwatch_log_retention_periods, "archive_api_log_retention", var.default_log_retention_days)
  tags              = var.tags
}

resource "aws_secretsmanager_secret" "api_cmr_password" {
  name_prefix = "${var.prefix}-api-cmr-password"
  description = "CMR password for the Cumulus API's ${var.prefix} deployment"
  tags        = var.tags
}

resource "aws_secretsmanager_secret_version" "api_cmr_password" {
  count         = length(var.cmr_password) == 0 ? 0 : 1
  secret_id     = aws_secretsmanager_secret.api_cmr_password.id
  secret_string = var.cmr_password
}

resource "aws_secretsmanager_secret" "api_launchpad_passphrase" {
  name_prefix = "${var.prefix}-api-launchpad-passphrase"
  description = "Launchpad passphrase for the Cumulus API's ${var.prefix} deployment"
  tags        = var.tags
}

resource "aws_secretsmanager_secret_version" "api_launchpad_passphrase" {
  count         = length(var.launchpad_passphrase) == 0 ? 0 : 1
  secret_id     = aws_secretsmanager_secret.api_launchpad_passphrase.id
  secret_string = var.launchpad_passphrase
}

resource "aws_s3_bucket_object" "authorized_oauth_users" {
  bucket  = var.system_bucket
  key     = "${var.prefix}/api/authorized_oauth_users.json"
  content = jsonencode(var.users)
  etag    = md5(jsonencode(var.users))
}

resource "aws_lambda_function" "private_api" {
  depends_on       = [aws_s3_bucket_object.authorized_oauth_users]

  function_name    = "${var.prefix}-PrivateApiLambda"
  filename         = "${path.module}/../../packages/api/dist/app/lambda.zip"
  source_code_hash = filebase64sha256("${path.module}/../../packages/api/dist/app/lambda.zip")
  handler          = "index.handler"
  role             = aws_iam_role.lambda_api_gateway.arn
  runtime          = "nodejs14.x"
  timeout          = 100
  environment {
    variables = merge(local.api_env_variables, {"auth_mode"="private"})
  }
  memory_size = 1280
  tags        = var.tags

  dynamic "vpc_config" {
    for_each = length(var.lambda_subnet_ids) == 0 ? [] : [1]
    content {
      subnet_ids = var.lambda_subnet_ids
      security_group_ids =  concat(local.lambda_security_group_ids, [var.rds_security_group])
    }
  }
}

resource "aws_lambda_function" "api" {
  depends_on       = [aws_s3_bucket_object.authorized_oauth_users]

  function_name    = "${var.prefix}-ApiEndpoints"
  filename         = "${path.module}/../../packages/api/dist/app/lambda.zip"
  source_code_hash = filebase64sha256("${path.module}/../../packages/api/dist/app/lambda.zip")
  handler          = "index.handler"
  role             = aws_iam_role.lambda_api_gateway.arn
  runtime          = "nodejs14.x"
  timeout          = 100
  environment {
    variables = merge(local.api_env_variables, {"auth_mode"="public"})
  }
  memory_size = 1280
  tags        = var.tags

  reserved_concurrent_executions = var.api_reserved_concurrency

  dynamic "vpc_config" {
    for_each = length(var.lambda_subnet_ids) == 0 ? [] : [1]
    content {
      subnet_ids = var.lambda_subnet_ids
      security_group_ids = concat(local.lambda_security_group_ids, [var.rds_security_group])
    }
  }
}

data "aws_iam_policy_document" "private_api_policy_document" {
  count = var.deploy_to_ngap || var.private_archive_api_gateway ? 1 : 0
  statement {
    principals {
      type        = "*"
      identifiers = ["*"]
    }
    actions = [ "*" ]
    resources = ["*"]
    condition {
      test     = "StringEquals"
      variable = "aws:SourceVpc"
      values = [var.vpc_id]
    }
  }
}

resource "aws_api_gateway_rest_api" "api" {
  count = var.deploy_to_ngap ? 1 : 0
  name = "${var.prefix}-archive"

  lifecycle {
    ignore_changes = [policy]
  }

  policy = data.aws_iam_policy_document.private_api_policy_document[0].json

  endpoint_configuration {
    types = ["PRIVATE"]
  }

  tags = var.tags
}

resource "aws_api_gateway_rest_api" "api_outside_ngap" {
  count = var.deploy_to_ngap ? 0 : 1
  name = "${var.prefix}-archive"

  policy = var.private_archive_api_gateway ? data.aws_iam_policy_document.private_api_policy_document[0].json : null

  endpoint_configuration {
    types = var.private_archive_api_gateway ? ["PRIVATE"] : ["EDGE"]
  }
}

resource "aws_lambda_permission" "api_endpoints_lambda_permission" {
  action        = "lambda:InvokeFunction"
  function_name = aws_lambda_function.api.arn
  principal     = "apigateway.amazonaws.com"
}

resource "aws_api_gateway_resource" "proxy" {
  rest_api_id = var.deploy_to_ngap ? aws_api_gateway_rest_api.api[0].id: aws_api_gateway_rest_api.api_outside_ngap[0].id
  parent_id   = var.deploy_to_ngap ? aws_api_gateway_rest_api.api[0].root_resource_id : aws_api_gateway_rest_api.api_outside_ngap[0].root_resource_id
  path_part   = "{proxy+}"
}

resource "aws_api_gateway_method" "any_proxy" {
  rest_api_id   = var.deploy_to_ngap ? aws_api_gateway_rest_api.api[0].id : aws_api_gateway_rest_api.api_outside_ngap[0].id
  resource_id   = aws_api_gateway_resource.proxy.id
  http_method   = "ANY"
  authorization = "NONE"
}

resource "aws_api_gateway_integration" "any_proxy" {
  rest_api_id             = var.deploy_to_ngap ? aws_api_gateway_rest_api.api[0].id : aws_api_gateway_rest_api.api_outside_ngap[0].id
  resource_id             = aws_api_gateway_resource.proxy.id
  http_method             = aws_api_gateway_method.any_proxy.http_method
  type                    = "AWS_PROXY"
  integration_http_method = "POST"
  uri                     = aws_lambda_function.api.invoke_arn
}

resource "aws_api_gateway_deployment" "api" {
  depends_on = [aws_api_gateway_integration.any_proxy]

  rest_api_id = var.deploy_to_ngap ? aws_api_gateway_rest_api.api[0].id : aws_api_gateway_rest_api.api_outside_ngap[0].id
  stage_name  = var.api_gateway_stage
}<|MERGE_RESOLUTION|>--- conflicted
+++ resolved
@@ -5,11 +5,6 @@
     AccessTokensTable          = var.dynamo_tables.access_tokens.name
     AsyncOperationsTable       = var.dynamo_tables.async_operations.name
     CollectionsTable           = var.dynamo_tables.collections.name
-<<<<<<< HEAD
-    ExecutionsTable            = var.dynamo_tables.executions.name
-=======
-    GranulesTable              = var.dynamo_tables.granules.name
->>>>>>> 362c4c60
     PdrsTable                  = var.dynamo_tables.pdrs.name
     ProvidersTable             = var.dynamo_tables.providers.name
     ReconciliationReportsTable = var.dynamo_tables.reconciliation_reports.name
@@ -25,11 +20,6 @@
     AccessTokensTable          = var.dynamo_tables.access_tokens.name
     AsyncOperationsTable       = var.dynamo_tables.async_operations.name
     CollectionsTable           = var.dynamo_tables.collections.name
-<<<<<<< HEAD
-    ExecutionsTable            = var.dynamo_tables.executions.name
-=======
-    GranulesTable              = var.dynamo_tables.granules.name
->>>>>>> 362c4c60
     PdrsTable                  = var.dynamo_tables.pdrs.name
     ProvidersTable             = var.dynamo_tables.providers.name
     ReconciliationReportsTable = var.dynamo_tables.reconciliation_reports.name
