{
  "name": "@cumulus/s3-replicator",
<<<<<<< HEAD
  "version": "11.1.5",
=======
  "version": "13.2.0",
>>>>>>> 503c5383
  "description": "Replicate S3 Events to alternate bucket. Solves same-region replication.",
  "main": "index.js",
  "engines": {
    "node": ">=14.19.1"
  },
  "scripts": {
    "clean": "rm -rf dist",
    "test": "../../node_modules/.bin/ava",
    "test:coverage": "../../node_modules/.bin/nyc npm test"
  },
  "ava": {
    "timeout": "15m"
  },
  "author": "Cumulus Authors",
  "license": "Apache-2.0",
  "dependencies": {
    "aws-sdk": "^2.585.0"
  },
  "private": true
}<|MERGE_RESOLUTION|>--- conflicted
+++ resolved
@@ -1,10 +1,6 @@
 {
   "name": "@cumulus/s3-replicator",
-<<<<<<< HEAD
-  "version": "11.1.5",
-=======
   "version": "13.2.0",
->>>>>>> 503c5383
   "description": "Replicate S3 Events to alternate bucket. Solves same-region replication.",
   "main": "index.js",
   "engines": {
