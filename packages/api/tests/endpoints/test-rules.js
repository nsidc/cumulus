'use strict';

const fs = require('fs-extra');
const omit = require('lodash/omit');
const test = require('ava');
const sinon = require('sinon');
const request = require('supertest');

const { randomString, randomId } = require('@cumulus/common/test-utils');
const {
  CollectionPgModel,
  destroyLocalTestDb,
  fakeCollectionRecordFactory,
  fakeProviderRecordFactory,
  generateLocalTestDb,
  localStackConnectionEnv,
  migrationDir,
  ProviderPgModel,
  RulePgModel,
  translateApiCollectionToPostgresCollection,
  translateApiProviderToPostgresProvider,
  translateApiRuleToPostgresRule,
<<<<<<< HEAD
} = require('@cumulus/db');
const S3 = require('@cumulus/aws-client/S3');
const { Search } = require('@cumulus/es-client/search');
const indexer = require('@cumulus/es-client/indexer');
const {
  createTestIndex,
  cleanupTestIndex,
} = require('@cumulus/es-client/testUtils');
=======
  migrationDir,
  fakeCollectionRecordFactory,
  fakeProviderRecordFactory,
} = require('@cumulus/db');
const S3 = require('@cumulus/aws-client/S3');
const { bootstrapElasticSearch } = require('@cumulus/es-client/bootstrap');
const awsServices = require('@cumulus/aws-client/services');
const { Search } = require('@cumulus/es-client/search');
const indexer = require('@cumulus/es-client/indexer');
const { constructCollectionId } = require('@cumulus/message/Collections');
>>>>>>> cf1bb695

const { buildFakeExpressResponse } = require('./utils');
const {
  fakeCollectionFactory,
  fakeProviderFactory,
  fakeRuleFactoryV2,
  createFakeJwtAuthToken,
  setAuthorizedOAuthUsers,
  createRuleTestRecords,
} = require('../../lib/testUtils');
<<<<<<< HEAD
const { post, put, del } = require('../../endpoints/rules');
=======
const { post, put } = require('../../endpoints/rules');
>>>>>>> cf1bb695
const AccessToken = require('../../models/access-tokens');
const Rule = require('../../models/rules');
const assertions = require('../../lib/assertions');

[
  'AccessTokensTable',
  'RulesTable',
  'CollectionsTable',
  'ProvidersTable',
  'stackName',
  'system_bucket',
  'TOKEN_SECRET',
<<<<<<< HEAD
  'messageConsumer',
=======
>>>>>>> cf1bb695
  'KinesisInboundEventLogger',
  // eslint-disable-next-line no-return-assign
].forEach((varName) => process.env[varName] = randomString());

const testDbName = randomString(12);

// import the express app after setting the env variables
const { app } = require('../../app');

const workflow = randomId('workflow-');

const dynamoRuleOmitList = ['createdAt', 'updatedAt', 'state', 'provider', 'collection', 'rule', 'queueUrl', 'executionNamePrefix'];

const setBuildPayloadStub = () => sinon.stub(Rule, 'buildPayload').resolves({});

let jwtAuthToken;
let accessTokenModel;
let ruleModel;
let buildPayloadStub;

test.before(async (t) => {
  process.env = {
    ...process.env,
    ...localStackConnectionEnv,
    PG_DATABASE: testDbName,
  };

  const messageConsumer = await awsServices.lambda().createFunction({
    Code: {
      ZipFile: fs.readFileSync(require.resolve('@cumulus/test-data/fake-lambdas/hello.zip')),
    },
    FunctionName: randomId('messageConsumer'),
    Role: randomId('role'),
    Handler: 'index.handler',
    Runtime: 'nodejs12.x',
  }).promise();
  process.env.messageConsumer = messageConsumer.FunctionName;

  const { knex, knexAdmin } = await generateLocalTestDb(testDbName, migrationDir);
  t.context.testKnex = knex;
  t.context.testKnexAdmin = knexAdmin;

  const { esIndex, esClient } = await createTestIndex();
  t.context.esIndex = esIndex;
  t.context.esClient = esClient;
  t.context.esRulesClient = new Search(
    {},
    'rule',
    t.context.esIndex
  );
  process.env.ES_INDEX = esIndex;

  await S3.createBucket(process.env.system_bucket);

  buildPayloadStub = setBuildPayloadStub();

  t.context.rulePgModel = new RulePgModel();
  t.context.collectionPgModel = new CollectionPgModel();
  t.context.providerPgModel = new ProviderPgModel();

  // Create PG Provider
  t.context.testPgProvider = fakeProviderRecordFactory();
  [t.context.pgProvider] = await t.context.providerPgModel.create(
    t.context.testKnex,
    t.context.testPgProvider,
    '*'
  );

  // Create PG Collection
  const collectionName = 'fakeCollection';
  const collectionVersion = 'v1';
  const testPgCollection = fakeCollectionRecordFactory({
    name: collectionName,
    version: collectionVersion,
  });
  t.context.collectionPgModel = new CollectionPgModel();
  [t.context.pgCollection] = await t.context.collectionPgModel.create(
    t.context.testKnex,
<<<<<<< HEAD
    testPgCollection
  );

  t.context.testRule = fakeRuleFactoryV2({
    name: randomId('testRule'),
    workflow: workflow,
    rule: {
      type: 'onetime',
      arn: 'arn',
      value: 'value',
    },
    state: 'ENABLED',
    queueUrl: 'https://sqs.us-west-2.amazonaws.com/123456789012/queue_url',
    collection: {
      name: t.context.pgCollection.name,
      version: t.context.pgCollection.version,
    },
    provider: t.context.pgProvider.name,
  });
=======
    testPgCollection,
    '*'
  );
  t.context.collectionId = constructCollectionId(collectionName, collectionVersion);
>>>>>>> cf1bb695

  ruleModel = new Rule();
  await ruleModel.createTable();
  t.context.ruleModel = ruleModel;

  const ruleRecord = await ruleModel.create(t.context.testRule);
  await indexer.indexRule(esClient, ruleRecord, t.context.esIndex);
  t.context.testPgRule = await translateApiRuleToPostgresRule(ruleRecord, knex);
  t.context.rulePgModel.create(knex, t.context.testPgRule);

  const username = randomString();
  await setAuthorizedOAuthUsers([username]);

  accessTokenModel = new AccessToken();
  await accessTokenModel.createTable();

  jwtAuthToken = await createFakeJwtAuthToken({ accessTokenModel, username });
});

test.beforeEach((t) => {
  const newRule = fakeRuleFactoryV2();
  delete newRule.collection;
  delete newRule.provider;
  t.context.newRule = newRule;
});

test.after.always(async (t) => {
  await accessTokenModel.deleteTable();
  await ruleModel.deleteTable();
  await S3.recursivelyDeleteS3Bucket(process.env.system_bucket);
  await cleanupTestIndex(t.context);

  buildPayloadStub.restore();
  await destroyLocalTestDb({
    knex: t.context.testKnex,
    knexAdmin: t.context.testKnexAdmin,
    testDbName,
  });
});

test('CUMULUS-911 GET without pathParameters and without an Authorization header returns an Authorization Missing response', async (t) => {
  const response = await request(app)
    .get('/rules')
    .set('Accept', 'application/json')
    .expect(401);

  assertions.isAuthorizationMissingResponse(t, response);
});

test('CUMULUS-911 GET with pathParameters and without an Authorization header returns an Authorization Missing response', async (t) => {
  const response = await request(app)
    .get('/rules/asdf')
    .set('Accept', 'application/json')
    .expect(401);

  assertions.isAuthorizationMissingResponse(t, response);
});

test('CUMULUS-911 POST with pathParameters and without an Authorization header returns an Authorization Missing response', async (t) => {
  const response = await request(app)
    .post('/rules/asdf')
    .set('Accept', 'application/json')
    .expect(401);

  assertions.isAuthorizationMissingResponse(t, response);
});

test('CUMULUS-911 PUT with pathParameters and without an Authorization header returns an Authorization Missing response', async (t) => {
  const response = await request(app)
    .put('/rules/asdf')
    .set('Accept', 'application/json')
    .expect(401);
  assertions.isAuthorizationMissingResponse(t, response);
});

test('CUMULUS-911 DELETE with pathParameters and without an Authorization header returns an Authorization Missing response', async (t) => {
  const response = await request(app)
    .delete('/rules/asdf')
    .set('Accept', 'application/json')
    .expect(401);

  assertions.isAuthorizationMissingResponse(t, response);
});

test('CUMULUS-912 GET without pathParameters and with an invalid access token returns an unauthorized response', async (t) => {
  const response = await request(app)
    .get('/rules')
    .set('Accept', 'application/json')
    .set('Authorization', 'Bearer ThisIsAnInvalidAuthorizationToken')
    .expect(401);

  assertions.isInvalidAccessTokenResponse(t, response);
});

test('CUMULUS-912 GET with pathParameters and with an invalid access token returns an unauthorized response', async (t) => {
  const response = await request(app)
    .get('/rules/asdf')
    .set('Accept', 'application/json')
    .set('Authorization', 'Bearer ThisIsAnInvalidAuthorizationToken')
    .expect(401);

  assertions.isInvalidAccessTokenResponse(t, response);
});

test.todo('CUMULUS-912 GET with an unauthorized user returns an unauthorized response');

test('CUMULUS-912 POST with pathParameters and with an invalid access token returns an unauthorized response', async (t) => {
  const response = await request(app)
    .post('/rules/asdf')
    .set('Accept', 'application/json')
    .set('Authorization', 'Bearer ThisIsAnInvalidAuthorizationToken')
    .expect(401);

  assertions.isInvalidAccessTokenResponse(t, response);
});

test.todo('CUMULUS-912 POST with pathParameters and with an unauthorized user returns an unauthorized response');

test('CUMULUS-912 PUT with pathParameters and with an invalid access token returns an unauthorized response', async (t) => {
  const response = await request(app)
    .put('/rules/asdf')
    .set('Accept', 'application/json')
    .set('Authorization', 'Bearer ThisIsAnInvalidAuthorizationToken')
    .expect(401);

  assertions.isInvalidAccessTokenResponse(t, response);
});

test.todo('CUMULUS-912 PUT with pathParameters and with an unauthorized user returns an unauthorized response');

test('CUMULUS-912 DELETE with pathParameters and with an invalid access token returns an unauthorized response', async (t) => {
  const response = await request(app)
    .delete('/rules/asdf')
    .set('Accept', 'application/json')
    .set('Authorization', 'Bearer ThisIsAnInvalidAuthorizationToken')
    .expect(401);

  assertions.isInvalidAccessTokenResponse(t, response);
});

test.todo('CUMULUS-912 DELETE with pathParameters and with an unauthorized user returns an unauthorized response');

test.serial('default returns list of rules', async (t) => {
  const response = await request(app)
    .get('/rules')
    .set('Accept', 'application/json')
    .set('Authorization', `Bearer ${jwtAuthToken}`)
    .expect(200);

  const { results } = response.body;
  t.is(results.length, 1);
});

test('GET gets a rule', async (t) => {
  const response = await request(app)
    .get(`/rules/${t.context.testRule.name}`)
    .set('Accept', 'application/json')
    .set('Authorization', `Bearer ${jwtAuthToken}`)
    .expect(200);

  const expectedRule = {
    ...t.context.testRule,
    updatedAt: response.body.updatedAt,
    createdAt: response.body.createdAt,
  };
  t.deepEqual(response.body, expectedRule);
});

test('When calling the API endpoint to delete an existing rule it does not return the deleted rule', async (t) => {
  const { newRule } = t.context;

  let response = await request(app)
    .post('/rules')
    .set('Accept', 'application/json')
    .set('Authorization', `Bearer ${jwtAuthToken}`)
    .send(newRule)
    .expect(200);

  t.is(response.body.message, 'Record saved');

  response = await request(app)
    .delete(`/rules/${newRule.name}`)
    .set('Accept', 'application/json')
    .set('Authorization', `Bearer ${jwtAuthToken}`)
    .expect(200);

  const { message, record } = response.body;
  t.is(message, 'Record deleted');
  t.is(record, undefined);
  t.false(await t.context.rulePgModel.exists(t.context.testKnex, { name: newRule.name }));
});

test('403 error when calling the API endpoint to delete an existing rule without a valid access token', async (t) => {
  const { newRule } = t.context;

  let response = await request(app)
    .post('/rules')
    .set('Accept', 'application/json')
    .set('Authorization', `Bearer ${jwtAuthToken}`)
    .send(newRule)
    .expect(200);

  const { message, record } = response.body;

  t.is(message, 'Record saved');
  newRule.createdAt = record.createdAt;
  newRule.updatedAt = record.updatedAt;

  response = await request(app)
    .delete(`/rules/${newRule.name}`)
    .set('Accept', 'application/json')
    .set('Authorization', 'Bearer ThisIsAnInvalidAuthorizationToken')
    .expect(401);

  assertions.isInvalidAccessTokenResponse(t, response);

  response = await request(app)
    .get(`/rules/${newRule.name}`)
    .set('Accept', 'application/json')
    .set('Authorization', `Bearer ${jwtAuthToken}`)
    .expect(200);

  t.deepEqual(response.body, record);
});

test('POST creates a rule in all data stores', async (t) => {
  const { newRule } = t.context;

  const fakeCollection = fakeCollectionFactory();
  const fakeProvider = fakeProviderFactory({
    encrypted: true,
    privateKey: 'key',
    cmKeyId: 'key-id',
    certificateUri: 'uri',
    createdAt: new Date(2020, 11, 17),
    updatedAt: new Date(2020, 12, 2),
  });

  newRule.provider = fakeProvider.id;
  newRule.collection = {
    name: fakeCollection.name,
    version: fakeCollection.version,
  };
  newRule.rule = {
    type: 'kinesis',
    value: 'my-kinesis-arn',
  };

  const [pgCollection] = await t.context.collectionPgModel.create(
    t.context.testKnex,
    translateApiCollectionToPostgresCollection(fakeCollection)
  );
  t.context.collectionCumulusId = pgCollection.cumulus_id;
  const collectionCumulusId = t.context.collectionCumulusId;

  const [providerCumulusId] = await t.context.providerPgModel.create(
    t.context.testKnex,
    await translateApiProviderToPostgresProvider(fakeProvider)
  );

  const response = await request(app)
    .post('/rules')
    .set('Accept', 'application/json')
    .set('Authorization', `Bearer ${jwtAuthToken}`)
    .send(newRule)
    .expect(200);

  const { message } = response.body;
  const fetchedDynamoRecord = await ruleModel.get({
    name: newRule.name,
  });

  const fetchedPostgresRecord = await t.context.rulePgModel
    .get(t.context.testKnex, { name: newRule.name });

  t.is(message, 'Record saved');

  t.deepEqual(
    omit(fetchedPostgresRecord, ['cumulus_id', 'created_at', 'updated_at']),
    omit(
      {
        ...fetchedDynamoRecord,
        collection_cumulus_id: collectionCumulusId,
        provider_cumulus_id: providerCumulusId,
        arn: fetchedDynamoRecord.rule.arn,
        value: fetchedDynamoRecord.rule.value,
        type: fetchedDynamoRecord.rule.type,
        enabled: false,
        log_event_arn: fetchedDynamoRecord.rule.logEventArn,
        execution_name_prefix: null,
        payload: null,
        queue_url: null,
        meta: null,
        tags: null,
      },
      dynamoRuleOmitList
    )
  );

  const esRecord = await t.context.esRulesClient.get(
    newRule.name
  );
  t.like(esRecord, fetchedDynamoRecord);
});

test('POST creates a rule in Dynamo and PG with correct timestamps', async (t) => {
  const { newRule } = t.context;

  const fakeCollection = fakeCollectionFactory();
  const fakeProvider = fakeProviderFactory({
    encrypted: true,
    privateKey: 'key',
    cmKeyId: 'key-id',
    certificateUri: 'uri',
    createdAt: new Date(2020, 11, 17),
    updatedAt: new Date(2020, 12, 2),
  });

  newRule.provider = fakeProvider.id;
  newRule.collection = {
    name: fakeCollection.name,
    version: fakeCollection.version,
  };

  await t.context.collectionPgModel.create(
    t.context.testKnex,
    translateApiCollectionToPostgresCollection(fakeCollection)
  );
  await t.context.providerPgModel.create(
    t.context.testKnex,
    await translateApiProviderToPostgresProvider(fakeProvider)
  );

  await request(app)
    .post('/rules')
    .set('Accept', 'application/json')
    .set('Authorization', `Bearer ${jwtAuthToken}`)
    .send(newRule)
    .expect(200);

  const fetchedDynamoRecord = await ruleModel.get({
    name: newRule.name,
  });
  const fetchedPostgresRecord = await t.context.rulePgModel
    .get(t.context.testKnex, { name: newRule.name });

  t.true(fetchedDynamoRecord.createdAt > newRule.createdAt);
  t.true(fetchedDynamoRecord.updatedAt > newRule.updatedAt);

  t.is(fetchedPostgresRecord.created_at.getTime(), fetchedDynamoRecord.createdAt);
  t.is(fetchedPostgresRecord.updated_at.getTime(), fetchedDynamoRecord.updatedAt);
});

test('POST creates a rule that is enabled by default', async (t) => {
  const { newRule } = t.context;
  delete newRule.state;

  const response = await request(app)
    .post('/rules')
    .set('Accept', 'application/json')
    .set('Authorization', `Bearer ${jwtAuthToken}`)
    .send(newRule)
    .expect(200);

  const fetchedPostgresRecord = await t.context.rulePgModel
    .get(t.context.testKnex, { name: newRule.name });

  t.true(fetchedPostgresRecord.enabled);
  t.is(response.body.record.state, 'ENABLED');
});

test('POST returns a 409 response if record already exists', async (t) => {
  const { newRule, rulePgModel, testKnex } = t.context;

  const newPgRule = await translateApiRuleToPostgresRule(newRule);
  await rulePgModel.create(testKnex, newPgRule);

  const response = await request(app)
    .post('/rules')
    .set('Accept', 'application/json')
    .set('Authorization', `Bearer ${jwtAuthToken}`)
    .send(newRule)
    .expect(409);

  const { message, record } = response.body;
  t.is(message, `A record already exists for ${newRule.name}`);
  t.falsy(record);
});

test('POST returns a 400 response if record is missing a required property', async (t) => {
  const { newRule } = t.context;

  // Remove required property to trigger create error
  delete newRule.workflow;

  const response = await request(app)
    .post('/rules')
    .set('Accept', 'application/json')
    .set('Authorization', `Bearer ${jwtAuthToken}`)
    .send(newRule)
    .expect(400);
  t.is(response.status, 400);
});

test('POST returns a 400 response if rule name is invalid', async (t) => {
  const { newRule } = t.context;
  newRule.name = 'bad rule name';

  const response = await request(app)
    .post('/rules')
    .set('Accept', 'application/json')
    .set('Authorization', `Bearer ${jwtAuthToken}`)
    .send(newRule)
    .expect(400);
  t.is(response.status, 400);
});

test('POST returns a 400 response if rule name does not exist', async (t) => {
  const { newRule } = t.context;
  delete newRule.name;

  const response = await request(app)
    .post('/rules')
    .set('Accept', 'application/json')
    .set('Authorization', `Bearer ${jwtAuthToken}`)
    .send(newRule)
    .expect(400);
  t.is(response.status, 400);
});

test('POST returns a 400 response if rule type is invalid', async (t) => {
  const { newRule } = t.context;
  newRule.type = 'invalid';

  const response = await request(app)
    .post('/rules')
    .set('Accept', 'application/json')
    .set('Authorization', `Bearer ${jwtAuthToken}`)
    .send(newRule)
    .expect(400);
  t.is(response.status, 400);
});

test.serial('POST returns a 500 response if workflow definition file does not exist', async (t) => {
  const { newRule } = t.context;
  buildPayloadStub.restore();

  try {
    const response = await request(app)
      .post('/rules')
      .set('Accept', 'application/json')
      .set('Authorization', `Bearer ${jwtAuthToken}`)
      .send(newRule)
      .expect(500);
    t.is(response.status, 500);
  } finally {
    buildPayloadStub = setBuildPayloadStub();
  }
});

test.serial('POST returns a 500 response if record creation throws unexpected error', async (t) => {
  const { newRule } = t.context;

  const stub = sinon.stub(Rule.prototype, 'create')
    .callsFake(() => {
      throw new Error('unexpected error');
    });

  try {
    const response = await request(app)
      .post('/rules')
      .set('Accept', 'application/json')
      .set('Authorization', `Bearer ${jwtAuthToken}`)
      .send(newRule)
      .expect(500);
    t.is(response.status, 500);
  } finally {
    stub.restore();
  }
});

test.serial('post() does not write to Elasticsearch/DynamoDB if writing to PostgreSQL fails', async (t) => {
  const { newRule, testKnex } = t.context;

  const fakeRulePgModel = {
    create: () => {
      throw new Error('something bad');
    },
  };

  const expressRequest = {
    body: newRule,
    testContext: {
      knex: testKnex,
      rulePgModel: fakeRulePgModel,
    },
  };
  const response = buildFakeExpressResponse();
  await post(expressRequest, response);

  const dbRecords = await t.context.rulePgModel
    .search(t.context.testKnex, { name: newRule.name });

  t.true(response.boom.badImplementation.calledWithMatch('something bad'));
  t.false(await ruleModel.exists(newRule.name));
  t.is(dbRecords.length, 0);
  t.false(await t.context.esRulesClient.exists(
    newRule.name
  ));
});

test.serial('post() does not write to Elasticsearch/PostgreSQL if writing to DynamoDB fails', async (t) => {
  const { newRule, testKnex } = t.context;

  const failingRulesModel = {
    createRuleTrigger: () => Promise.resolve(newRule),
    exists: () => Promise.resolve(false),
    create: () => {
      throw new Error('Rule error');
    },
    delete: () => Promise.resolve(true),
  };

  const expressRequest = {
    body: newRule,
    testContext: {
      knex: testKnex,
      ruleModel: failingRulesModel,
    },
  };

  const response = buildFakeExpressResponse();

  await post(expressRequest, response);

  t.true(response.boom.badImplementation.calledWithMatch('Rule error'));

  const dbRecords = await t.context.rulePgModel
    .search(t.context.testKnex, { name: newRule.name });

  t.is(dbRecords.length, 0);
  t.false(await ruleModel.exists(newRule.name));
  t.false(await t.context.esRulesClient.exists(
    newRule.name
  ));
});

test.serial('post() does not write to DynamoDB/PostgreSQL if writing to Elasticsearch fails', async (t) => {
  const { newRule, testKnex } = t.context;

  const fakeEsClient = {
    index: () => Promise.reject(new Error('something bad')),
  };

  const expressRequest = {
    body: newRule,
    testContext: {
      knex: testKnex,
      esClient: fakeEsClient,
    },
  };

  const response = buildFakeExpressResponse();

  await post(expressRequest, response);

  t.true(response.boom.badImplementation.calledWithMatch('something bad'));

  const dbRecords = await t.context.rulePgModel
    .search(t.context.testKnex, { name: newRule.name });

  t.is(dbRecords.length, 0);
  t.false(await ruleModel.exists(newRule.name));
  t.false(await t.context.esRulesClient.exists(
    newRule.name
  ));
});

test('PUT replaces a rule', async (t) => {
  const {
    originalDynamoRule,
    originalPgRecord,
    originalEsRecord,
  } = await createRuleTestRecords(
    t.context,
    {
      queueUrl: 'fake-queue-url',
      collection: undefined,
      provider: undefined,
    }
  );

  const updateRule = {
    ...omit(originalDynamoRule, ['queueUrl', 'provider', 'collection']),
    state: 'ENABLED',
    // these timestamps should not get used
    createdAt: Date.now(),
    updatedAt: Date.now(),
  };

  await request(app)
    .put(`/rules/${updateRule.name}`)
    .set('Accept', 'application/json')
    .set('Authorization', `Bearer ${jwtAuthToken}`)
    .send(updateRule)
    .expect(200);

  const actualRule = await ruleModel.get({ name: updateRule.name });
  const actualPostgresRule = await t.context.rulePgModel
    .get(t.context.testKnex, { name: updateRule.name });
  const updatedEsRecord = await t.context.esRulesClient.get(
    originalDynamoRule.name
  );

  t.true(actualRule.updatedAt > updateRule.updatedAt);
  // PG and Dynamo records have the same timestamps
  t.is(actualPostgresRule.created_at.getTime(), actualRule.createdAt);
  t.is(actualPostgresRule.updated_at.getTime(), actualRule.updatedAt);
  t.is(actualPostgresRule.created_at.getTime(), updatedEsRecord.createdAt);
  t.is(actualPostgresRule.updated_at.getTime(), updatedEsRecord.updatedAt);

  t.like(actualPostgresRule, {
<<<<<<< HEAD
    ...omit(originalPgRecord, ['queue_url']),
    enabled: true,
    created_at: new Date(originalDynamoRule.createdAt),
=======
    queue_url: null,
    enabled: true,
>>>>>>> cf1bb695
    updated_at: actualPostgresRule.updated_at,
  });
  t.deepEqual(actualRule, {
    // should not contain a queueUrl property
    ...updateRule,
    createdAt: originalDynamoRule.createdAt,
    updatedAt: actualRule.updatedAt,
  });
  t.deepEqual(
    updatedEsRecord,
    {
      ...omit(originalEsRecord, ['queueUrl']),
      state: 'ENABLED',
      createdAt: originalDynamoRule.createdAt,
      updatedAt: actualRule.updatedAt,
      timestamp: updatedEsRecord.timestamp,
    }
  );
});

test('PUT returns 404 for non-existent rule', async (t) => {
  const name = 'new_make_coffee';
  const response = await request(app)
    .put(`/rules/${name}`)
    .set('Accept', 'application/json')
    .set('Authorization', `Bearer ${jwtAuthToken}`)
    .send({ name })
    .expect(404);

  const { message, record } = response.body;
  t.truthy(message.includes(name));
  t.falsy(record);
});

test('PUT returns 400 for name mismatch between params and payload',
  async (t) => {
    const response = await request(app)
      .put(`/rules/${randomString()}`)
      .set('Accept', 'application/json')
      .set('Authorization', `Bearer ${jwtAuthToken}`)
      .send({ name: randomString() })
      .expect(400);
    const { message, record } = response.body;

    t.truthy(message);
    t.falsy(record);
  });

<<<<<<< HEAD
test('put() does not write to PostgreSQL/Elasticsearch if writing to Dynamo fails', async (t) => {
  const { testKnex } = t.context;
  const {
    originalDynamoRule,
    originalPgRecord,
    originalEsRecord,
  } = await createRuleTestRecords(
    t.context,
    {
      collection: undefined,
      provider: undefined,
      queueUrl: 'queue-1',
    }
  );

  const fakeRulesModel = {
    get: () => Promise.resolve(originalDynamoRule),
    update: () => {
      throw new Error('something bad');
    },
    create: () => Promise.resolve(originalDynamoRule),
    createRuleTrigger: () => Promise.resolve(originalDynamoRule),
  };

  const updatedRule = {
    ...omit(originalDynamoRule, ['collection', 'provider']),
    queueUrl: 'queue-2',
=======
test.serial('put() creates the same updated SNS rule in Dynamo/PostgreSQL', async (t) => {
  const {
    pgProvider,
    pgCollection,
  } = t.context;

  const topic1 = await awsServices.sns().createTopic({ Name: randomId('topic1_') }).promise();
  const topic2 = await awsServices.sns().createTopic({ Name: randomId('topic2_') }).promise();

  const {
    originalDynamoRule,
    originalPgRecord,
  } = await createRuleTestRecords(
    t.context,
    {
      queueUrl: 'fake-queue-url',
      state: 'ENABLED',
      rule: {
        type: 'sns',
        value: topic1.TopicArn,
      },
      collection: {
        name: pgCollection.name,
        version: pgCollection.version,
      },
      provider: pgProvider.name,
    }
  );

  t.truthy(originalDynamoRule.rule.arn);
  t.truthy(originalPgRecord.arn);

  const updateRule = {
    ...originalDynamoRule,
    rule: {
      type: 'sns',
      value: topic2.TopicArn,
    },
>>>>>>> cf1bb695
  };

  const expressRequest = {
    params: {
      name: originalDynamoRule.name,
    },
<<<<<<< HEAD
    body: updatedRule,
    testContext: {
      knex: testKnex,
      ruleModel: fakeRulesModel,
    },
=======
    body: updateRule,
>>>>>>> cf1bb695
  };

  const response = buildFakeExpressResponse();

<<<<<<< HEAD
  await t.throwsAsync(
    put(expressRequest, response),
    { message: 'something bad' }
  );

  t.deepEqual(
    await t.context.ruleModel.get({
      name: originalDynamoRule.name,
    }),
    omit(originalDynamoRule, ['provider', 'collection'])
  );
  t.deepEqual(
    await t.context.rulePgModel.get(t.context.testKnex, {
      name: originalDynamoRule.name,
    }),
    originalPgRecord
  );
  t.deepEqual(
    await t.context.esRulesClient.get(
      originalDynamoRule.name
    ),
    originalEsRecord
  );
});

test('put() does not write to Dynamo/Elasticsearch if writing to PostgreSQL fails', async (t) => {
  const { testKnex } = t.context;
  const {
    originalDynamoRule,
    originalPgRecord,
    originalEsRecord,
  } = await createRuleTestRecords(
    t.context,
    {
      collection: undefined,
      provider: undefined,
      queueUrl: 'queue-1',
    }
  );

  const fakerulePgModel = {
    upsert: () => Promise.reject(new Error('something bad')),
  };

  const updatedRule = {
    ...omit(originalDynamoRule, ['collection', 'provider']),
    queueUrl: 'queue-2',
=======
  await put(expressRequest, response);

  const updatedRule = await ruleModel.get({ name: updateRule.name });
  const updatedPgRule = await t.context.rulePgModel
    .get(t.context.testKnex, { name: updateRule.name });

  t.truthy(updatedRule.rule.arn);
  t.truthy(updatedPgRule.arn);

  t.not(updatedRule.rule.arn, originalDynamoRule.rule.arn);
  t.not(updatedPgRule.arn, originalPgRecord.arn);

  t.deepEqual(updatedRule, {
    ...originalDynamoRule,
    updatedAt: updatedRule.updatedAt,
    rule: {
      type: 'sns',
      value: topic2.TopicArn,
      arn: updatedRule.rule.arn,
    },
  });
  t.deepEqual(updatedPgRule, {
    ...originalPgRecord,
    updated_at: updatedPgRule.updated_at,
    type: 'sns',
    arn: updatedPgRule.arn,
    value: topic2.TopicArn,
  });
});

test.serial('put() creates the same updated Kinesis rule in Dynamo/PostgreSQL', async (t) => {
  const {
    pgProvider,
    pgCollection,
  } = t.context;

  const kinesisArn1 = `arn:aws:kinesis:us-east-1:000000000000:${randomId('kinesis1_')}`;
  const kinesisArn2 = `arn:aws:kinesis:us-east-1:000000000000:${randomId('kinesis2_')}`;

  const {
    originalDynamoRule,
    originalPgRecord,
  } = await createRuleTestRecords(
    t.context,
    {
      state: 'ENABLED',
      rule: {
        type: 'kinesis',
        value: kinesisArn1,
      },
      collection: {
        name: pgCollection.name,
        version: pgCollection.version,
      },
      provider: pgProvider.name,
    }
  );

  t.truthy(originalDynamoRule.rule.arn);
  t.truthy(originalDynamoRule.rule.logEventArn);
  t.truthy(originalPgRecord.arn);
  t.truthy(originalPgRecord.log_event_arn);

  const updateRule = {
    ...originalDynamoRule,
    rule: {
      type: 'kinesis',
      value: kinesisArn2,
    },
>>>>>>> cf1bb695
  };

  const expressRequest = {
    params: {
      name: originalDynamoRule.name,
    },
<<<<<<< HEAD
    body: updatedRule,
    testContext: {
      knex: testKnex,
      rulePgModel: fakerulePgModel,
    },
=======
    body: updateRule,
>>>>>>> cf1bb695
  };

  const response = buildFakeExpressResponse();

<<<<<<< HEAD
  await t.throwsAsync(
    put(expressRequest, response),
    { message: 'something bad' }
  );

  t.deepEqual(
    await t.context.ruleModel.get({
      name: originalDynamoRule.name,
    }),
    omit(originalDynamoRule, ['provider', 'collection'])
  );
  t.deepEqual(
    await t.context.rulePgModel.get(t.context.testKnex, {
      name: originalDynamoRule.name,
    }),
    originalPgRecord
  );
  t.deepEqual(
    await t.context.esRulesClient.get(
      originalDynamoRule.name
    ),
    originalEsRecord
  );
});

test('put() does not write to Dynamo/PostgreSQL if writing to Elasticsearch fails', async (t) => {
  const { testKnex } = t.context;
  const {
    originalDynamoRule,
    originalPgRecord,
    originalEsRecord,
  } = await createRuleTestRecords(
    t.context,
    {
      collection: undefined,
      provider: undefined,
      queueUrl: 'queue-1',
    }
  );

  const fakeEsClient = {
    index: () => Promise.reject(new Error('something bad')),
  };

  const updatedRule = {
    ...omit(originalDynamoRule, ['collection', 'provider']),
    queueUrl: 'queue-2',
=======
  await put(expressRequest, response);

  const updatedRule = await ruleModel.get({ name: updateRule.name });
  const updatedPgRule = await t.context.rulePgModel
    .get(t.context.testKnex, { name: updateRule.name });

  t.truthy(updatedRule.rule.arn);
  t.truthy(updatedRule.rule.logEventArn);
  t.truthy(updatedPgRule.arn);
  t.truthy(updatedPgRule.log_event_arn);

  t.not(originalDynamoRule.rule.arn, updatedRule.rule.arn);
  t.not(originalDynamoRule.rule.logEventArn, updatedRule.rule.logEventArn);
  t.not(originalPgRecord.arn, updatedPgRule.arn);
  t.not(originalPgRecord.log_event_arn, updatedPgRule.log_event_arn);

  t.deepEqual(updatedRule, {
    ...originalDynamoRule,
    updatedAt: updatedRule.updatedAt,
    rule: {
      arn: updatedRule.rule.arn,
      logEventArn: updatedRule.rule.logEventArn,
      type: 'kinesis',
      value: kinesisArn2,
    },
  });
  t.deepEqual(updatedPgRule, {
    ...originalPgRecord,
    updated_at: updatedPgRule.updated_at,
    type: 'kinesis',
    value: kinesisArn2,
    arn: updatedPgRule.arn,
    log_event_arn: updatedPgRule.log_event_arn,
  });
});

test.serial('put() creates the same SQS rule in Dynamo/PostgreSQL', async (t) => {
  const {
    pgProvider,
    pgCollection,
  } = t.context;

  const queue1 = randomId('queue');
  const queue2 = randomId('queue');

  const stubbedRulesModel = new Rule({
    SqsUtils: {
      sqsQueueExists: () => Promise.resolve(true),
    },
    SqsClient: {
      getQueueAttributes: () => ({
        promise: () => Promise.resolve({
          Attributes: {
            RedrivePolicy: 'policy',
            VisibilityTimeout: 10,
          },
        }),
      }),
    },
  });

  const {
    originalDynamoRule,
    originalPgRecord,
  } = await createRuleTestRecords(
    {
      ...t.context,
      ruleModel: stubbedRulesModel,
    },
    {
      name: randomId('rule'),
      state: 'ENABLED',
      rule: {
        type: 'sqs',
        value: queue1,
      },
      collection: {
        name: pgCollection.name,
        version: pgCollection.version,
      },
      provider: pgProvider.name,
    }
  );

  const expectedMeta = {
    visibilityTimeout: 10,
    retries: 3,
  };
  t.deepEqual(originalDynamoRule.meta, expectedMeta);
  t.deepEqual(originalPgRecord.meta, expectedMeta);

  const updateRule = {
    ...originalDynamoRule,
    rule: {
      type: 'sqs',
      value: queue2,
    },
  };
  const expressRequest = {
    params: {
      name: originalDynamoRule.name,
    },
    body: updateRule,
    testContext: {
      ruleModel: stubbedRulesModel,
    },
  };
  const response = buildFakeExpressResponse();
  await put(expressRequest, response);

  const updatedRule = await ruleModel.get({ name: updateRule.name });
  const updatedPgRule = await t.context.rulePgModel
    .get(t.context.testKnex, { name: updateRule.name });

  t.deepEqual(updatedRule, {
    ...originalDynamoRule,
    updatedAt: updatedRule.updatedAt,
    rule: {
      type: 'sqs',
      value: queue2,
    },
  });
  t.deepEqual(updatedPgRule, {
    ...originalPgRecord,
    updated_at: updatedPgRule.updated_at,
    type: 'sqs',
    value: queue2,
  });
});

test.serial('put() keeps initial trigger information if writing to Dynamo fails', async (t) => {
  const {
    pgProvider,
    pgCollection,
  } = t.context;

  const topic1 = await awsServices.sns().createTopic({ Name: randomId('topic1_') }).promise();
  const topic2 = await awsServices.sns().createTopic({ Name: randomId('topic2_') }).promise();

  const deleteOldEventSourceMappingsSpy = sinon.spy(Rule.prototype, 'deleteOldEventSourceMappings');
  const updateStub = sinon.stub(Rule.prototype, 'update').throws(new Error('Dynamo fail'));
  t.teardown(() => {
    updateStub.restore();
    deleteOldEventSourceMappingsSpy.restore();
  });

  const stubbedRulesModel = new Rule();

  const {
    originalDynamoRule,
    originalPgRecord,
  } = await createRuleTestRecords(
    {
      ...t.context,
      ruleModel: stubbedRulesModel,
    },
    {
      state: 'ENABLED',
      rule: {
        type: 'sns',
        value: topic1.TopicArn,
      },
      collection: {
        name: pgCollection.name,
        version: pgCollection.version,
      },
      provider: pgProvider.name,
    }
  );

  t.truthy(originalDynamoRule.rule.arn);
  t.truthy(originalPgRecord.arn);

  const updateRule = {
    ...originalDynamoRule,
    rule: {
      type: 'sns',
      value: topic2.TopicArn,
    },
>>>>>>> cf1bb695
  };

  const expressRequest = {
    params: {
      name: originalDynamoRule.name,
    },
<<<<<<< HEAD
    body: updatedRule,
    testContext: {
      knex: testKnex,
      esClient: fakeEsClient,
=======
    body: updateRule,
    testContext: {
      ruleModel: stubbedRulesModel,
>>>>>>> cf1bb695
    },
  };

  const response = buildFakeExpressResponse();

  await t.throwsAsync(
    put(expressRequest, response),
<<<<<<< HEAD
    { message: 'something bad' }
  );

  t.deepEqual(
    await t.context.ruleModel.get({
      name: originalDynamoRule.name,
    }),
    omit(originalDynamoRule, ['provider', 'collection'])
  );
  t.deepEqual(
    await t.context.rulePgModel.get(t.context.testKnex, {
      name: originalDynamoRule.name,
    }),
    originalPgRecord
  );
  t.deepEqual(
    await t.context.esRulesClient.get(
      originalDynamoRule.name
    ),
    originalEsRecord
  );
});

test('DELETE returns a 404 if PostgreSQL and Elasticsearch rule cannot be found', async (t) => {
  const nonExistentRule = fakeRuleFactoryV2();
  const response = await request(app)
    .delete(`/rules/${nonExistentRule.name}`)
    .set('Accept', 'application/json')
    .set('Authorization', `Bearer ${jwtAuthToken}`)
    .expect(404);
  t.is(response.body.message, 'No record found');
});

test('DELETE deletes rule that exists in PostgreSQL and DynamoDB but not Elasticsearch', async (t) => {
  const {
    esRulesClient,
    rulePgModel,
    testKnex,
  } = t.context;
  const newRule = fakeRuleFactoryV2();
  delete newRule.collection;
  delete newRule.provider;
  const ruleWithTrigger = await ruleModel.createRuleTrigger(newRule);
  const apiRule = await ruleModel.create(ruleWithTrigger);
  const translatedRule = await translateApiRuleToPostgresRule(apiRule, testKnex);
  await rulePgModel.create(testKnex, translatedRule);

  t.false(
    await esRulesClient.exists(
      translatedRule.name
    )
  );
  t.true(
    await rulePgModel.exists(testKnex, {
      name: translatedRule.name,
    })
  );
  const response = await request(app)
    .delete(`/rules/${translatedRule.name}`)
    .set('Accept', 'application/json')
    .set('Authorization', `Bearer ${jwtAuthToken}`)
    .expect(200);
  const { message } = response.body;
  const dbRecords = await rulePgModel
    .search(testKnex, { name: translatedRule.name });

  t.is(dbRecords.length, 0);
  t.is(message, 'Record deleted');
});

test('DELETE deletes rule that exists in Elasticsearch but not PostgreSQL', async (t) => {
  const {
    esClient,
    esIndex,
    esRulesClient,
    rulePgModel,
    testKnex,
  } = t.context;
  const newRule = fakeRuleFactoryV2();
  const ruleWithTrigger = await ruleModel.createRuleTrigger(newRule);
  await ruleModel.create(ruleWithTrigger);
  await indexer.indexRule(esClient, newRule, esIndex);

  t.true(
    await esRulesClient.exists(
      newRule.name
    )
  );
  t.false(
    await rulePgModel.exists(testKnex, {
      name: newRule.name,
    })
  );
  const response = await request(app)
    .delete(`/rules/${newRule.name}`)
    .set('Accept', 'application/json')
    .set('Authorization', `Bearer ${jwtAuthToken}`)
    .expect(200);
  const { message } = response.body;
  const dbRecords = await rulePgModel
    .search(t.context.testKnex, { name: newRule.name });

  t.is(dbRecords.length, 0);
  t.is(message, 'Record deleted');
=======
    { message: 'Dynamo fail' }
  );

  t.false(deleteOldEventSourceMappingsSpy.called);

  const updatedRule = await ruleModel.get({ name: updateRule.name });
  const updatedPgRule = await t.context.rulePgModel
    .get(t.context.testKnex, { name: updateRule.name });

  t.is(updatedRule.rule.arn, originalDynamoRule.rule.arn);
  t.is(updatedPgRule.arn, originalPgRecord.arn);

  t.like(updatedRule, {
    ...originalDynamoRule,
    updatedAt: updatedRule.updatedAt,
    rule: {
      type: 'sns',
      value: topic1.TopicArn,
    },
  });
  t.like(updatedPgRule, {
    ...originalPgRecord,
    updated_at: updatedPgRule.updated_at,
    type: 'sns',
    value: topic1.TopicArn,
  });
});

test.serial('put() keeps initial trigger information if writing to PostgreSQL fails', async (t) => {
  const {
    pgProvider,
    pgCollection,
  } = t.context;

  const topic1 = await awsServices.sns().createTopic({ Name: randomId('topic1_') }).promise();
  const topic2 = await awsServices.sns().createTopic({ Name: randomId('topic2_') }).promise();

  const deleteOldEventSourceMappingsSpy = sinon.spy(Rule.prototype, 'deleteOldEventSourceMappings');
  t.teardown(() => {
    deleteOldEventSourceMappingsSpy.restore();
  });

  const stubbedRulesModel = new Rule();

  const {
    originalDynamoRule,
    originalPgRecord,
  } = await createRuleTestRecords(
    {
      ...t.context,
      ruleModel: stubbedRulesModel,
    },
    {
      state: 'ENABLED',
      rule: {
        type: 'sns',
        value: topic1.TopicArn,
      },
      collection: {
        name: pgCollection.name,
        version: pgCollection.version,
      },
      provider: pgProvider.name,
    }
  );

  t.truthy(originalDynamoRule.rule.arn);
  t.truthy(originalPgRecord.arn);

  const updateRule = {
    ...originalDynamoRule,
    rule: {
      type: 'sns',
      value: topic2.TopicArn,
    },
  };

  const expressRequest = {
    params: {
      name: originalDynamoRule.name,
    },
    body: updateRule,
    testContext: {
      rulePgModel: {
        get: () => Promise.resolve(originalPgRecord),
        upsert: () => {
          throw new Error('PG fail');
        },
      },
    },
  };

  const response = buildFakeExpressResponse();

  await t.throwsAsync(
    put(expressRequest, response),
    { message: 'PG fail' }
  );

  t.false(deleteOldEventSourceMappingsSpy.called);

  const updatedRule = await ruleModel.get({ name: updateRule.name });
  const updatedPgRule = await t.context.rulePgModel
    .get(t.context.testKnex, { name: updateRule.name });

  t.is(updatedRule.rule.arn, originalDynamoRule.rule.arn);
  t.is(updatedPgRule.arn, originalPgRecord.arn);

  t.like(updatedRule, {
    ...originalDynamoRule,
    updatedAt: updatedRule.updatedAt,
    rule: {
      type: 'sns',
      value: topic1.TopicArn,
    },
  });
  t.like(updatedPgRule, {
    ...originalPgRecord,
    updated_at: updatedPgRule.updated_at,
    type: 'sns',
    value: topic1.TopicArn,
  });
>>>>>>> cf1bb695
});

test('DELETE deletes a rule', async (t) => {
  const { newRule } = t.context;

  await request(app)
    .post('/rules')
    .set('Accept', 'application/json')
    .set('Authorization', `Bearer ${jwtAuthToken}`)
    .send(newRule)
    .expect(200);

  const response = await request(app)
    .delete(`/rules/${newRule.name}`)
    .set('Accept', 'application/json')
    .set('Authorization', `Bearer ${jwtAuthToken}`)
    .expect(200);

  const { message } = response.body;
  const dbRecords = await t.context.rulePgModel
    .search(t.context.testKnex, { name: newRule.name });

  t.is(dbRecords.length, 0);
  t.is(message, 'Record deleted');
  t.false(
    await t.context.esRulesClient.exists(
      newRule.name
    )
  );
});

test('del() does not remove from PostgreSQL/Elasticsearch if removing from Dynamo fails', async (t) => {
  const {
    originalDynamoRule,
  } = await createRuleTestRecords(
    t.context,
    {
      collection: undefined,
      provider: undefined,
    }
  );

  const fakeRulesModel = {
    get: () => Promise.resolve(originalDynamoRule),
    delete: () => {
      throw new Error('something bad');
    },
    create: () => Promise.resolve(true),
  };

  const expressRequest = {
    params: {
      name: originalDynamoRule.name,
    },
    testContext: {
      knex: t.context.testKnex,
      ruleModel: fakeRulesModel,
    },
  };

  const response = buildFakeExpressResponse();

  await t.throwsAsync(
    del(expressRequest, response),
    { message: 'something bad' }
  );

  t.deepEqual(
    await t.context.ruleModel.get({
      name: originalDynamoRule.name,
    }),
    omit(originalDynamoRule, ['collection', 'provider'])
  );
  t.true(
    await t.context.rulePgModel.exists(t.context.testKnex, {
      name: originalDynamoRule.name,
    })
  );
  t.true(
    await t.context.esRulesClient.exists(
      originalDynamoRule.name
    )
  );
});

test('del() does not remove from Dynamo/Elasticsearch if removing from PostgreSQL fails', async (t) => {
  const {
    originalDynamoRule,
    originalPgRecord,
  } = await createRuleTestRecords(
    t.context,
    {
      collection: undefined,
      provider: undefined,
    }
  );

  const fakeRulesPgModel = {
    delete: () => {
      throw new Error('something bad');
    },
    get: () => Promise.resolve(originalPgRecord),
  };

  const expressRequest = {
    params: {
      name: originalDynamoRule.name,
    },
    testContext: {
      knex: t.context.testKnex,
      rulePgModel: fakeRulesPgModel,
    },
  };

  const response = buildFakeExpressResponse();

  await t.throwsAsync(
    del(expressRequest, response),
    { message: 'something bad' }
  );

  t.deepEqual(
    await t.context.ruleModel.get({
      name: originalDynamoRule.name,
    }),
    omit(originalDynamoRule, ['collection', 'provider'])
  );
  t.true(
    await t.context.rulePgModel.exists(t.context.testKnex, {
      name: originalDynamoRule.name,
    })
  );
  t.true(
    await t.context.esRulesClient.exists(
      originalDynamoRule.name
    )
  );
});

test('del() does not remove from Dynamo/PostgreSQL if removing from Elasticsearch fails', async (t) => {
  const {
    originalDynamoRule,
  } = await createRuleTestRecords(
    t.context,
    {
      collection: undefined,
      provider: undefined,
    }
  );

  const fakeEsClient = {
    delete: () => {
      throw new Error('something bad');
    },
  };

  const expressRequest = {
    params: {
      name: originalDynamoRule.name,
    },
    testContext: {
      knex: t.context.testKnex,
      esClient: fakeEsClient,
    },
  };

  const response = buildFakeExpressResponse();

  await t.throwsAsync(
    del(expressRequest, response),
    { message: 'something bad' }
  );

  t.deepEqual(
    await t.context.ruleModel.get({
      name: originalDynamoRule.name,
    }),
    omit(originalDynamoRule, ['collection', 'provider'])
  );
  t.true(
    await t.context.rulePgModel.exists(t.context.testKnex, {
      name: originalDynamoRule.name,
    })
  );
  t.true(
    await t.context.esRulesClient.exists(
      originalDynamoRule.name
    )
  );
});<|MERGE_RESOLUTION|>--- conflicted
+++ resolved
@@ -7,6 +7,10 @@
 const request = require('supertest');
 
 const { randomString, randomId } = require('@cumulus/common/test-utils');
+const {
+  createTestIndex,
+  cleanupTestIndex,
+} = require('@cumulus/es-client/testUtils');
 const {
   CollectionPgModel,
   destroyLocalTestDb,
@@ -20,27 +24,12 @@
   translateApiCollectionToPostgresCollection,
   translateApiProviderToPostgresProvider,
   translateApiRuleToPostgresRule,
-<<<<<<< HEAD
 } = require('@cumulus/db');
 const S3 = require('@cumulus/aws-client/S3');
-const { Search } = require('@cumulus/es-client/search');
-const indexer = require('@cumulus/es-client/indexer');
-const {
-  createTestIndex,
-  cleanupTestIndex,
-} = require('@cumulus/es-client/testUtils');
-=======
-  migrationDir,
-  fakeCollectionRecordFactory,
-  fakeProviderRecordFactory,
-} = require('@cumulus/db');
-const S3 = require('@cumulus/aws-client/S3');
-const { bootstrapElasticSearch } = require('@cumulus/es-client/bootstrap');
 const awsServices = require('@cumulus/aws-client/services');
 const { Search } = require('@cumulus/es-client/search');
 const indexer = require('@cumulus/es-client/indexer');
 const { constructCollectionId } = require('@cumulus/message/Collections');
->>>>>>> cf1bb695
 
 const { buildFakeExpressResponse } = require('./utils');
 const {
@@ -51,11 +40,8 @@
   setAuthorizedOAuthUsers,
   createRuleTestRecords,
 } = require('../../lib/testUtils');
-<<<<<<< HEAD
 const { post, put, del } = require('../../endpoints/rules');
-=======
-const { post, put } = require('../../endpoints/rules');
->>>>>>> cf1bb695
+
 const AccessToken = require('../../models/access-tokens');
 const Rule = require('../../models/rules');
 const assertions = require('../../lib/assertions');
@@ -68,10 +54,7 @@
   'stackName',
   'system_bucket',
   'TOKEN_SECRET',
-<<<<<<< HEAD
   'messageConsumer',
-=======
->>>>>>> cf1bb695
   'KinesisInboundEventLogger',
   // eslint-disable-next-line no-return-assign
 ].forEach((varName) => process.env[varName] = randomString());
@@ -150,8 +133,8 @@
   t.context.collectionPgModel = new CollectionPgModel();
   [t.context.pgCollection] = await t.context.collectionPgModel.create(
     t.context.testKnex,
-<<<<<<< HEAD
-    testPgCollection
+    testPgCollection,
+    '*'
   );
 
   t.context.testRule = fakeRuleFactoryV2({
@@ -170,12 +153,7 @@
     },
     provider: t.context.pgProvider.name,
   });
-=======
-    testPgCollection,
-    '*'
-  );
   t.context.collectionId = constructCollectionId(collectionName, collectionVersion);
->>>>>>> cf1bb695
 
   ruleModel = new Rule();
   await ruleModel.createTable();
@@ -419,9 +397,10 @@
     name: fakeCollection.name,
     version: fakeCollection.version,
   };
+  const kinesisArn = `arn:aws:kinesis:us-east-1:000000000000:${randomId('kinesis1_')}`;
   newRule.rule = {
     type: 'kinesis',
-    value: 'my-kinesis-arn',
+    value: kinesisArn,
   };
 
   const [pgCollection] = await t.context.collectionPgModel.create(
@@ -798,15 +777,10 @@
   t.is(actualPostgresRule.updated_at.getTime(), updatedEsRecord.updatedAt);
 
   t.like(actualPostgresRule, {
-<<<<<<< HEAD
-    ...omit(originalPgRecord, ['queue_url']),
+    queue_url: null,
     enabled: true,
     created_at: new Date(originalDynamoRule.createdAt),
-=======
-    queue_url: null,
-    enabled: true,
->>>>>>> cf1bb695
-    updated_at: actualPostgresRule.updated_at,
+    updated_at: originalPgRecord.updated_at,
   });
   t.deepEqual(actualRule, {
     // should not contain a queueUrl property
@@ -854,7 +828,6 @@
     t.falsy(record);
   });
 
-<<<<<<< HEAD
 test('put() does not write to PostgreSQL/Elasticsearch if writing to Dynamo fails', async (t) => {
   const { testKnex } = t.context;
   const {
@@ -877,13 +850,177 @@
     },
     create: () => Promise.resolve(originalDynamoRule),
     createRuleTrigger: () => Promise.resolve(originalDynamoRule),
+    updateRuleTrigger: () => Promise.resolve(originalDynamoRule),
   };
 
   const updatedRule = {
     ...omit(originalDynamoRule, ['collection', 'provider']),
     queueUrl: 'queue-2',
-=======
-test.serial('put() creates the same updated SNS rule in Dynamo/PostgreSQL', async (t) => {
+  };
+
+  const expressRequest = {
+    params: {
+      name: originalDynamoRule.name,
+    },
+    body: updatedRule,
+    testContext: {
+      knex: testKnex,
+      ruleModel: fakeRulesModel,
+    },
+  };
+
+  const response = buildFakeExpressResponse();
+
+  await t.throwsAsync(
+    put(expressRequest, response),
+    { message: 'something bad' }
+  );
+
+  t.deepEqual(
+    await t.context.ruleModel.get({
+      name: originalDynamoRule.name,
+    }),
+    omit(originalDynamoRule, ['provider', 'collection'])
+  );
+  t.deepEqual(
+    await t.context.rulePgModel.get(t.context.testKnex, {
+      name: originalDynamoRule.name,
+    }),
+    originalPgRecord
+  );
+  t.deepEqual(
+    await t.context.esRulesClient.get(
+      originalDynamoRule.name
+    ),
+    originalEsRecord
+  );
+});
+
+test('put() does not write to Dynamo/Elasticsearch if writing to PostgreSQL fails', async (t) => {
+  const { testKnex } = t.context;
+  const {
+    originalDynamoRule,
+    originalPgRecord,
+    originalEsRecord,
+  } = await createRuleTestRecords(
+    t.context,
+    {
+      collection: undefined,
+      provider: undefined,
+      queueUrl: 'queue-1',
+    }
+  );
+
+  const fakerulePgModel = {
+    upsert: () => Promise.reject(new Error('something bad')),
+  };
+
+  const updatedRule = {
+    ...omit(originalDynamoRule, ['collection', 'provider']),
+    queueUrl: 'queue-2',
+  };
+
+  const expressRequest = {
+    params: {
+      name: originalDynamoRule.name,
+    },
+    body: updatedRule,
+    testContext: {
+      knex: testKnex,
+      rulePgModel: fakerulePgModel,
+    },
+  };
+
+  const response = buildFakeExpressResponse();
+
+  await t.throwsAsync(
+    put(expressRequest, response),
+    { message: 'something bad' }
+  );
+
+  t.deepEqual(
+    await t.context.ruleModel.get({
+      name: originalDynamoRule.name,
+    }),
+    omit(originalDynamoRule, ['provider', 'collection'])
+  );
+  t.deepEqual(
+    await t.context.rulePgModel.get(t.context.testKnex, {
+      name: originalDynamoRule.name,
+    }),
+    originalPgRecord
+  );
+  t.deepEqual(
+    await t.context.esRulesClient.get(
+      originalDynamoRule.name
+    ),
+    originalEsRecord
+  );
+});
+
+test('put() does not write to Dynamo/PostgreSQL if writing to Elasticsearch fails', async (t) => {
+  const { testKnex } = t.context;
+  const {
+    originalDynamoRule,
+    originalPgRecord,
+    originalEsRecord,
+  } = await createRuleTestRecords(
+    t.context,
+    {
+      collection: undefined,
+      provider: undefined,
+      queueUrl: 'queue-1',
+    }
+  );
+
+  const fakeEsClient = {
+    index: () => Promise.reject(new Error('something bad')),
+  };
+
+  const updatedRule = {
+    ...omit(originalDynamoRule, ['collection', 'provider']),
+    queueUrl: 'queue-2',
+  };
+
+  const expressRequest = {
+    params: {
+      name: originalDynamoRule.name,
+    },
+    body: updatedRule,
+    testContext: {
+      knex: testKnex,
+      esClient: fakeEsClient,
+    },
+  };
+
+  const response = buildFakeExpressResponse();
+
+  await t.throwsAsync(
+    put(expressRequest, response),
+    { message: 'something bad' }
+  );
+
+  t.deepEqual(
+    await t.context.ruleModel.get({
+      name: originalDynamoRule.name,
+    }),
+    omit(originalDynamoRule, ['provider', 'collection'])
+  );
+  t.deepEqual(
+    await t.context.rulePgModel.get(t.context.testKnex, {
+      name: originalDynamoRule.name,
+    }),
+    originalPgRecord
+  );
+  t.deepEqual(
+    await t.context.esRulesClient.get(
+      originalDynamoRule.name
+    ),
+    originalEsRecord
+  );
+});
+
+test.serial('put() creates the same updated SNS rule in Dynamo/PostgreSQL/Elasticsearch', async (t) => {
   const {
     pgProvider,
     pgCollection,
@@ -895,6 +1032,7 @@
   const {
     originalDynamoRule,
     originalPgRecord,
+    originalEsRecord,
   } = await createRuleTestRecords(
     t.context,
     {
@@ -921,117 +1059,85 @@
       type: 'sns',
       value: topic2.TopicArn,
     },
->>>>>>> cf1bb695
   };
 
   const expressRequest = {
     params: {
       name: originalDynamoRule.name,
     },
-<<<<<<< HEAD
-    body: updatedRule,
-    testContext: {
-      knex: testKnex,
-      ruleModel: fakeRulesModel,
-    },
-=======
     body: updateRule,
->>>>>>> cf1bb695
   };
 
   const response = buildFakeExpressResponse();
 
-<<<<<<< HEAD
-  await t.throwsAsync(
-    put(expressRequest, response),
-    { message: 'something bad' }
-  );
-
+  await put(expressRequest, response);
+
+  const actualRule = await ruleModel.get({ name: updateRule.name });
+  const actualPostgresRule = await t.context.rulePgModel
+    .get(t.context.testKnex, { name: updateRule.name });
+  const updatedEsRecord = await t.context.esRulesClient.get(
+    originalDynamoRule.name
+  );
+
+  t.true(actualRule.updatedAt > updateRule.updatedAt);
+  // PG and Dynamo records have the same timestamps
+  t.is(actualPostgresRule.created_at.getTime(), actualRule.createdAt);
+  t.is(actualPostgresRule.updated_at.getTime(), actualRule.updatedAt);
+  t.is(actualPostgresRule.created_at.getTime(), updatedEsRecord.createdAt);
+  t.is(actualPostgresRule.updated_at.getTime(), updatedEsRecord.updatedAt);
+
+  t.truthy(actualRule.rule.arn);
+  t.truthy(actualPostgresRule.arn);
+
+  t.not(actualRule.rule.arn, originalDynamoRule.rule.arn);
+  t.not(actualPostgresRule.arn, originalPgRecord.arn);
+
+  t.deepEqual(actualRule, {
+    ...originalDynamoRule,
+    updatedAt: actualRule.updatedAt,
+    rule: {
+      type: 'sns',
+      value: topic2.TopicArn,
+      arn: actualRule.rule.arn,
+    },
+  });
+  t.deepEqual(actualPostgresRule, {
+    ...originalPgRecord,
+    updated_at: actualPostgresRule.updated_at,
+    type: 'sns',
+    arn: actualPostgresRule.arn,
+    value: topic2.TopicArn,
+  });
   t.deepEqual(
-    await t.context.ruleModel.get({
-      name: originalDynamoRule.name,
-    }),
-    omit(originalDynamoRule, ['provider', 'collection'])
-  );
-  t.deepEqual(
-    await t.context.rulePgModel.get(t.context.testKnex, {
-      name: originalDynamoRule.name,
-    }),
-    originalPgRecord
-  );
-  t.deepEqual(
-    await t.context.esRulesClient.get(
-      originalDynamoRule.name
-    ),
-    originalEsRecord
-  );
-});
-
-test('put() does not write to Dynamo/Elasticsearch if writing to PostgreSQL fails', async (t) => {
-  const { testKnex } = t.context;
+    updatedEsRecord,
+    {
+      ...originalEsRecord,
+      state: 'ENABLED',
+      createdAt: originalDynamoRule.createdAt,
+      updatedAt: actualRule.updatedAt,
+      timestamp: updatedEsRecord.timestamp,
+      rule: {
+        type: 'sns',
+        value: topic2.TopicArn,
+        arn: actualRule.rule.arn,
+      },
+    }
+  );
+});
+
+test.serial('put() creates the same updated Kinesis rule in Dynamo/PostgreSQL/Elasticsearch', async (t) => {
+  const {
+    pgProvider,
+    pgCollection,
+  } = t.context;
+
+  const kinesisArn1 = `arn:aws:kinesis:us-east-1:000000000000:${randomId('kinesis1_')}`;
+  const kinesisArn2 = `arn:aws:kinesis:us-east-1:000000000000:${randomId('kinesis2_')}`;
+
   const {
     originalDynamoRule,
     originalPgRecord,
     originalEsRecord,
-  } = await createRuleTestRecords(
-    t.context,
-    {
-      collection: undefined,
-      provider: undefined,
-      queueUrl: 'queue-1',
-    }
-  );
-
-  const fakerulePgModel = {
-    upsert: () => Promise.reject(new Error('something bad')),
-  };
-
-  const updatedRule = {
-    ...omit(originalDynamoRule, ['collection', 'provider']),
-    queueUrl: 'queue-2',
-=======
-  await put(expressRequest, response);
-
-  const updatedRule = await ruleModel.get({ name: updateRule.name });
-  const updatedPgRule = await t.context.rulePgModel
-    .get(t.context.testKnex, { name: updateRule.name });
-
-  t.truthy(updatedRule.rule.arn);
-  t.truthy(updatedPgRule.arn);
-
-  t.not(updatedRule.rule.arn, originalDynamoRule.rule.arn);
-  t.not(updatedPgRule.arn, originalPgRecord.arn);
-
-  t.deepEqual(updatedRule, {
-    ...originalDynamoRule,
-    updatedAt: updatedRule.updatedAt,
-    rule: {
-      type: 'sns',
-      value: topic2.TopicArn,
-      arn: updatedRule.rule.arn,
-    },
-  });
-  t.deepEqual(updatedPgRule, {
-    ...originalPgRecord,
-    updated_at: updatedPgRule.updated_at,
-    type: 'sns',
-    arn: updatedPgRule.arn,
-    value: topic2.TopicArn,
-  });
-});
-
-test.serial('put() creates the same updated Kinesis rule in Dynamo/PostgreSQL', async (t) => {
-  const {
-    pgProvider,
-    pgCollection,
-  } = t.context;
-
-  const kinesisArn1 = `arn:aws:kinesis:us-east-1:000000000000:${randomId('kinesis1_')}`;
-  const kinesisArn2 = `arn:aws:kinesis:us-east-1:000000000000:${randomId('kinesis2_')}`;
-
-  const {
-    originalDynamoRule,
-    originalPgRecord,
   } = await createRuleTestRecords(
     t.context,
     {
@@ -1059,81 +1165,25 @@
       type: 'kinesis',
       value: kinesisArn2,
     },
->>>>>>> cf1bb695
   };
 
   const expressRequest = {
     params: {
       name: originalDynamoRule.name,
     },
-<<<<<<< HEAD
-    body: updatedRule,
-    testContext: {
-      knex: testKnex,
-      rulePgModel: fakerulePgModel,
-    },
-=======
     body: updateRule,
->>>>>>> cf1bb695
   };
 
   const response = buildFakeExpressResponse();
 
-<<<<<<< HEAD
-  await t.throwsAsync(
-    put(expressRequest, response),
-    { message: 'something bad' }
-  );
-
-  t.deepEqual(
-    await t.context.ruleModel.get({
-      name: originalDynamoRule.name,
-    }),
-    omit(originalDynamoRule, ['provider', 'collection'])
-  );
-  t.deepEqual(
-    await t.context.rulePgModel.get(t.context.testKnex, {
-      name: originalDynamoRule.name,
-    }),
-    originalPgRecord
-  );
-  t.deepEqual(
-    await t.context.esRulesClient.get(
-      originalDynamoRule.name
-    ),
-    originalEsRecord
-  );
-});
-
-test('put() does not write to Dynamo/PostgreSQL if writing to Elasticsearch fails', async (t) => {
-  const { testKnex } = t.context;
-  const {
-    originalDynamoRule,
-    originalPgRecord,
-    originalEsRecord,
-  } = await createRuleTestRecords(
-    t.context,
-    {
-      collection: undefined,
-      provider: undefined,
-      queueUrl: 'queue-1',
-    }
-  );
-
-  const fakeEsClient = {
-    index: () => Promise.reject(new Error('something bad')),
-  };
-
-  const updatedRule = {
-    ...omit(originalDynamoRule, ['collection', 'provider']),
-    queueUrl: 'queue-2',
-=======
   await put(expressRequest, response);
 
   const updatedRule = await ruleModel.get({ name: updateRule.name });
   const updatedPgRule = await t.context.rulePgModel
     .get(t.context.testKnex, { name: updateRule.name });
-
+  const updatedEsRecord = await t.context.esRulesClient.get(
+    originalDynamoRule.name
+  );
   t.truthy(updatedRule.rule.arn);
   t.truthy(updatedRule.rule.logEventArn);
   t.truthy(updatedPgRule.arn);
@@ -1162,9 +1212,25 @@
     arn: updatedPgRule.arn,
     log_event_arn: updatedPgRule.log_event_arn,
   });
-});
-
-test.serial('put() creates the same SQS rule in Dynamo/PostgreSQL', async (t) => {
+  t.deepEqual(
+    updatedEsRecord,
+    {
+      ...originalEsRecord,
+      state: 'ENABLED',
+      createdAt: originalDynamoRule.createdAt,
+      updatedAt: updatedRule.updatedAt,
+      timestamp: updatedEsRecord.timestamp,
+      rule: {
+        arn: updatedRule.rule.arn,
+        logEventArn: updatedRule.rule.logEventArn,
+        type: 'kinesis',
+        value: kinesisArn2,
+      },
+    }
+  );
+});
+
+test.serial('put() creates the same SQS rule in Dynamo/PostgreSQL/Elasticsearch', async (t) => {
   const {
     pgProvider,
     pgCollection,
@@ -1192,6 +1258,7 @@
   const {
     originalDynamoRule,
     originalPgRecord,
+    originalEsRecord,
   } = await createRuleTestRecords(
     {
       ...t.context,
@@ -1241,7 +1308,9 @@
   const updatedRule = await ruleModel.get({ name: updateRule.name });
   const updatedPgRule = await t.context.rulePgModel
     .get(t.context.testKnex, { name: updateRule.name });
-
+  const updatedEsRecord = await t.context.esRulesClient.get(
+    originalDynamoRule.name
+  );
   t.deepEqual(updatedRule, {
     ...originalDynamoRule,
     updatedAt: updatedRule.updatedAt,
@@ -1256,6 +1325,20 @@
     type: 'sqs',
     value: queue2,
   });
+  t.deepEqual(
+    updatedEsRecord,
+    {
+      ...originalEsRecord,
+      state: 'ENABLED',
+      createdAt: originalDynamoRule.createdAt,
+      updatedAt: updatedRule.updatedAt,
+      timestamp: updatedEsRecord.timestamp,
+      rule: {
+        type: 'sqs',
+        value: queue2,
+      },
+    }
+  );
 });
 
 test.serial('put() keeps initial trigger information if writing to Dynamo fails', async (t) => {
@@ -1279,6 +1362,7 @@
   const {
     originalDynamoRule,
     originalPgRecord,
+    originalEsRecord,
   } = await createRuleTestRecords(
     {
       ...t.context,
@@ -1307,23 +1391,15 @@
       type: 'sns',
       value: topic2.TopicArn,
     },
->>>>>>> cf1bb695
   };
 
   const expressRequest = {
     params: {
       name: originalDynamoRule.name,
     },
-<<<<<<< HEAD
-    body: updatedRule,
-    testContext: {
-      knex: testKnex,
-      esClient: fakeEsClient,
-=======
     body: updateRule,
     testContext: {
       ruleModel: stubbedRulesModel,
->>>>>>> cf1bb695
     },
   };
 
@@ -1331,27 +1407,272 @@
 
   await t.throwsAsync(
     put(expressRequest, response),
-<<<<<<< HEAD
+    { message: 'Dynamo fail' }
+  );
+
+  t.false(deleteOldEventSourceMappingsSpy.called);
+
+  const updatedRule = await ruleModel.get({ name: updateRule.name });
+  const updatedPgRule = await t.context.rulePgModel
+    .get(t.context.testKnex, { name: updateRule.name });
+  const updatedEsRecord = await t.context.esRulesClient.get(
+    originalDynamoRule.name
+  );
+
+  t.is(updatedRule.rule.arn, originalDynamoRule.rule.arn);
+  t.is(updatedPgRule.arn, originalPgRecord.arn);
+  t.is(updatedEsRecord.rule.arn, originalEsRecord.rule.arn);
+
+  t.like(updatedRule, {
+    ...originalDynamoRule,
+    updatedAt: updatedRule.updatedAt,
+    rule: {
+      type: 'sns',
+      value: topic1.TopicArn,
+    },
+  });
+  t.like(updatedPgRule, {
+    ...originalPgRecord,
+    updated_at: updatedPgRule.updated_at,
+    type: 'sns',
+    value: topic1.TopicArn,
+  });
+  t.like(
+    updatedEsRecord,
+    {
+      ...originalEsRecord,
+      createdAt: originalDynamoRule.createdAt,
+      updatedAt: updatedRule.updatedAt,
+      rule: {
+        type: 'sns',
+        value: topic1.TopicArn,
+      },
+    }
+  );
+});
+
+test.serial('put() keeps initial trigger information if writing to PostgreSQL fails', async (t) => {
+  const {
+    pgProvider,
+    pgCollection,
+  } = t.context;
+
+  const topic1 = await awsServices.sns().createTopic({ Name: randomId('topic1_') }).promise();
+  const topic2 = await awsServices.sns().createTopic({ Name: randomId('topic2_') }).promise();
+
+  const deleteOldEventSourceMappingsSpy = sinon.spy(Rule.prototype, 'deleteOldEventSourceMappings');
+  t.teardown(() => {
+    deleteOldEventSourceMappingsSpy.restore();
+  });
+
+  const stubbedRulesModel = new Rule();
+
+  const {
+    originalDynamoRule,
+    originalPgRecord,
+    originalEsRecord,
+  } = await createRuleTestRecords(
+    {
+      ...t.context,
+      ruleModel: stubbedRulesModel,
+    },
+    {
+      state: 'ENABLED',
+      rule: {
+        type: 'sns',
+        value: topic1.TopicArn,
+      },
+      collection: {
+        name: pgCollection.name,
+        version: pgCollection.version,
+      },
+      provider: pgProvider.name,
+    }
+  );
+
+  t.truthy(originalDynamoRule.rule.arn);
+  t.truthy(originalPgRecord.arn);
+
+  const updateRule = {
+    ...originalDynamoRule,
+    rule: {
+      type: 'sns',
+      value: topic2.TopicArn,
+    },
+  };
+
+  const expressRequest = {
+    params: {
+      name: originalDynamoRule.name,
+    },
+    body: updateRule,
+    testContext: {
+      rulePgModel: {
+        get: () => Promise.resolve(originalPgRecord),
+        upsert: () => {
+          throw new Error('PG fail');
+        },
+      },
+    },
+  };
+
+  const response = buildFakeExpressResponse();
+
+  await t.throwsAsync(
+    put(expressRequest, response),
+    { message: 'PG fail' }
+  );
+
+  t.false(deleteOldEventSourceMappingsSpy.called);
+
+  const updatedRule = await ruleModel.get({ name: updateRule.name });
+  const updatedPgRule = await t.context.rulePgModel
+    .get(t.context.testKnex, { name: updateRule.name });
+  const updatedEsRecord = await t.context.esRulesClient.get(
+    originalDynamoRule.name
+  );
+
+  t.is(updatedRule.rule.arn, originalDynamoRule.rule.arn);
+  t.is(updatedPgRule.arn, originalPgRecord.arn);
+  t.is(updatedEsRecord.rule.arn, originalEsRecord.rule.arn);
+
+  t.like(updatedRule, {
+    ...originalDynamoRule,
+    updatedAt: updatedRule.updatedAt,
+    rule: {
+      type: 'sns',
+      value: topic1.TopicArn,
+    },
+  });
+  t.like(updatedPgRule, {
+    ...originalPgRecord,
+    updated_at: updatedPgRule.updated_at,
+    type: 'sns',
+    value: topic1.TopicArn,
+  });
+  t.like(
+    updatedEsRecord,
+    {
+      ...originalEsRecord,
+      createdAt: originalDynamoRule.createdAt,
+      updatedAt: updatedRule.updatedAt,
+      rule: {
+        type: 'sns',
+        value: topic1.TopicArn,
+      },
+    }
+  );
+});
+
+test.serial('put() keeps initial trigger information if writing to Elasticsearch fails', async (t) => {
+  const {
+    pgProvider,
+    pgCollection,
+  } = t.context;
+
+  const topic1 = await awsServices.sns().createTopic({ Name: randomId('topic1_') }).promise();
+  const topic2 = await awsServices.sns().createTopic({ Name: randomId('topic2_') }).promise();
+
+  const deleteOldEventSourceMappingsSpy = sinon.spy(Rule.prototype, 'deleteOldEventSourceMappings');
+  t.teardown(() => {
+    deleteOldEventSourceMappingsSpy.restore();
+  });
+
+  const stubbedRulesModel = new Rule();
+
+  const {
+    originalDynamoRule,
+    originalPgRecord,
+    originalEsRecord,
+  } = await createRuleTestRecords(
+    {
+      ...t.context,
+      ruleModel: stubbedRulesModel,
+    },
+    {
+      state: 'ENABLED',
+      rule: {
+        type: 'sns',
+        value: topic1.TopicArn,
+      },
+      collection: {
+        name: pgCollection.name,
+        version: pgCollection.version,
+      },
+      provider: pgProvider.name,
+    }
+  );
+
+  t.truthy(originalDynamoRule.rule.arn);
+  t.truthy(originalPgRecord.arn);
+
+  const updateRule = {
+    ...originalDynamoRule,
+    rule: {
+      type: 'sns',
+      value: topic2.TopicArn,
+    },
+  };
+
+  const fakeEsClient = {
+    index: () => Promise.reject(new Error('something bad')),
+  };
+
+  const expressRequest = {
+    params: {
+      name: originalDynamoRule.name,
+    },
+    body: updateRule,
+    testContext: {
+      esClient: fakeEsClient,
+    },
+  };
+
+  const response = buildFakeExpressResponse();
+
+  await t.throwsAsync(
+    put(expressRequest, response),
     { message: 'something bad' }
   );
 
-  t.deepEqual(
-    await t.context.ruleModel.get({
-      name: originalDynamoRule.name,
-    }),
-    omit(originalDynamoRule, ['provider', 'collection'])
-  );
-  t.deepEqual(
-    await t.context.rulePgModel.get(t.context.testKnex, {
-      name: originalDynamoRule.name,
-    }),
-    originalPgRecord
-  );
-  t.deepEqual(
-    await t.context.esRulesClient.get(
-      originalDynamoRule.name
-    ),
-    originalEsRecord
+  t.false(deleteOldEventSourceMappingsSpy.called);
+
+  const updatedRule = await ruleModel.get({ name: updateRule.name });
+  const updatedPgRule = await t.context.rulePgModel
+    .get(t.context.testKnex, { name: updateRule.name });
+  const updatedEsRecord = await t.context.esRulesClient.get(
+    originalDynamoRule.name
+  );
+
+  t.is(updatedRule.rule.arn, originalDynamoRule.rule.arn);
+  t.is(updatedPgRule.arn, originalPgRecord.arn);
+  t.is(updatedEsRecord.rule.arn, originalEsRecord.rule.arn);
+
+  t.like(updatedRule, {
+    ...originalDynamoRule,
+    updatedAt: updatedRule.updatedAt,
+    rule: {
+      type: 'sns',
+      value: topic1.TopicArn,
+    },
+  });
+  t.like(updatedPgRule, {
+    ...originalPgRecord,
+    updated_at: updatedPgRule.updated_at,
+    type: 'sns',
+    value: topic1.TopicArn,
+  });
+  t.like(
+    updatedEsRecord,
+    {
+      ...originalEsRecord,
+      createdAt: originalDynamoRule.createdAt,
+      updatedAt: updatedRule.updatedAt,
+      rule: {
+        type: 'sns',
+        value: topic1.TopicArn,
+      },
+    }
   );
 });
 
@@ -1436,130 +1757,6 @@
 
   t.is(dbRecords.length, 0);
   t.is(message, 'Record deleted');
-=======
-    { message: 'Dynamo fail' }
-  );
-
-  t.false(deleteOldEventSourceMappingsSpy.called);
-
-  const updatedRule = await ruleModel.get({ name: updateRule.name });
-  const updatedPgRule = await t.context.rulePgModel
-    .get(t.context.testKnex, { name: updateRule.name });
-
-  t.is(updatedRule.rule.arn, originalDynamoRule.rule.arn);
-  t.is(updatedPgRule.arn, originalPgRecord.arn);
-
-  t.like(updatedRule, {
-    ...originalDynamoRule,
-    updatedAt: updatedRule.updatedAt,
-    rule: {
-      type: 'sns',
-      value: topic1.TopicArn,
-    },
-  });
-  t.like(updatedPgRule, {
-    ...originalPgRecord,
-    updated_at: updatedPgRule.updated_at,
-    type: 'sns',
-    value: topic1.TopicArn,
-  });
-});
-
-test.serial('put() keeps initial trigger information if writing to PostgreSQL fails', async (t) => {
-  const {
-    pgProvider,
-    pgCollection,
-  } = t.context;
-
-  const topic1 = await awsServices.sns().createTopic({ Name: randomId('topic1_') }).promise();
-  const topic2 = await awsServices.sns().createTopic({ Name: randomId('topic2_') }).promise();
-
-  const deleteOldEventSourceMappingsSpy = sinon.spy(Rule.prototype, 'deleteOldEventSourceMappings');
-  t.teardown(() => {
-    deleteOldEventSourceMappingsSpy.restore();
-  });
-
-  const stubbedRulesModel = new Rule();
-
-  const {
-    originalDynamoRule,
-    originalPgRecord,
-  } = await createRuleTestRecords(
-    {
-      ...t.context,
-      ruleModel: stubbedRulesModel,
-    },
-    {
-      state: 'ENABLED',
-      rule: {
-        type: 'sns',
-        value: topic1.TopicArn,
-      },
-      collection: {
-        name: pgCollection.name,
-        version: pgCollection.version,
-      },
-      provider: pgProvider.name,
-    }
-  );
-
-  t.truthy(originalDynamoRule.rule.arn);
-  t.truthy(originalPgRecord.arn);
-
-  const updateRule = {
-    ...originalDynamoRule,
-    rule: {
-      type: 'sns',
-      value: topic2.TopicArn,
-    },
-  };
-
-  const expressRequest = {
-    params: {
-      name: originalDynamoRule.name,
-    },
-    body: updateRule,
-    testContext: {
-      rulePgModel: {
-        get: () => Promise.resolve(originalPgRecord),
-        upsert: () => {
-          throw new Error('PG fail');
-        },
-      },
-    },
-  };
-
-  const response = buildFakeExpressResponse();
-
-  await t.throwsAsync(
-    put(expressRequest, response),
-    { message: 'PG fail' }
-  );
-
-  t.false(deleteOldEventSourceMappingsSpy.called);
-
-  const updatedRule = await ruleModel.get({ name: updateRule.name });
-  const updatedPgRule = await t.context.rulePgModel
-    .get(t.context.testKnex, { name: updateRule.name });
-
-  t.is(updatedRule.rule.arn, originalDynamoRule.rule.arn);
-  t.is(updatedPgRule.arn, originalPgRecord.arn);
-
-  t.like(updatedRule, {
-    ...originalDynamoRule,
-    updatedAt: updatedRule.updatedAt,
-    rule: {
-      type: 'sns',
-      value: topic1.TopicArn,
-    },
-  });
-  t.like(updatedPgRule, {
-    ...originalPgRecord,
-    updated_at: updatedPgRule.updated_at,
-    type: 'sns',
-    value: topic1.TopicArn,
-  });
->>>>>>> cf1bb695
 });
 
 test('DELETE deletes a rule', async (t) => {
