--- conflicted
+++ resolved
@@ -29,8 +29,7 @@
     "timeout": "15m"
   },
   "dependencies": {
-<<<<<<< HEAD
-    "@cumulus/api-client": "2.0.4",
+    "@cumulus/api-client": "3.0.1",
     "@cumulus/aws-client": "3.0.1",
     "@cumulus/collection-config-store": "3.0.1",
     "@cumulus/common": "3.0.1",
@@ -38,15 +37,6 @@
     "@cumulus/errors": "3.0.1",
     "@cumulus/ingest": "3.0.1",
     "@cumulus/pvl": "3.0.1",
-=======
-    "@cumulus/api-client": "3.0.0",
-    "@cumulus/aws-client": "3.0.0",
-    "@cumulus/common": "3.0.0",
-    "@cumulus/cumulus-message-adapter-js": "2.0.0",
-    "@cumulus/errors": "3.0.0",
-    "@cumulus/ingest": "3.0.0",
-    "@cumulus/pvl": "3.0.0",
->>>>>>> a8f2b786
     "lodash": "^4.17.20"
   },
   "devDependencies": {
