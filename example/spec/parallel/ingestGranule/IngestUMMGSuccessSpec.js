'use strict';

const pRetry = require('p-retry');
const { get } = require('lodash/fp');
const fs = require('fs-extra');
const path = require('path');
const {
  URL,
  resolve,
} = require('url');
const mime = require('mime-types');

const {
  s3ObjectExists,
  parseS3Uri,
  headObject,
  buildS3Uri,
  getJsonS3Object,
} = require('@cumulus/aws-client/S3');
const { generateChecksumFromStream } = require('@cumulus/checksum');
const { constructCollectionId } = require('@cumulus/message/Collections');
const {
  addCollections,
  conceptExists,
  getOnlineResources,
} = require('@cumulus/integration-tests');
const apiTestUtils = require('@cumulus/integration-tests/api/api');
const { deleteCollection } = require('@cumulus/api-client/collections');
const { deleteExecution } = require('@cumulus/api-client/executions');
const { moveGranule, removePublishedGranule } = require('@cumulus/api-client/granules');
const providersApi = require('@cumulus/api-client/providers');
const {
  getDistributionFileUrl,
  getTEADistributionApiRedirect,
  getTEADistributionApiFileStream,
  getTEARequestHeaders,
} = require('@cumulus/integration-tests/api/distribution');
const { LambdaStep } = require('@cumulus/integration-tests/sfnStep');

const {
  loadConfig,
  uploadTestDataToBucket,
  deleteFolder,
  createTimestampedTestId,
  createTestDataPath,
  createTestSuffix,
  templateFile,
} = require('../../helpers/testUtils');
const { buildAndExecuteWorkflow } = require('../../helpers/workflowUtils');
const {
  setDistributionApiEnvVars,
} = require('../../helpers/apiUtils');
const {
  addUniqueGranuleFilePathToGranuleFiles,
  addUrlPathToGranuleFiles,
  setupTestGranuleForIngest,
  loadFileWithUpdatedGranuleIdPathAndCollection,
} = require('../../helpers/granuleUtils');

const lambdaStep = new LambdaStep();
const workflowName = 'IngestAndPublishGranule';

const granuleRegex = '^MOD09GQ\\.A[\\d]{7}\\.[\\w]{6}\\.006\\.[\\d]{13}$';

const s3data = [
  '@cumulus/test-data/granules/MOD09GQ.A2016358.h13v04.006.2016360104606.hdf.met',
  '@cumulus/test-data/granules/MOD09GQ.A2016358.h13v04.006.2016360104606.hdf',
  '@cumulus/test-data/granules/MOD09GQ.A2016358.h13v04.006.2016360104606_ndvi.jpg',
];

const SetupError = new Error('Test setup failed, aborting');

async function getUmmObject(fileLocation) {
  const { Bucket, Key } = parseS3Uri(fileLocation);

  const ummFileJson = await getJsonS3Object(Bucket, Key);
  return ummFileJson;
}

const getOnlineResourcesWithRetries = async (granule) =>
  await pRetry(
    async () => {
      let onlineResources;

      try {
        onlineResources = await getOnlineResources(granule);
      } catch (error) {
        throw new pRetry.AbortError(error);
      }

      if (onlineResources.length === 0) {
        throw new Error('No online resources found');
      }

      return onlineResources;
    },
    { retries: 60, maxTimeout: 5000, factor: 1.05 }
  );

const cumulusDocUrl = 'https://nasa.github.io/cumulus/docs/cumulus-docs-readme';
const isUMMGScienceUrl = (url) => url !== cumulusDocUrl &&
  !url.endsWith('.cmr.json') &&
  !url.includes('s3credentials') &&
  !url.includes('opendap.uat.earthdata.nasa.gov');

describe('The S3 Ingest Granules workflow configured to ingest UMM-G', () => {
  const inputPayloadFilename = './spec/parallel/ingestGranule/IngestGranule.input.payload.json';
  const providersDir = './data/providers/s3/';
  const collectionsDir = './data/collections/s3_MOD09GQ_006-umm';

  let workflowExecution;
  let inputPayload;
  let expectedPayload;
  let pdrFilename;
  let postToCmrOutput;
  let granule;
  let config;
  let testDataFolder;
  let collection;
  let provider;

  let beforeAllError = false;

  beforeAll(async () => {
    try {
      config = await loadConfig();

      const testId = createTimestampedTestId(config.stackName, 'IngestUMMGSuccess');
      const testSuffix = createTestSuffix(testId);
      testDataFolder = createTestDataPath(testId);

      collection = { name: `MOD09GQ${testSuffix}`, version: '006' };
      provider = { id: `s3_provider${testSuffix}` };
      const newCollectionId = constructCollectionId(collection.name, collection.version);

<<<<<<< HEAD
      process.env.ExecutionsTable = `${config.stackName}-ExecutionsTable`;
=======
      process.env.GranulesTable = `${config.stackName}-GranulesTable`;
>>>>>>> 362c4c60
      process.env.system_bucket = config.bucket;

      const collectionUrlPath = '{cmrMetadata.Granule.Collection.ShortName}___{cmrMetadata.Granule.Collection.VersionId}/{substring(file.fileName, 0, 3)}/';
      const providerJson = JSON.parse(fs.readFileSync(`${providersDir}/s3_provider.json`, 'utf8'));
      const providerData = {
        ...providerJson,
        id: provider.id,
        host: config.bucket,
      };
      // populate collections, providers and test data
      await Promise.all([
        uploadTestDataToBucket(config.bucket, s3data, testDataFolder),
        addCollections(config.stackName, config.bucket, collectionsDir, testSuffix, testId),
        apiTestUtils.addProviderApi({ prefix: config.stackName, provider: providerData }),
      ]);

      const inputPayloadJson = fs.readFileSync(inputPayloadFilename, 'utf8');
      // update test data filepaths
      inputPayload = await setupTestGranuleForIngest(config.bucket, inputPayloadJson, granuleRegex, testSuffix, testDataFolder);
      pdrFilename = inputPayload.pdr.name;
      const granuleId = inputPayload.granules[0].granuleId;

      const templatedOutputPayloadFilename = templateFile({
        inputTemplateFilename: './spec/parallel/ingestGranule/IngestGranule.UMM.output.payload.template.json',
        config: {
          granules: [
            {
              files: [
                {
                  bucket: config.buckets.protected.name,
                  key: `MOD09GQ___006/2016/MOD/${testId}/replace-me-granuleId.hdf`,
                },
                {
                  bucket: config.buckets.private.name,
                  key: `MOD09GQ___006/MOD/${testId}/replace-me-granuleId.hdf.met`,
                },
                {
                  bucket: config.buckets.public.name,
                  key: `MOD09GQ___006/MOD/${testId}/replace-me-granuleId_ndvi.jpg`,
                },
                {
                  bucket: config.buckets['protected-2'].name,
                  key: `MOD09GQ___006/MOD/${testId}/replace-me-granuleId.cmr.json`,
                },
              ],
            },
          ],
        },
      });

      expectedPayload = loadFileWithUpdatedGranuleIdPathAndCollection(templatedOutputPayloadFilename, granuleId, testDataFolder, newCollectionId);
      expectedPayload.granules[0].dataType += testSuffix;
      expectedPayload.granules = addUniqueGranuleFilePathToGranuleFiles(expectedPayload.granules, testId);
      expectedPayload.granules[0].files = addUrlPathToGranuleFiles(expectedPayload.granules[0].files, testId, collectionUrlPath);

      // process.env.DISTRIBUTION_ENDPOINT needs to be set for below
      setDistributionApiEnvVars();

      // s3 link type 'GET DATA VIA DIRECT ACCESS' isn't valid until UMM-G version 1.6.2
      workflowExecution = await buildAndExecuteWorkflow(
        config.stackName,
        config.bucket,
        workflowName,
        collection,
        provider,
        inputPayload,
        {
          cmrMetadataFormat: 'umm_json_v1_6_2',
          additionalUrls: [cumulusDocUrl],
          distribution_endpoint: process.env.DISTRIBUTION_ENDPOINT,
        }
      );
    } catch (error) {
      beforeAllError = error;
    }
  });

  afterAll(async () => {
    // clean up stack state added by test
    await removePublishedGranule({
      prefix: config.stackName,
      granuleId: inputPayload.granules[0].granuleId,
    });
    await apiTestUtils.deletePdr({
      prefix: config.stackName,
      pdr: pdrFilename,
    });
    await deleteExecution({ prefix: config.stackName, executionArn: workflowExecution.executionArn });
    await Promise.all([
      deleteFolder(config.bucket, testDataFolder),
      deleteCollection({
        prefix: config.stackName,
        collectionName: collection.name,
        collectionVersion: collection.version,
      }),
      providersApi.deleteProvider({
        prefix: config.stackName,
        providerId: provider.id,
      }),
    ]);
  });

  it('completes execution with success status', () => {
    if (beforeAllError) throw beforeAllError;
    expect(workflowExecution.status).toEqual('completed');
  });

  // This is a sanity check to make sure we actually generated UMM and also
  // grab the location of the UMM file to use when testing move
  describe('the processing task creates a UMM file', () => {
    let processingTaskOutput;
    let ummFiles;
    let subTestSetupError;

    beforeAll(async () => {
      try {
        processingTaskOutput = await lambdaStep.getStepOutput(workflowExecution.executionArn, 'FakeProcessing');
        ummFiles = processingTaskOutput.payload.filter((file) => file.includes('.cmr.json'));
      } catch (error) {
        subTestSetupError = error;
        throw error;
      }
    });

    beforeEach(() => {
      if (beforeAllError) fail(beforeAllError);
      if (subTestSetupError) fail(subTestSetupError);
    });

    it('creates a UMM JSON file', () => {
      if (beforeAllError || subTestSetupError) throw SetupError;
      expect(ummFiles.length).toEqual(1);
    });

    it('does not create a CMR XML file', () => {
      if (beforeAllError || subTestSetupError) throw SetupError;
      const xmlFiles = processingTaskOutput.payload.filter((file) => file.includes('.cmr.xml'));
      expect(xmlFiles.length).toEqual(0);
    });
  });

  describe('the MoveGranules task', () => {
    let moveGranulesTaskOutput;
    let headObjects;
    let movedFiles;
    let subTestSetupError;
    let existCheck = [];

    beforeAll(async () => {
      try {
        moveGranulesTaskOutput = await lambdaStep.getStepOutput(workflowExecution.executionArn, 'MoveGranules');
        movedFiles = moveGranulesTaskOutput.payload.granules[0].files;
        existCheck = await Promise.all(movedFiles.map((fileObject) =>
          s3ObjectExists({ Bucket: fileObject.bucket, Key: fileObject.key })));
        headObjects = await Promise.all(movedFiles.map(async (fileObject) =>
          ({
            ...fileObject,
            ...await headObject(fileObject.bucket, fileObject.key),
            expectedMime: mime.lookup(fileObject.key) || 'application/octet-stream',
          })));
      } catch (error) {
        subTestSetupError = error;
        throw error;
      }
    });

    beforeEach(() => {
      if (beforeAllError) fail(beforeAllError);
      if (subTestSetupError) fail(subTestSetupError);
    });

    it('has a payload with correct buckets, keys, sizes', () => {
      if (beforeAllError || subTestSetupError) throw SetupError;
      movedFiles.forEach((file) => {
        const expectedFile = expectedPayload.granules[0].files.find((f) => f.fileName === file.fileName);
        expect(file.key).toEqual(expectedFile.key);
        expect(file.bucket).toEqual(expectedFile.bucket);
        if (file.size && expectedFile.size) {
          expect(file.size).toEqual(expectedFile.size);
        }
      });
    });

    it('has expected ContentType values in s3', () => {
      if (beforeAllError || subTestSetupError) throw SetupError;
      headObjects.forEach((headObj) => expect(headObj.ContentType).toEqual(headObj.expectedMime));
    });

    it('moves files to the bucket folder based on metadata', () => {
      if (beforeAllError || subTestSetupError) throw SetupError;
      existCheck.forEach((check) => {
        expect(check).toEqual(true);
      });
    });
  });

  describe('the PostToCmr task', () => {
    let onlineResources;
    let files;
    let resourceURLs;
    let subTestSetupError;
    let teaRequestHeaders;

    beforeAll(async () => {
      postToCmrOutput = await lambdaStep.getStepOutput(workflowExecution.executionArn, 'PostToCmr');
      if (postToCmrOutput === null) {
        subTestSetupError = new Error(`Failed to get the PostToCmr step's output for ${workflowExecution.executionArn}`);
        return;
      }

      try {
        granule = postToCmrOutput.payload.granules[0];
        files = granule.files;
        process.env.CMR_ENVIRONMENT = 'UAT';

        [
          onlineResources,
          teaRequestHeaders,
        ] = await Promise.all([
          getOnlineResourcesWithRetries(granule),
          getTEARequestHeaders(config.stackName),
        ]);

        resourceURLs = onlineResources.map((resource) => resource.URL);
      } catch (error) {
        subTestSetupError = error;
        throw error;
      }
    });

    beforeEach(() => {
      if (beforeAllError) fail(beforeAllError);
      if (subTestSetupError) fail(subTestSetupError);
    });

    it('publishes the granule metadata to CMR', async () => {
      const result = await conceptExists(granule.cmrLink, true);

      expect(granule.published).toEqual(true);
      expect(result).not.toEqual(false);
    });

    it('updates the CMR metadata online resources with the final metadata location', () => {
      if (beforeAllError || subTestSetupError) throw SetupError;
      const scienceFile = files.find((f) => f.fileName.endsWith('hdf'));
      const browseFile = files.find((f) => f.fileName.endsWith('jpg'));

      const scienceFileUrl = getDistributionFileUrl({
        bucket: scienceFile.bucket, key: scienceFile.key,
      });
      const s3ScienceFileUrl = getDistributionFileUrl({
        bucket: scienceFile.bucket, key: scienceFile.key, urlType: 's3',
      });
      const browseImageUrl = getDistributionFileUrl({
        bucket: browseFile.bucket, key: browseFile.key,
      });
      const s3BrowseImageUrl = getDistributionFileUrl({
        bucket: browseFile.bucket, key: browseFile.key, urlType: 's3',
      });

      expect(resourceURLs).toContain(scienceFileUrl);
      expect(resourceURLs).toContain(s3ScienceFileUrl);
      expect(resourceURLs).toContain(browseImageUrl);
      expect(resourceURLs).toContain(s3BrowseImageUrl);
    });

    it('adds the opendap URL to the CMR metadata', () => {
      if (beforeAllError || subTestSetupError) throw SetupError;
      const opendapFilePath = `https://opendap.uat.earthdata.nasa.gov/collections/C1218668453-CUMULUS/granules/${inputPayload.granules[0].granuleId}`;
      expect(resourceURLs).toContain(opendapFilePath);
    });

    it('publishes CMR metadata online resources with the correct type', () => {
      if (beforeAllError || subTestSetupError) throw SetupError;
      const viewRelatedInfoResource = onlineResources.filter((resource) => resource.Type === 'VIEW RELATED INFORMATION');
      const s3CredsUrl = resolve(process.env.DISTRIBUTION_ENDPOINT, 's3credentials');

      const expectedTypes = [
        'GET DATA',
        'GET DATA',
        'GET DATA VIA DIRECT ACCESS',
        'GET RELATED VISUALIZATION',
        'GET RELATED VISUALIZATION',
        'USE SERVICE API',
        'EXTENDED METADATA',
        'EXTENDED METADATA',
        'VIEW RELATED INFORMATION',
      ];
      expect(viewRelatedInfoResource.map(get('URL'))).toContain(s3CredsUrl);
      expect(onlineResources.map(get('Type')).sort()).toEqual(expectedTypes.sort());
    });

    it('updates the CMR metadata online resources with s3credentials location', () => {
      if (beforeAllError || subTestSetupError) throw SetupError;
      const s3CredentialsURL = resolve(process.env.DISTRIBUTION_ENDPOINT, 's3credentials');
      expect(resourceURLs).toContain(s3CredentialsURL);
    });

    it('does not overwrite the original related url', () => {
      if (beforeAllError || subTestSetupError) throw SetupError;
      expect(resourceURLs).toContain(cumulusDocUrl);
    });

    it('includes the Earthdata login ID for requests to protected science files', async () => {
      if (beforeAllError || subTestSetupError) throw SetupError;
      const filepath = `/${files[0].bucket}/${files[0].key}`;
      const s3SignedUrl = await getTEADistributionApiRedirect(filepath, teaRequestHeaders);
      const earthdataLoginParam = new URL(s3SignedUrl).searchParams.get('A-userid');
      expect(earthdataLoginParam).toEqual(process.env.EARTHDATA_USERNAME);
    });

    it('downloads the requested science file for authorized requests', async () => {
      if (beforeAllError || subTestSetupError) throw SetupError;
      const scienceFileUrls = resourceURLs.filter(isUMMGScienceUrl);
      console.log('scienceFileUrls:', scienceFileUrls);

      const checkFiles = await Promise.all(
        scienceFileUrls
          .map(async (url) => {
            const extension = path.extname(new URL(url).pathname);
            const sourceFile = s3data.find((d) => d.endsWith(extension));
            const sourceChecksum = await generateChecksumFromStream(
              'cksum',
              fs.createReadStream(require.resolve(sourceFile))
            );
            const file = files.find((f) => f.fileName.endsWith(extension));

            const filepath = `/${file.bucket}/${file.key}`;
            const fileStream = await getTEADistributionApiFileStream(filepath, teaRequestHeaders);

            // Compare checksum of downloaded file with expected checksum.
            const downloadChecksum = await generateChecksumFromStream('cksum', fileStream);
            return downloadChecksum === sourceChecksum;
          })
      );

      checkFiles.forEach((fileCheck) => {
        expect(fileCheck).toBeTrue();
      });
    });
  });

  describe('When moving a granule via the Cumulus API', () => {
    let file;
    let destinationKey;
    let destinations;
    let originalUmmUrls;
    let newS3UMMJsonFileLocation;
    let subTestSetupError;

    beforeAll(async () => {
      try {
        file = granule.files[0];

        const ummGJsonFile = expectedPayload.granules[0].files.find((f) => f.fileName.includes('.cmr.json'));
        newS3UMMJsonFileLocation = buildS3Uri(ummGJsonFile.bucket, ummGJsonFile.key);

        destinationKey = `${testDataFolder}/${file.key}`;
        destinations = [{
          regex: '.*.hdf$',
          bucket: config.buckets.protected.name,
          filepath: `${testDataFolder}/${path.dirname(file.key)}`,
        }];

        const originalUmm = await getUmmObject(newS3UMMJsonFileLocation);
        originalUmmUrls = originalUmm.RelatedUrls.map((urlObject) => urlObject.URL);
      } catch (error) {
        subTestSetupError = error;
      }
    });

    beforeEach(() => {
      if (beforeAllError) fail(beforeAllError);
      if (subTestSetupError) fail(subTestSetupError);
    });

    it('returns success upon move', async () => {
      if (beforeAllError || subTestSetupError) throw SetupError;
      const moveGranuleResponse = await moveGranule({
        prefix: config.stackName,
        granuleId: inputPayload.granules[0].granuleId,
        destinations,
      });

      expect(moveGranuleResponse.statusCode).toEqual(200);
    });

    it('updates the UMM-G JSON file in S3 with new paths', async () => {
      if (beforeAllError || subTestSetupError) throw SetupError;
      const updatedUmm = await getUmmObject(newS3UMMJsonFileLocation);

      const changedUrls = updatedUmm.RelatedUrls
        .filter((urlObject) => urlObject.URL.endsWith('.hdf'))
        .map((urlObject) => urlObject.URL);
      const unchangedUrls = updatedUmm.RelatedUrls
        .filter((urlObject) => !urlObject.URL.endsWith('.hdf'))
        .map((urlObject) => urlObject.URL);

      // Only the file that was moved was updated
      expect(changedUrls.length).toEqual(2);
      changedUrls.forEach((changedUrl) => expect(changedUrl).toContain(destinationKey));

      const unchangedOriginalUrls = originalUmmUrls.filter((original) => !original.endsWith('.hdf'));
      expect(unchangedOriginalUrls.length).toEqual(unchangedUrls.length);

      // Each originalUmmUrl (removing the DISTRIBUTION_ENDPOINT) should be found
      // in one of the updated URLs. We have to do this comparison because the
      // setup tests uses a fake endpoint, but it's possible that the api has
      // the actual endpoint.
      unchangedOriginalUrls.forEach((original) => {
        if (original.startsWith('s3://')) {
          expect(unchangedUrls.filter((actual) => actual === original).length).toBe(1);
        } else {
          const base = original.replace(process.env.DISTRIBUTION_ENDPOINT, '');
          expect(
            unchangedUrls.filter((actual) => !actual.startsWith('s3://') && actual.match(base)).length
          ).toBe(1);
        }
      });
    });
  });
});<|MERGE_RESOLUTION|>--- conflicted
+++ resolved
@@ -133,11 +133,6 @@
       provider = { id: `s3_provider${testSuffix}` };
       const newCollectionId = constructCollectionId(collection.name, collection.version);
 
-<<<<<<< HEAD
-      process.env.ExecutionsTable = `${config.stackName}-ExecutionsTable`;
-=======
-      process.env.GranulesTable = `${config.stackName}-GranulesTable`;
->>>>>>> 362c4c60
       process.env.system_bucket = config.bucket;
 
       const collectionUrlPath = '{cmrMetadata.Granule.Collection.ShortName}___{cmrMetadata.Granule.Collection.VersionId}/{substring(file.fileName, 0, 3)}/';
