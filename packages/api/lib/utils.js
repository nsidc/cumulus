'use strict';

const get = require('lodash/get');
<<<<<<< HEAD
=======
const isObject = require('lodash/isObject');
const isNil = require('lodash/isNil');
const pick = require('lodash/pick');

function replacer(key, value) {
  if (!Array.isArray(value) && isObject(value)) {
    return pick(value, Object.getOwnPropertyNames(value));
  }
  return value;
}
>>>>>>> 5d1a1b1c

function errorify(err) {
  return JSON.stringify(err, replacer);
}

function filenamify(fileName) {
  return fileName.replace(/["%*/:<>?\\|]/g, '_');
}

/**
 * Returns the name and version of a collection based on
 * the collectionId used in elasticsearch indexing
 *
 * @param {string} collectionId - collectionId used in elasticsearch index
 * @returns {Object} name and version as object
 */
function deconstructCollectionId(collectionId) {
  const [name, version] = collectionId.split('___');
  return {
    name,
    version,
  };
}

/**
 * Extract a date from the payload and return it in string format
 *
 * @param {Object} payload - payload object
 * @param {string} dateField - date field to extract
 * @returns {string} - date field in string format, null if the
 * field does not exist in the payload
 */
function extractDate(payload, dateField) {
  const dateMs = get(payload, dateField);

  if (dateMs) {
    const date = new Date(dateMs);
    return date.toISOString();
  }

  return undefined;
}

/**
 * Find a property name in an object in a case-insensitive manner
 *
 * @param {Object} obj - the object to be searched
 * @param {string} keyArg - the name of the key to find
 * @returns {string|undefined} - the name of the matching key, or undefined if
 *   none was found
 */
function findCaseInsensitiveKey(obj, keyArg) {
  const keys = Object.keys(obj);
  return keys.find((key) => key.toLowerCase() === keyArg.toLowerCase());
}

/**
 * Find a property value in an object in a case-insensitive manner
 *
 * @param {Object} obj - the object to be searched
 * @param {string} keyArg - the name of the key to find
 * @returns {*} the matching value
 */
function findCaseInsensitiveValue(obj, keyArg) {
  return obj[findCaseInsensitiveKey(obj, keyArg)];
}

module.exports = {
  deconstructCollectionId,
  errorify,
  extractDate,
  filenamify,
  findCaseInsensitiveKey,
  findCaseInsensitiveValue,
};<|MERGE_RESOLUTION|>--- conflicted
+++ resolved
@@ -1,10 +1,7 @@
 'use strict';
 
 const get = require('lodash/get');
-<<<<<<< HEAD
-=======
 const isObject = require('lodash/isObject');
-const isNil = require('lodash/isNil');
 const pick = require('lodash/pick');
 
 function replacer(key, value) {
@@ -13,7 +10,6 @@
   }
   return value;
 }
->>>>>>> 5d1a1b1c
 
 function errorify(err) {
   return JSON.stringify(err, replacer);
