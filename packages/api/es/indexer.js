--- conflicted
+++ resolved
@@ -337,7 +337,6 @@
   );
 }
 
-<<<<<<< HEAD
 /**
  * Extracts granule info from a stepFunction message and save it to DynamoDB
  *
@@ -347,92 +346,6 @@
 function granule(payload) {
   const g = new Granule();
   return g.createGranulesFromSns(payload);
-=======
-  if (!arn) return Promise.resolve();
-
-  const execution = getExecutionUrl(arn);
-
-  const collection = get(payload, 'meta.collection');
-  const exception = parseException(payload.exception);
-
-  const collectionId = constructCollectionId(collection.name, collection.version);
-
-  // make sure collection is added
-  try {
-    await esClient.get({
-      index,
-      type: 'collection',
-      id: collectionId
-    });
-  }
-  catch (e) {
-    // adding collection record to ES
-    await indexCollection(esClient, collection);
-  }
-
-  const done = granules.map(async (g) => {
-    if (g.granuleId) {
-      const doc = {
-        granuleId: g.granuleId,
-        pdrName: get(payload, 'meta.pdr.name'),
-        collectionId,
-        status: get(payload, 'meta.status'),
-        provider: get(payload, 'meta.provider.id'),
-        execution,
-        cmrLink: get(g, 'cmrLink'),
-        files: uniqBy(g.files, 'filename'),
-        error: exception,
-        createdAt: get(payload, 'cumulus_meta.workflow_start_time'),
-        timestamp: Date.now(),
-        productVolume: getGranuleProductVolume(g.files),
-        timeToPreprocess: get(payload, 'meta.sync_granule_duration'),
-        timeToArchive: get(payload, 'meta.post_to_cmr_duration'),
-        processingStartTime: extractDate(payload, 'meta.sync_granule_end_time'),
-        processingEndTime: extractDate(payload, 'meta.post_to_cmr_start_time')
-      };
-
-      doc.published = get(g, 'published', false);
-      // Duration is also used as timeToXfer for the EMS report
-      doc.duration = (doc.timestamp - doc.createdAt) / 1000;
-
-      if (g.cmrLink) {
-        const metadata = await cmrjs.getMetadata(g.cmrLink);
-        doc.beginningDateTime = metadata.time_start;
-        doc.endingDateTime = metadata.time_end;
-        doc.lastUpdateDateTime = metadata.updated;
-
-        const fullMetadata = await cmrjs.getFullMetadata(g.cmrLink);
-        if (fullMetadata && fullMetadata.DataGranule) {
-          doc.productionDateTime = fullMetadata.DataGranule.ProductionDateTime;
-        }
-      }
-
-      // If the granule exists in 'deletedgranule', delete it first before inserting the granule
-      // into ES.  Ignore 404 error, so the deletion still succeeds if the record doesn't exist.
-      const delGranParams = {
-        index,
-        type: 'deletedgranule',
-        id: doc.granuleId,
-        parent: collectionId,
-        ignore: [404]
-      };
-      return esClient.delete(delGranParams)
-        .then(() => esClient.update({
-          index,
-          type,
-          id: doc.granuleId,
-          parent: collectionId,
-          body: {
-            doc,
-            doc_as_upsert: true
-          }
-        }));
-    }
-    return Promise.resolve();
-  });
-
-  return Promise.all(done);
->>>>>>> 814fb0e6
 }
 
 /**
