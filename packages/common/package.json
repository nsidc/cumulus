{
  "name": "@cumulus/common",
<<<<<<< HEAD
  "version": "18.1.0",
=======
  "version": "18.2.0",
>>>>>>> c3b3d1a8
  "description": "Common utilities used across tasks",
  "keywords": [
    "GIBS",
    "CUMULUS",
    "NASA"
  ],
  "engines": {
    "node": ">=16.19.0"
  },
  "files": [
    "*.js",
    "*.d.ts"
  ],
  "publishConfig": {
    "access": "public"
  },
  "homepage": "https://github.com/nasa/cumulus/tree/master/packages/common",
  "repository": {
    "type": "git",
    "url": "https://github.com/nasa/cumulus"
  },
  "scripts": {
    "build-docs": "npm run tsc && ../../node_modules/.bin/jsdoc2md --template templates/docs-API.hbs URLUtils.js util.js > docs/API.md",
    "clean": "git clean -d -x -e node_modules -f",
    "test": "../../node_modules/.bin/ava",
    "test:coverage": "../../node_modules/.bin/nyc npm test",
    "prepare": "npm run tsc",
    "tsc": "../../node_modules/.bin/tsc",
    "tsc:listEmittedFiles": "../../node_modules/.bin/tsc --listEmittedFiles",
    "watch-test": "../../node_modules/.bin/tsc-watch --onsuccess 'npm test'",
    "coverage": "python ../../scripts/coverage_handler/coverage.py"
  },
  "ava": {
    "files": [
      "tests/**"
    ],
    "verbose": true
  },
  "author": "Cumulus Authors",
  "license": "Apache-2.0",
  "dependencies": {
<<<<<<< HEAD
    "@aws-sdk/client-s3": "^3.58.0",
    "@aws-sdk/signature-v4-crt": "^3.58.0",
    "@cumulus/aws-client": "18.1.0",
    "@cumulus/errors": "18.1.0",
    "@cumulus/logger": "18.1.0",
=======
    "@aws-sdk/client-s3": "^3.447.0",
    "@aws-sdk/signature-v4-crt": "^3.447.0",
    "@cumulus/aws-client": "18.2.0",
    "@cumulus/errors": "18.2.0",
    "@cumulus/logger": "18.2.0",
>>>>>>> c3b3d1a8
    "ajv": "^6.12.3",
    "aws-sdk": "^2.1492.0",
    "follow-redirects": "^1.2.4",
    "fs-extra": "^5.0.0",
    "is-ip": "^3.1.0",
    "jsonpath-plus": "^3.0.0",
    "lodash": "^4.17.21",
    "node-forge": "^1.3.0",
    "p-limit": "^2.0.0",
    "p-map": "^1.2.0",
    "p-retry": "^4.2.0",
    "parseurl": "^1.3.3",
    "randexp": "^0.5.3",
    "url-join": "^4.0.0",
    "uuid": "^3.2.1"
  },
  "devDependencies": {
    "@types/fs-extra": "^5.0.0",
    "@types/node-forge": "^0.9.5",
    "@types/url-join": "^4.0.0"
  }
}<|MERGE_RESOLUTION|>--- conflicted
+++ resolved
@@ -1,10 +1,6 @@
 {
   "name": "@cumulus/common",
-<<<<<<< HEAD
-  "version": "18.1.0",
-=======
   "version": "18.2.0",
->>>>>>> c3b3d1a8
   "description": "Common utilities used across tasks",
   "keywords": [
     "GIBS",
@@ -46,19 +42,11 @@
   "author": "Cumulus Authors",
   "license": "Apache-2.0",
   "dependencies": {
-<<<<<<< HEAD
-    "@aws-sdk/client-s3": "^3.58.0",
-    "@aws-sdk/signature-v4-crt": "^3.58.0",
-    "@cumulus/aws-client": "18.1.0",
-    "@cumulus/errors": "18.1.0",
-    "@cumulus/logger": "18.1.0",
-=======
     "@aws-sdk/client-s3": "^3.447.0",
     "@aws-sdk/signature-v4-crt": "^3.447.0",
     "@cumulus/aws-client": "18.2.0",
     "@cumulus/errors": "18.2.0",
     "@cumulus/logger": "18.2.0",
->>>>>>> c3b3d1a8
     "ajv": "^6.12.3",
     "aws-sdk": "^2.1492.0",
     "follow-redirects": "^1.2.4",
