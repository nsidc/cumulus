{
  "name": "@cumulus/test-processing",
<<<<<<< HEAD
  "version": "11.1.5",
=======
  "version": "13.2.0",
>>>>>>> 503c5383
  "description": "Fake processing task used for integration tests",
  "main": "index.js",
  "homepage": "https://github.com/nasa/cumulus/tree/master/tasks/test-processing",
  "repository": {
    "type": "git",
    "url": "https://github.com/nasa/cumulus"
  },
  "engines": {
    "node": ">=14.19.1"
  },
  "scripts": {
    "build": "../../node_modules/.bin/webpack",
    "clean": "rm -rf dist",
    "package": "npm run build && (cd dist && node ../../../bin/zip.js lambda.zip $(ls | grep -v lambda.zip))",
    "test:coverage": "../../node_modules/.bin/nyc true",
    "watch": "../../node_modules/.bin/webpack --progress -w"
  },
  "author": "Cumulus Authors",
  "license": "Apache-2.0",
  "dependencies": {
<<<<<<< HEAD
    "@cumulus/aws-client": "11.1.5",
    "@cumulus/cumulus-message-adapter-js": "2.0.4",
    "@cumulus/integration-tests": "11.1.5"
=======
    "@cumulus/aws-client": "13.2.0",
    "@cumulus/cumulus-message-adapter-js": "2.0.4",
    "@cumulus/integration-tests": "13.2.0"
>>>>>>> 503c5383
  }
}<|MERGE_RESOLUTION|>--- conflicted
+++ resolved
@@ -1,10 +1,6 @@
 {
   "name": "@cumulus/test-processing",
-<<<<<<< HEAD
-  "version": "11.1.5",
-=======
   "version": "13.2.0",
->>>>>>> 503c5383
   "description": "Fake processing task used for integration tests",
   "main": "index.js",
   "homepage": "https://github.com/nasa/cumulus/tree/master/tasks/test-processing",
@@ -25,14 +21,8 @@
   "author": "Cumulus Authors",
   "license": "Apache-2.0",
   "dependencies": {
-<<<<<<< HEAD
-    "@cumulus/aws-client": "11.1.5",
-    "@cumulus/cumulus-message-adapter-js": "2.0.4",
-    "@cumulus/integration-tests": "11.1.5"
-=======
     "@cumulus/aws-client": "13.2.0",
     "@cumulus/cumulus-message-adapter-js": "2.0.4",
     "@cumulus/integration-tests": "13.2.0"
->>>>>>> 503c5383
   }
 }