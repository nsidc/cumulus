import { z } from 'zod';
import got, { Response, HTTPError } from 'got';
const jwt = require('jsonwebtoken');
const parseCaughtError = require('@cumulus/common');

const TokenSchema = z.object({
  access_token: z.string(),
  expiration_date: z.string(),
});

const PostTokenSchema = z.object({
  access_token: z.string(),
  token_type: z.string(),
  expiration_date: z.string(),
});

<<<<<<< HEAD
export interface EarthdataLoginParams {
  username: string,
  password: string,
  edlEnv?: string,
}
=======
type Token = z.infer<typeof TokenSchema>;

const GetTokenResponseBody = z.array(TokenSchema);

const PostTokenResponseBody = z.tuple([PostTokenSchema]);
>>>>>>> 0dabdc36

/**
 * Get the Earthdata Login endpoint URL based on the EDL environment
 *
 * @param {string} env - the environment of the Earthdata Login (ex. 'SIT')
 * @returns {string} - the endpoint URL
 */
<<<<<<< HEAD
export class EarthdataLogin {
  username: string;
  password: string;
  edlEnv?: string;

  /**
  * The constructor for the EarthdataLogin class
  *
  * @param {string} params.username - Earthdata Login username, required parameter
  * @param {string} params.password - Earthdata Login password, required parameter
  * @param {string | undefined} params.edlEnv
  *   - the Earthdata Login environment (['PROD', 'OPS', 'SIT', 'UAT']),
  *   - optional, defaults to 'SIT'
  *
  * @example
  *
  * {
  *  "username": "janedoe",
  *  "password": "password",
  *  "edlEnv": "UAT"
  * }
  */

  constructor(params: EarthdataLoginParams) {
    this.username = params.username;
    this.password = params.password;
    this.edlEnv = params.edlEnv;
  }

  /**
   * The method for getting the Earthdata Login endpoint URL based on the EDL environment
   *
   * @returns {Promise.<string>} the endpoint URL
   */
  getEDLurl(
  ) {
    switch (this.edlEnv) {
      case 'PROD':
      case 'OPS':
        return 'https://urs.earthdata.nasa.gov';
      case 'UAT':
        return 'https://uat.urs.earthdata.nasa.gov';
      case 'SIT':
      default:
        return 'https://sit.urs.earthdata.nasa.gov';
    }
  }

  /**
   * The method that determines if a user has a token, to call the retrieveEDLToken function
   * which makes an API call to the Earthdata Login endpoint, or to create the token with the
   * createEDLToken function. Returns the token as a string.
   *
   * @returns {Promise.<string>} the token
   */
  async getEDLToken(): Promise<string> {
    let token = await this.retrieveEDLToken();
    if (token === undefined) {
      token = await this.createEDLToken();
    }
    return token;
=======
const getEdlUrl = (env: string): string => {
  switch (env) {
    case 'PROD':
    case 'OPS':
      return 'https://urs.earthdata.nasa.gov';
    case 'UAT':
      return 'https://uat.urs.earthdata.nasa.gov';
    case 'SIT':
    default:
      return 'https://sit.urs.earthdata.nasa.gov';
>>>>>>> 0dabdc36
  }
};

/**
 * Parse and handle error returned from EDL endpoint
 *
 * @param {HTTPError} error - the HTTP error response returned by the EarthdataLogin endpoint
 * @param {string} requestType - the type of token request (options: 'retrieve', 'create', 'revoke')
 * @returns {Error} - EarthdataLogin error
 */
export const parseHttpError = (error: HTTPError, requestType: string): Error => {
  const statusCode = error.response.statusCode;
  const statusMessage = error.response.statusMessage || 'Unknown';
  const errorBody = requestType === 'retrieve' || requestType === 'create' ? JSON.stringify(error.response.body) : error.response.body;
  const message = `EarthdataLogin error: ${errorBody},  statusCode: ${statusCode}, statusMessage: ${statusMessage}. Earthdata Login Request failed`;
  return new Error(message);
};

/**
 * Retrieve an existing valid token
 *
 * @param {string} username - the username of the Earthdata Login user
 * @param {string} password - the password of the Earthdata Login user
 * @param {string} edlEnv - the environment of the Earthdata Login (ex. 'SIT')
 * @returns {Promise <string | undefined>} - the token or undefined if there
 */
export const retrieveEDLToken = async (
  username: string,
  password: string,
  edlEnv: string
): Promise<string | undefined> => {
  let rawResponse: Response<unknown>;
  try {
    rawResponse = await got.get(`${getEdlUrl(edlEnv)}/api/users/tokens`,
      {
        responseType: 'json',
        username,
        password,
      });
  } catch (error) {
    if (error instanceof got.HTTPError) throw parseHttpError(error, 'retrieve');
    throw parseCaughtError(error);
  }
  const tokens = GetTokenResponseBody.parse(rawResponse.body);
  const isTokenExpired = (token: Token) => (jwt.decode(token.access_token).exp < Date.now() / 1000);
  const unExpiredTokens = tokens.filter((token: Token) =>
    token.access_token !== undefined && !isTokenExpired(token));
  const sortedTokens = unExpiredTokens.sort((a, b) =>
    jwt.decode(a.access_token).exp - jwt.decode(b.access_token).exp);
  return sortedTokens.length > 0 ? sortedTokens[sortedTokens.length - 1].access_token : undefined;
};

/**
 * Create a token.
 *
 * @param {string} username - the username of the Earthdata Login user
 * @param {string} password - the password of the Earthdata Login user
 * @param {string} edlEnv - the environment of the Earthdata Login (ex. 'SIT')
 * @returns {Promise <string | undefined>} - the token or undefined
 */
export const createEDLToken = async (
  username: string,
  password: string,
  edlEnv: string
): Promise<string | undefined> => {
  let rawResponse: Response<unknown>;
  try {
    rawResponse = await got.post(`${getEdlUrl(edlEnv)}/api/users/token`,
      {
        responseType: 'json',
        username,
        password,
      });
  } catch (error) {
    if (error instanceof got.HTTPError) throw parseHttpError(error, 'create');
    throw parseCaughtError(error);
  }
  const response = PostTokenResponseBody.parse([rawResponse.body]);
  return response.length > 0 ? response[0].access_token : undefined;
};

/**
 * Revoke a token
 *
 * @param {string} username - the username of the Earthdata Login user
 * @param {string} password - the password of the Earthdata Login user
 * @param {string} edlEnv - the environment of the Earthdata Login user (ex. 'SIT')
 * @param {string} token - the token to revoke
 * @returns {void}
 */
export const revokeEDLToken = async (
  username: string,
  password: string,
  edlEnv: string,
  token: string
): Promise<void> => {
  try {
    await got.post(`${getEdlUrl(edlEnv)}/api/users/revoke_token`,
      {
        searchParams: {
          token,
        },
        username,
        password,
      });
  } catch (error) {
    if (error instanceof got.HTTPError) throw parseHttpError(error, 'revoke');
    throw parseCaughtError(error);
  }
};

/**
 * Get a token by retrieving an existing token or creating a new one
 *
 * @param {string} username - the username of the Earthdata Login user
 * @param {string} password - the password of the Earthdata Login user
 * @param {string} edlEnv - the environment of the Earthdata Login (ex. 'SIT')
 * @returns {Promise <string | undefined>} - the JSON Web Token string or undefined
 */
export const getEDLToken = async (
  username: string,
  password: string,
  edlEnv: string
): Promise<string | undefined> => {
  let token = await retrieveEDLToken(username, password, edlEnv);
  if (token === undefined) {
    token = await createEDLToken(username, password, edlEnv);
  }
  return token;
};<|MERGE_RESOLUTION|>--- conflicted
+++ resolved
@@ -14,19 +14,11 @@
   expiration_date: z.string(),
 });
 
-<<<<<<< HEAD
-export interface EarthdataLoginParams {
-  username: string,
-  password: string,
-  edlEnv?: string,
-}
-=======
 type Token = z.infer<typeof TokenSchema>;
 
 const GetTokenResponseBody = z.array(TokenSchema);
 
 const PostTokenResponseBody = z.tuple([PostTokenSchema]);
->>>>>>> 0dabdc36
 
 /**
  * Get the Earthdata Login endpoint URL based on the EDL environment
@@ -34,69 +26,6 @@
  * @param {string} env - the environment of the Earthdata Login (ex. 'SIT')
  * @returns {string} - the endpoint URL
  */
-<<<<<<< HEAD
-export class EarthdataLogin {
-  username: string;
-  password: string;
-  edlEnv?: string;
-
-  /**
-  * The constructor for the EarthdataLogin class
-  *
-  * @param {string} params.username - Earthdata Login username, required parameter
-  * @param {string} params.password - Earthdata Login password, required parameter
-  * @param {string | undefined} params.edlEnv
-  *   - the Earthdata Login environment (['PROD', 'OPS', 'SIT', 'UAT']),
-  *   - optional, defaults to 'SIT'
-  *
-  * @example
-  *
-  * {
-  *  "username": "janedoe",
-  *  "password": "password",
-  *  "edlEnv": "UAT"
-  * }
-  */
-
-  constructor(params: EarthdataLoginParams) {
-    this.username = params.username;
-    this.password = params.password;
-    this.edlEnv = params.edlEnv;
-  }
-
-  /**
-   * The method for getting the Earthdata Login endpoint URL based on the EDL environment
-   *
-   * @returns {Promise.<string>} the endpoint URL
-   */
-  getEDLurl(
-  ) {
-    switch (this.edlEnv) {
-      case 'PROD':
-      case 'OPS':
-        return 'https://urs.earthdata.nasa.gov';
-      case 'UAT':
-        return 'https://uat.urs.earthdata.nasa.gov';
-      case 'SIT':
-      default:
-        return 'https://sit.urs.earthdata.nasa.gov';
-    }
-  }
-
-  /**
-   * The method that determines if a user has a token, to call the retrieveEDLToken function
-   * which makes an API call to the Earthdata Login endpoint, or to create the token with the
-   * createEDLToken function. Returns the token as a string.
-   *
-   * @returns {Promise.<string>} the token
-   */
-  async getEDLToken(): Promise<string> {
-    let token = await this.retrieveEDLToken();
-    if (token === undefined) {
-      token = await this.createEDLToken();
-    }
-    return token;
-=======
 const getEdlUrl = (env: string): string => {
   switch (env) {
     case 'PROD':
@@ -107,7 +36,6 @@
     case 'SIT':
     default:
       return 'https://sit.urs.earthdata.nasa.gov';
->>>>>>> 0dabdc36
   }
 };
 
