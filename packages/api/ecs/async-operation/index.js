--- conflicted
+++ resolved
@@ -175,16 +175,6 @@
 };
 
 const writeAsyncOperationToDynamoDb = async (params) => {
-<<<<<<< HEAD
-  const {
-    env,
-    status,
-    dbOutput,
-    updatedTime,
-    dynamoDbClient,
-  } = params;
-  return await dynamoDbClient.updateItem({
-=======
   const { env, status, dbOutput, updatedTime } = params;
   const ExpressionAttributeNames = {
     '#S': 'status',
@@ -201,7 +191,6 @@
     UpdateExpression += ', #O = :o';
   }
   return await dynamodb().updateItem({
->>>>>>> da7311ca
     TableName: env.asyncOperationsTable,
     Key: { id: { S: env.asyncOperationId } },
     ExpressionAttributeNames,
@@ -264,7 +253,6 @@
  * @param {Object} params.envOverride - Object to override/extend environment variables
  * @returns {Promise} resolves when the item has been updated
  */
-<<<<<<< HEAD
 const updateAsyncOperation = async (params) => {
   const {
     status,
@@ -277,10 +265,6 @@
 
   logger.info(`Updating AsyncOperation ${JSON.stringify(status)} ${JSON.stringify(output)}`);
 
-=======
-const updateAsyncOperation = async (status, output, envOverride = {}) => {
-  logger.info(`Updating AsyncOperation to ${JSON.stringify(status)} with output: ${JSON.stringify(output)}`);
->>>>>>> da7311ca
   const actualOutput = isError(output) ? buildErrorOutput(output) : output;
   const dbOutput = actualOutput ? JSON.stringify(actualOutput) : undefined;
   const updatedTime = envOverride.updateTime || (Number(Date.now())).toString();
