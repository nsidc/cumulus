# Changelog

All notable changes to this project will be documented in this file.

The format is based on [Keep a Changelog](http://keepachangelog.com/en/1.0.0/).

## Unreleased

### Migration Notes

#### CUMULUS-3320 Update executions table

The work for CUMULUS-3320 required index updates as well as a modification of a
table constraint.   To install the update containing these changes you should:

- Pre-generate the indexes on the execution table.  This can be done via manual
  procedure prior to upgrading without downtime, or done more quickly before or
  during upgrade with downtime.
- Update the `executions_parent_cumulus_id_foreign` constraint.   This will
  require downtime as updating the constraint requires a table write lock, and
  the update may take some time.

Deployments with low volume databases and low activity and/or test/development
environments should be able to install these updates via the normal automatic
Cumulus deployment process.


Please *carefully* review the migration [process documentation](https://nasa.github.io/cumulus/docs/next/upgrade-notes/upgrade_execution_table_CUMULUS_3320).    Failure to
make these updates properly will likely result in deployment failure and/or
degraded execution table operations.

#### CUMULUS-3433 Update to node.js v20

The following applies only to users with a custom value configured for
`async_operation_image`:

- As part of the node v20 update process, a new version (49) of the Core
  async-operation container was published - [cumuluss/async
  operation](https://hub.docker.com/layers/cumuluss/async-operation)  The
  default value for `async_operation_image` has been updated in the `cumulus`
  module, however if you are using an internal image repository such as ECR,
  please make sure to update your deployment configuration with the newly
  provided image.

  Users making use of a custom image configuration should note the base image
  for Core async operations must support node v20.x.

#### CUMULUS-3449 Please follow instructions before upgrading Cumulus

- The updates in CUMULUS-3449 requires manual update to postgres database in
  production environment. Please follow [Update Cumulus_id Type and
  Indexes](https://nasa.github.io/cumulus/docs/next/upgrade-notes/update-cumulus_id-type-indexes-CUMULUS-3449)

#### CUMULUS-3617 Migration of DLA messages should be performed after Cumulus is upgraded

Instructions for migrating old DLA (Dead Letter Archive) messages to new format:

- `YYYY-MM-DD` subfolders to organize by date
- new top level fields for simplified search and analysis
- captured error message

To invoke the Lambda and start the DLA migration, you can use the AWS Console or CLI:

```bash
aws lambda invoke --function-name $PREFIX-migrationHelperAsyncOperation \
  --payload $(echo '{"operationType": "DLA Migration"}' | base64) $OUTFILE
```

- `PREFIX` is your Cumulus deployment prefix.
- `OUTFILE` (**optional**) is the filepath where the Lambda output will be saved.

The Lambda will trigger an Async Operation and return an `id` such as:

```json
{"id":"41c9fbbf-a031-4dd8-91cc-8ec2d8b5e31a","description":"Migrate Dead Letter Archive Messages",
"operationType":"DLA Migration","status":"RUNNING",
"taskArn":"arn:aws:ecs:us-east-1:AWSID:task/$PREFIX-CumulusECSCluster/123456789"}
```

which you can then query the Async Operations [API
Endpoint](https://nasa.github.io/cumulus-api/#retrieve-async-operation) for the
output or status of your request. If you want to directly observe the progress
of the migration as it runs, you can view the CloudWatch logs for your async
operations (e.g. `PREFIX-AsyncOperationEcsLogs`).

#### CUMULUS-3779 async_operations Docker image version upgrade
  
The `async_operations` Docker image has been updated to support Node v20 and `aws-sdk` v3. Users will need to bump
the version tag of `async_operations` to at least 52 if using the Docker image.

### Breaking Changes

- **CUMULUS-3618**
  - Modified @cumulus/es-client/search.BaseSearch:
    - Removed static class method `es` in favor of new class for managing
       elasticsearch clients `EsClient` which allows for credential
       refresh/reset.  Updated api/es-client code to
       utilize new pattern.    Users making use of @cumulus/es-client should
       update their code to make use of the new EsClient create/initialize pattern.
    - Added helper method getEsClient to encapsulate logic to create/initialize
      a new EsClient.

- **CUMULUS-2889**
  - Removed unused CloudWatch Logs AWS SDK client. This change removes the CloudWatch Logs
    client from the `@cumulus/aws-client` package.
- **CUMULUS-2890**
  - Removed unused CloudWatch AWS SDK client. This change removes the CloudWatch client
    from the `@cumulus/aws-client` package.
- **CUMULUS-3323**
  - Updated `@cumulus/db` to by default set the `ssl` option for knex, and
    reject non-SSL connections via use of the `rejectUnauthorized` configuration
    flag.   This causes all Cumulus database connections to require SSL (CA or
    self-signed) and reject connectivity if the database does not provide SSL.
    Users using serverless v1/`cumulus-rds-tf` should not be impacted by this
    change as certs are provided by default.   Users using databases that do not
    provide SSL should update their database secret with the optional value
    `disableSSL` set to `true`
  - Updated `cumulus-rds-tf` to set `rds.force_ssl` to `1`, forcing SSL enabled
    connections in the `db_parameters` configuration.   Users of this module
    defining their own `db_parameters` should make this configuration change to allow only SSL
    connections to the RDS datastore.
- **CUMULUS-2897**
  - Removed unused Systems Manager AWS SDK client. This change removes the Systems Manager client
    from the `@cumulus/aws-client` package.
- **CUMULUS-3449**
  - Updated the following database columns to BIGINT: executions.cumulus_id, executions.parent_cumulus_id,
    files.granule_cumulus_id, granules_executions.granule_cumulus_id, granules_executions.execution_cumulus_id
    and pdrs.execution_cumulus_id
  - Changed granules table unique constraint to granules_collection_cumulus_id_granule_id_unique
  - Added indexes granules_granule_id_index and granules_provider_collection_cumulus_id_granule_id_index
    to granules table
- **CUMULUS-3779**
  - Updates async_operations Docker image to Node v20 and bumps its cumulus dependencies to v18.3.0 to
    support `aws-sdk` v3 changes.

### Added
- **CUMULUS-3320**
  - Added endpoint `/executions/bulkDeleteExecutionsByCollection` to allow
    bulk deletion of executions from elasticsearch by collectionId
  - Added `Bulk Execution Delete` migration type to async operations types
- **CUMULUS-3742**
  - Script for dumping data into postgres database for testing and replicating issues
- **CUMULUS-3614**
  - `tf-modules/monitoring` module now deploys Glue table for querying dead-letter-archive messages.
- **CUMULUS-3616**
  - Added user guide on querying dead-letter-archive messages using AWS Athena.
- **CUMULUS-3433**
  - Added `importGot` helper method to import `got` as an ESM module in
    CommmonJS typescript/webpack clients.
- **CUMULUS-3606**
  - Updated  with additional documentation covering tunneling configuration
    using a PKCS11 provider
- **CUMULUS-3700**
  - Added `volume_type` option to `elasticsearch_config` in the
    `data-persistance` module to allow configuration of the EBS volume type for
    Elasticsarch; default remains `gp2`.
- **CUMULUS-3424**
  - Exposed `auto_pause` and `seconds_until_auto_pause` variables in
    `cumulus-rds-tf` module to modify `aws_rds_cluster` scaling_configuration

### Changed
<<<<<<< HEAD

=======
- **CUMULUS-3320**
  - Updated executions table (please see Migration section and Upgrade
    Instructions for more information) to:
    - Add index on `collection_cumulus_id`
    - Add index on `parent_cumulus_id`
    - Update `executions_parent_cumulus_id_foreign` constraint to add `ON DELETE
      SET NULL`.  This change will cause deletions in the execution table to
      allow deletion of parent executions, when this occurs the child will have
      it's parent reference set to NULL as part of the deletion operations.
- **CUMULUS-3735**
  - Remove unused getGranuleIdsForPayload from `@cumulus/api/lib`
- **CUMULUS-3746**
  - cicd unit test error log changed to environment unique name
>>>>>>> 1b3d3d38
- **CUMULUS-3717**
  - Update `@cumulus/ingest/HttpProviderClient` to use direct injection test mocks, and remove rewire from unit tests
- **CUMULUS-3720**
  - add cicd unit test error logging to s3 for testing improvements
- **CUMULUS-3433**
  - Updated all node.js lambda dependencies to node 20.x/20.12.2
  - Modified `@cumulus/ingest` unit test HTTPs server to accept localhost POST
    requests, and removed nock dependency from tests involving `fs.Readstream`
    and `got` due to a likely incompatibility with changes in node v18, `got`,
    fs.Readstream and nock when used in combination in units
    (https://github.com/sindresorhus/got/issues/2341)
  - Updated `got` dependency in `@cumulus/ingest` to use `@cumulus/common`
    dynamic import helper / `got` > v10 in CommonJS.
  - Updated all Core lambdas to use [cumulus-message-adapter-js](https://github.com/nasa/cumulus-message-adapter-js) v2.2.0
- **CUMULUS-3629**
  - dla guarantees de-nested SQS message bodies, preferring outermost metadata as found.
  - dla uses execution Name as filename and ensures no ':' or '/' characters in name
- **CUMULUS-3570**
  - Updated Kinesis docs to support latest AWS UI and recommend server-side encryption.
- **CUMULUS-3519**
  - Updates SQS and SNS code to AWS SDK V3 Syntax
- **CUMULUS-3609**
  - Adds dla-migration lambda to async-operations to be used for updating existing DLA records
  - Moved hoistCumulusMessageDetails function from write-db-dlq-records-to-s3 lambda to @cumulus/message/DeadLetterMessage
- **CUMULUS-3613**
  - Updated writeDbRecordsDLQtoS3 lambda to write messages to `YYYY-MM-DD` subfolder of S3 dead letter archive.
- **CUMULUS-3518**
  - Update existing usage of `@cumulus/aws-client` lambda service to use AWS SDK v3 `send` syntax
  - Update Discover Granules lambda default memory to 1024 MB
- **CUMULUS-3600**
  - Update docs to clarify CloudFront HTTPS DIT requirements.
- **CUMULUS-2892**
  - Updates `aws-client`'s EC2 client to use AWS SDK v3.
- **CUMULUS-2896**
  - Updated Secrets Manager code to AWS SDK v3.
- **CUMULUS-2901**
  - Updated STS code to AWS SDK v3.
- **CUMULUS-2898**
  - Update Step Functions code to AWS SDK v3
- **CUMULUS-2902**
  - Removes `aws-sdk` from `es-client` package by replacing credential fetching with
  the `@aws-sdk/credential-providers` AWS SDK v3 package.
  - Removes `aws-sdk` from all cumulus packages and replaces usages with AWS SDK v3 clients.
- **CUMULUS-3456**
  - Added stateMachineArn, executionArn, collectionId, providerId, granules, status, time, and error fields to Dead Letter Archive message
  - Added cumulusError field to records in sfEventSqsToDbRecordsDeadLetterQueue
- **CUMULUS-3323**
  - Added `disableSSL` as a valid database secret key - setting this in your database credentials will
    disable SSL for all Core database connection attempts.
  - Added `rejectUnauthorized` as a valid database secret key - setting
    this to `false` in your database credentials will allow self-signed certs/certs with an unrecognized authority.
  - Updated the default parameter group for `cumulus-rds-tf` to set `force_ssl`
    to 1.   This setting for the Aurora Serverless v1 database disallows non-SSL
    connections to the database, and is intended to help enforce security
    compliance rules.  This update can be opted-out by supplying a non-default
    `db_parameters` set in the terraform configuration.
- **CUMULUS-3425**
  - Update `@cumulus/lzards-backup` task to either respect the `lzards_provider`
    terraform configuration value or utilize `lzardsProvider` as part of the task
    workflow configuration
  - Minor refactor of `@cumulus/lzards-api-client` to:
    - Use proper ECMAScript import for `@cumulus/launchpad-auth`
    - Update incorrect docstring
- **CUMULUS-3449**
  - Updated `@cumulus/db` package and configure knex hook postProcessResponse to convert the return string
    from columns ending with "cumulus_id" to number.
- **CUMULUS-3497**
  - Updated `example/cumulus-tf/orca.tf` to use v9.0.4
- **CUMULUS-3610**
  - Updated `aws-client`'s ES client to use AWS SDK v3.
- **CUMULUS-3617**
  - Added lambdas to migrate DLA messages to `YYYY-MM-DD` subfolder
  - Updated `@cumulus/aws-client/S3/recursivelyDeleteS3Bucket` to handle bucket with more than 1000 objects.

### Fixed

<<<<<<< HEAD
- **CUMULUS-3785**
  - Fixed `SftpProviderClient` not awaiting `decryptBase64String` with AWS KMS
  - Fixed method typo in `@cumulus/api/endpoints/dashboard.js`
=======
- **CUMULUS-3320**
  - Execution database deletions by `cumulus_id` should have greatly improved
    performance as a table scan will no longer be required for each record
    deletion to validate parent-child relationships
>>>>>>> 1b3d3d38
- **CUMULUS-3715**
  - Update `ProvisionUserDatabase` lambda to correctly pass in knex/node debug
    flags to knex custom code
- **CUMULUS-3721**
  - Update lambda:GetFunctionConfiguration policy statement to fix error related to resource naming
- **CUMULUS-3701**
  - Updated `@cumulus/api` to no longer improperly pass PATCH/PUT null values to Eventbridge rules
- **CUMULUS-3618**
  - Fixed `@cumulus/es-client` credentialing issue in instance where
    lambda/Fargate task runtime would exceed the timeout for the es-client. Added retry/credential
    refresh behavior to `@cumulus/es-client/indexer.genericRecordUpdate` to ensure record indexing
    does not fail in those instances.
  - Updated `index-from-database` lambda to utilize updated es-client to prevent
    credentialing timeout in long-running ECS jobs.
- **CUMULUS-3323**
  - Minor edits to errant integration test titles (dyanmo->postgres)
- **AWS-SDK v3 Exclusion (v18.3.0 fix)***
  - Excludes aws-sdk v3 from packages to reduce overall package size. With the requirement of Node v20
    packaging the aws-sdk v3 with our code is no longer necessary and prevented some packages from being
    published to npm.

## [v18.2.2] 2024-06-4

### Migration Notes

#### CUMULUS-3591 - SNS topics set to use encrypted storage

As part of the requirements for this ticket Cumulus Core created SNS topics are
being updated to use server-side encryption with an AWS managed key.    No user
action is required, this note is being added to increase visibility re: this
modification.

### Changed

- **CUMULUS-3591**
  - Enable server-side encryption for all SNS topcis deployed by Cumulus Core
  - Update all integration/unit tests to use encrypted SNS topics

### Fixed

- **CUMULUS-3547**
  - Updated ECS Cluster `/dev/xvdcz` EBS volumes so they're encrypted.
- **CUMULUS-3527**
  - Added suppport for additional kex algorithms in the sftp-client.
- **CUMULUS-3587**
  - Ported https://github.com/scottcorgan/express-boom into API/lib to allow
    updates of sub-dependencies and maintain without refactoring errors in
    API/etc wholesale
  - Addresses [CVE-2020-36604](https://github.com/advisories/GHSA-c429-5p7v-vgjp)
- **CUMULUS-3673**
  - Fixes Granules API so that paths containing a granule and/or collection ID properly URI encode the ID.
- **Audit Issues**
  - Addressed [CVE-2023-45133](https://github.com/advisories/GHSA-67hx-6x53-jw92) by
    updating babel packages and .babelrc

## [v18.2.1] 2024-05-08

**Please note** changes in 18.2.1 may not yet be released in future versions, as this
is a backport/patch release on the 18.2.x series of releases.  Updates that are
included in the future will have a corresponding CHANGELOG entry in future releases.

### Fixed

- **CUMULUS-3721**
  - Update lambda:GetFunctionConfiguration policy statement to fix error related to resource naming
- **CUMULUS-3701**
  - Updated `@cumulus/api` to no longer improperly pass PATCH/PUT null values to Eventbridge rules

## [v18.2.0] 2024-02-02

### Migration Notes

From this release forward, Cumulus Core will be tested against PostgreSQL v13. Users
should migrate their datastores to Aurora PostgreSQL 13.9+ compatible data
stores as soon as possible after upgrading to this release.

#### Database Upgrade

Users utilizing the `cumulus-rds-tf` module should reference [cumulus-rds-tf
upgrade
instructions](https://nasa.github.io/cumulus/docs/upgrade-notes/upgrade-rds-cluster-tf-postgres-13).

### Breaking Changes

- **CUMULUS-2889**
  - Removed unused CloudWatch Logs AWS SDK client. This change removes the CloudWatch Logs
    client from the `@cumulus/aws-client` package.
- **CUMULUS-2890**
  - Removed unused CloudWatch AWS SDK client. This change removes the CloudWatch client
    from the `@cumulus/aws-client` package.

### Changed

- **CUMULUS-3492**
  - add teclark to select-stack.js
- **CUMULUS-3444**
  - Update `cumulus-rds-tf` module to take additional parameters in support of
    migration from Aurora PostgreSQl v11 to v13.   See Migration Notes for more details
- **CUMULUS-3564**
  - Update webpack configuration to explicitly disable chunking
- **CUMULUS-2891**
  - Updated ECS code to aws sdk v3
- **CUMULUS-2895**
  - Updated KMS code to aws sdk v3
- **CUMULUS-2888**
  - Update CloudWatch Events code to AWS SDK v3
- **CUMULUS-2893**
  - Updated Kinesis code to AWS SDK v3
- **CUMULUS-3555**
  - Revert 3540, un-stubbing cmr facing tests
  - Raise memory_size of ftpPopulateTestLambda to 512MB
- **CUMULUS-2887**
  - Updated CloudFormation code to aws sdk v3
- **CUMULUS-2899**
  - Updated SNS code to aws sdk v3
- **CUMULUS_3499**
  - Update AWS-SDK dependency pin to "2.1490" to prevent SQS issue.  Dependency
    pin expected to be changed with the resolution to CUMULUS-2900
- **CUMULUS-2894**
  - Update Lambda code to AWS SDK v3
- **CUMULUS-3432**
  - Update `cumulus-rds-tf` `engine_version` to `13.9`
  - Update `cumulus-rds-tf` `parameter_group_family` to `aurora-postgresql13`
  - Update development/local stack postgres image version to postgres:13.9-alpine
- **CUMULUS-2900**
  - Update SQS code to AWS SDK v3
- **CUMULUS-3352**
  - Update example project to use CMA v2.0.3 for integration testing
  - Update example deployment to deploy cnmResponse lambda version
    2.1.1-aplha.2-SNAPSHOT
  - Update example deployment to deploy cnmToGranule lambda
    version 1.7.0-alpha.2-SNAPSHOT
- **CUMULUS-3501**
  - Updated CreateReconciliationReport lambda to save report record to Elasticsearch.
  - Created docker image cumuluss/async-operation:48 from v16.1.2, and used it as default async_operation_image.
- **CUMULUS-3502**
  - Upgraded localstack to v3.0.0 to support recent aws-sdk releases and update unit tests.
- **CUMULUS-3540**
  - stubbed cmr interfaces in integration tests allow integration tests to pass
  - needed while cmr is failing to continue needed releases and progress
  - this change should be reverted ASAP when cmr is working as needed again

### Fixed

- **CUMULUS-3177**
  - changed `_removeGranuleFromCmr` function for granule `bulkDelete` to not throw an error and instead catch the error when the granule is not found in CMR
- **CUMULUS-3293**
  - Process Dead Letter Archive is fixed to properly copy objects from `/sqs/` to `/failed-sqs/` location
- **CUMULUS-3467**
  - Added `childWorkflowMeta` to `QueueWorkflow` task configuration
- **CUMULUS-3474**
  - Fixed overridden changes to `rules.buildPayload' to restore changes from ticket `CUMULUS-2969` which limited the definition object to `name` and `arn` to
    account for AWS character limits.
- **CUMULUS-3479**
  - Fixed typo in s3-replicator resource declaration where `var.lambda_memory_size` is supposed to be `var.lambda_memory_sizes`
- **CUMULUS-3510**
  - Fixed `@cumulus/api` `validateAndUpdateSqsRule` method to allow 0 retries and 0 visibilityTimeout
    in rule's meta.  This fix from CUMULUS-2863 was not in release 16 and later.
- **CUMULUS-3562**
  - updated crypto-js to 4.2.0
  - updated aws-sdk/client-api-gateway to 3.499 to avoid older crypto-js dependency

## [v18.1.0] 2023-10-25

### MIGRATION notes

#### Rules API Endpoint Versioning

As part of the work on CUMULUS-3095, we have added a required header for the
rules PUT/PATCH endpoints -- to ensure that older clients/utilities do not
unexpectedly make destructive use of those endpoints, a validation check of a
header value against supported versions has been implemented.

Moving forward, if a breaking change is made to an existing endpoint that
requires user updates, as part of that update we will set the current version of
the core API and require a header that confirms the client is compatible with
the version required or greater.

In this instance, the rules PUT/PATCH
endpoints will require a `Cumulus-API-Version` value of at least `2`.

```bash
 curl --request PUT https://example.com/rules/repeat_test\
 --header 'Cumulus-API-Version: 2'\
 --header 'Content-Type: application/json'\
 --header 'Authorization: Bearer ReplaceWithToken'\
 --data ...
```

Users/clients that do not make use of these endpoints will not be impacted.

### Breaking Changes

- **CUMULUS-3427**
  - Changed the naming conventions for memory size and timeouts configuration to simply the lambda name

### Notable Changes

- **CUMULUS-3095**
  - Added `PATCH` rules endpoint to update rule which works as the existing `PUT` endpoint.
  - Updated `PUT` rules endpoint to replace rule.

### Added

- **CUMULUS-3218**
  - Added optional `maxDownloadTime` field to `provider` schema
  - Added `max_download_time` column to PostgreSQL `providers` table
  - Updated `@cumulus/ingest/lock` to check expired locks based on `provider.maxDownloadTime`

### Changed

- **CUMULUS-3095**
  - Updated `@cumulus/api-client/rules` to have`replaceRule` and `updateRule` methods.
  - Updated mapping for rule Elasticsearch records to prevent dynamic field for keys under
    `meta` and `payload`, and fixed `rule` field mapping.
- **CUMULUS-3351**
  - Updated `constructOnlineAccessUrls()` to group CMR online access URLs by link type.
- **CUMULUS-3377**
  - Added configuration option to cumulus-tf/terraform.tfvars to include sns:Subscribe access policy for
    executions, granules, collections, and PDRs report topics.
- **CUMULUS-3392**
  - Modify cloudwatch rule by deleting `custom`
- **CUMULUS-3434**
  - Updated `@cumulus/orca-recovery-adapter` task to output both input granules and recovery output.
  - Updated `example/cumulus-tf/orca.tf` to use v9.0.0.

### Fixed

- **CUMULUS-3095**
  - Added back `rule` schema validation which is missing after RDS phase 3.
  - Fixed a bug for creating rule with tags.
- **CUMULUS-3286**
  - Fixed `@cumulus/cmrjs/cmr-utils/getGranuleTemporalInfo` and `@cumulus/message/Granules/getGranuleCmrTemporalInfo`
    to handle non-existing cmr file.
  - Updated mapping for granule and deletedgranule Elasticsearch records to prevent dynamic field for keys under
    `queryFields`.
  - Updated mapping for collection Elasticsearch records to prevent dynamic field for keys under `meta`.
- **CUMULUS-3393**
  - Fixed `PUT` collection endpoint to update collection configuration in S3.
- **CUMULUS-3427**
  - Fixed issue where some lambda and task memory sizes and timeouts were not configurable
- **@aws-sdk upgrade**
  - Fixed TS compilation error on aws-client package caused by @aws-sdk/client-dynamodb 3.433.0 upgrade

## [v18.0.0] 2023-08-28

### Notable Changes

- **CUMULUS-3270**
  - update python lambdas to use python3.10
  - update dependencies to use python3.10 including cumulus-message-adapter, cumulus-message-adapter-python and cumulus-process-py
- **CUMULUS-3259**
  - Updated Terraform version from 0.13.6 to 1.5.3. Please see the [instructions to upgrade your deployments](https://github.com/nasa/cumulus/blob/master/docs/upgrade-notes/upgrading-tf-version-1.5.3.md).

### Changed

- **CUMULUS-3366**
  - Added logging to the `collectionRuleMatcher` Rules Helper, which is used by the sqs-message-consumer and message-consumer Lambdas,
    to report when an incoming message's collection does not match any rules.

## [v17.0.0] 2023-08-09

### MIGRATION notes

- This release updates the `hashicorp/aws` provider required by Cumulus to `~> 5.0`
  which in turn requires updates to all modules deployed with Core in the same stack
  to use a compatible provider version.
- This update is *not* compatible with prior stack states - Terraform will not
  allow redeployment of a prior version of Cumulus using an older version of
  the provider.  Please be sure to validate the install changeset is what you
  expect prior to upgrading to this version.
- Upgrading Cumulus to v17 from prior versions should only require the usual
  terraform init/apply steps.  As always **be sure** to inspect the `terraform plan` or
  `terraform apply` changeset to ensure the changes between providers are what
  you're expecting for all modules you've chosen to deploy with Cumulus

### Notable Changes

- **CUMULUS-3258**
  - @cumulus/api is now compatible *only* with Orca >= 8.1.0.    Prior versions of
    Orca are not compatible with Cumulus 17+
  - Updated all hashicorp terraform AWS provider configs to ~> 5.0
    - Upstream/downstream terraform modules will need to utilize an AWS provider
      that matches this range

### Breaking Changes

- **CUMULUS-3258**
  - Update @cumulus/api/lib/orca/getOrcaRecoveryStatusByGranuleCollection
    to @cumulus/api/lib/orca/getOrcaRecoveryStatusByGranuleIdAndCollection and
    add collectionId to arguments to support Orca v8+ required use of
    collectionId

  - Updated all terraform AWS providers to ~> 5.0

### Changed

- **CUMULUS-3258**
  - Update all Core integration tests/integrations to be compatible with Orca >=
    v8.1.0 only

### Fixed

- **CUMULUS-3319**
  - Removed @cumulus/api/models/schema and changed all references to
    @cumulus/api/lib/schema in docs and related models
  - Removed @cumulus/api/models/errors.js
  - Updated API granule write logic to cause postgres schema/db write failures on an individual granule file write to result  in a thrown error/400 return instead of a 200 return and a 'silent' update of the granule to failed status.
  - Update api/lib/_writeGranule/_writeGranulefiles logic to allow for schema failures on individual granule writes via an optional method parameter in _writeGranules, and an update to the API granule write calls.
  - Updated thrown error to include information related to automatic failure behavior in addition to the stack trace.

## [v16.1.3] 2024-1-15

**Please note** changes in 16.1.3 may not yet be released in future versions, as this
is a backport/patch release on the 16.x series of releases.  Updates that are
included in the future will have a corresponding CHANGELOG entry in future releases.

### Changed

- **CUMULUS_3499
  - Update AWS-SDK dependency pin to "2.1490" to prevent SQS issue.  Dependency
    pin expected to be changed with the resolution to CUMULUS-2900

### Fixed

- **CUMULUS-3474**
  - Fixed overriden changes to `rules.buildPayload' to restore changes from
    ticket `CUMULUS-2969` which limited the definition object to `name` and `arn` to
    account for AWS character limits.
- **CUMULUS-3501**
  - Updated CreateReconciliationReport lambda to save report record to Elasticsearch.
  - Created docker image cumuluss/async-operation:48 from v16.1.2, and used it as default async_operation_image.
- **CUMULUS-3510**
  - Fixed `@cumulus/api` `validateAndUpdateSqsRule` method to allow 0 retries and 0 visibilityTimeout
    in rule's meta.  This fix from CUMULUS-2863 was not in release 16 and later.
- **CUMULUS-3540**
  - stubbed cmr interfaces in integration tests allow integration tests to pass
  - needed while cmr is failing to continue needed releases and progress
  - this change should be reverted ASAP when cmr is working as needed again

## [v16.1.2] 2023-11-01

**Please note** changes in 16.1.2 may not yet be released in future versions, as this
is a backport/patch release on the 16.x series of releases.  Updates that are
included in the future will have a corresponding CHANGELOG entry in future releases.

### Added

- **CUMULUS-3218**
  - Added optional `maxDownloadTime` field to `provider` schema
  - Added `max_download_time` column to PostgreSQL `providers` table
  - Updated `@cumulus/ingest/lock` to check expired locks based on `provider.maxDownloadTime`

### Fixed

- **@aws-sdk upgrade**
  - Fixed TS compilation error on aws-client package caused by @aws-sdk/client-dynamodb 3.433.0 upgrade
  - Updated mapping for collection Elasticsearch records to prevent dynamic field for keys under `meta`.
- **CUMULUS-3286**
  - Fixed `@cumulus/cmrjs/cmr-utils/getGranuleTemporalInfo` and `@cumulus/message/Granules/getGranuleCmrTemporalInfo`
    to handle non-existing cmr file.
  - Updated mapping for granule and deletedgranule Elasticsearch records to prevent dynamic field for keys under
    `queryFields`.
- **CUMULUS-3293**
  - Process Dead Letter Archive is fixed to properly copy objects from `/sqs/` to `/failed-sqs/` location
- **CUMULUS-3393**
  - Fixed `PUT` collection endpoint to update collection configuration in S3.
- **CUMULUS-3467**
  - Added `childWorkflowMeta` to `QueueWorkflow` task configuration

## [v16.1.1] 2023-08-03

### Notable Changes

- The async_operation_image property of cumulus module should be updated to pull
  the ECR image for cumuluss/async-operation:47

### Added

- **CUMULUS-3298**
  - Added extra time to the buffer for replacing the launchpad token before it
    expires to alleviate CMR error messages
- **CUMULUS-3220**
  - Created a new send-pan task
- **CUMULUS-3287**
  - Added variable to allow the aws_ecs_task_definition health check to be configurable.
  - Added clarity to how the bucket field needs to be configured for the
    move-granules task definition

### Changed

- Security upgrade node from 14.19.3-buster to 14.21.1-buster
- **CUMULUS-2985**
  - Changed `onetime` rules RuleTrigger to only execute when the state is `ENABLED` and updated documentation to reflect the change
  - Changed the `invokeRerun` function to only re-run enabled rules
- **CUMULUS-3188**
  - Updated QueueGranules to support queueing granules that meet the required API granule schema.
  - Added optional additional properties to queue-granules input schema
- **CUMULUS-3252**
  - Updated example/cumulus-tf/orca.tf to use orca v8.0.1
  - Added cumulus task `@cumulus/orca-copy-to-archive-adapter`, and add the task to `tf-modules/ingest`
  - Updated `tf-modules/cumulus` module to take variable `orca_lambda_copy_to_archive_arn` and pass to `tf-modules/ingest`
  - Updated `example/cumulus-tf/ingest_and_publish_granule_with_orca_workflow.tf` `CopyToGlacier` (renamed to `CopyToArchive`) step to call
    `orca_copy_to_archive_adapter_task`
- **CUMULUS-3253**
  - Added cumulus task `@cumulus/orca-recovery-adapter`, and add the task to `tf-modules/ingest`
  - Updated `tf-modules/cumulus` module to take variable `orca_sfn_recovery_workflow_arn` and pass to `tf-modules/ingest`
  - Added `example/cumulus-tf/orca_recovery_adapter_workflow.tf`, `OrcaRecoveryAdapterWorkflow` workflow has `OrcaRecoveryAdapter` task
    to call the ORCA recovery step-function.
  - Updated `example/data/collections/` collection configuration `meta.granuleRecoveryWorkflow` to use `OrcaRecoveryAdapterWorkflow`
- **CUMULUS-3215**
  - Create reconciliation reports will properly throw errors and set the async
    operation status correctly to failed if there is an error.
  - Knex calls relating to reconciliation reports will retry if there is a
    connection terminated unexpectedly error
  - Improved logging for async operation
  - Set default async_operation_image_version to 47
- **CUMULUS-3024**
  - Combined unit testing of @cumulus/api/lib/rulesHelpers to a single test file
    `api/tests/lib/test-rulesHelpers` and removed extraneous test files.
- **CUMULUS-3209**
  - Apply brand color with high contrast settings for both (light and dark) themes.
  - Cumulus logo can be seen when scrolling down.
  - "Back to Top" button matches the brand color for both themes.
  - Update "note", "info", "tip", "caution", and "warning" components to [new admonition styling](https://docusaurus.io/docs/markdown-features/admonitions).
  - Add updated arch diagram for both themes.
- **CUMULUS-3203**
  - Removed ACL setting of private on S3.multipartCopyObject() call
  - Removed ACL setting of private for s3PutObject()
  - Removed ACL confguration on sync-granules task
  - Update documentation on dashboard deployment to exclude ACL public-read setting
- **CUMULUS-3245**
  - Update SQS consumer logic to catch ExecutionAlreadyExists error and
    delete SQS message accordingly.
  - Add ReportBatchItemFailures to event source mapping start_sf_mapping
- **CUMULUS-3357**
  - `@cumulus/queue-granules` is now written in TypeScript
  - `@cumulus/schemas` can now generate TypeScript interfaces for the task input, output and config.
- Added missing name to throttle_queue_watcher Cloudwatch event in `throttled-queue.tf`


### Fixed

- **CUMULUS-3258**
  - Fix un-prefixed s3 lifecycle configuration ID from CUMULUS-2915
- **CUMULUS-2625**
  - Optimized heap memory and api load in queue-granules task to scale to larger workloads.
- **CUMULUS-3265**
  - Fixed `@cumulus/api` `getGranulesForPayload` function to query cloud metrics es when needed.
- **CUMULUS-3389**
  - Updated runtime of `send-pan` and `startAsyncOperation` lambdas to `nodejs16.x`

## [v16.0.0] 2023-05-09

### Notable Changes

- The async_operation_image property of cumulus module should be updated to pull
  the ECR image for cumuluss/async-operation:46

### MIGRATION notes

#### PI release version

When updating directly to v16 from prior releases older that V15, please make sure to
read through all prior release notes.

Notable migration concerns since the last PI release version (11.1.x):

- [v14.1.0] - Postgres compatibility update to Aurora PostgreSQL 11.13.
- [v13.1.0] - Postgres update to add `files_granules_cumulus_id_index` to the
  `files` table may require manual steps depending on load.

#### RDS Phase 3 migration notes

This release includes updates that remove existing DynamoDB tables as part of
release deployment process.   This release *cannot* be properly rolled back in
production as redeploying a prior version of Cumulus will not recover the
associated Dynamo tables.

Please read the full change log for RDS Phase 3 and consult the [RDS Phase 3 update
documentation](https://nasa.github.io/cumulus/docs/next/upgrade-notes/upgrade-rds-phase-3-release)

#### API Endpoint Versioning

As part of the work on CUMULUS-3072, we have added a required header for the
granule PUT/PATCH endpoints -- to ensure that older clients/utilities do not
unexpectedly make destructive use of those endpoints, a validation check of a
header value against supported versions has been implemented.

Moving forward, if a breaking change is made to an existing endpoint that
requires user updates, as part of that update we will set the current version of
the core API and require a header that confirms the client is compatible with
the version required or greater.

In this instance, the granule PUT/PATCH
endpoints will require a `Cumulus-API-Version` value of at least `2`.

```bash
 curl --request PUT https://example.com/granules/granuleId.A19990103.006.1000\
 --header 'Cumulus-API-Version: 2'\
 --header 'Content-Type: application/json'\
 --header 'Authorization: Bearer ReplaceWithToken'\
 --data ...
```

Users/clients that do not make use of these endpoints will not be impacted.

### RDS Phase 3
#### Breaking Changes

- **CUMULUS-2688**
  - Updated bulk operation logic to use collectionId in addition to granuleId to fetch granules.
  - Tasks using the `bulk-operation` Lambda should provide collectionId and granuleId e.g. { granuleId: xxx, collectionId: xxx }
- **CUMULUS-2856**
  - Update execution PUT endpoint to no longer respect message write constraints and update all values passed in

#### Changed

- **CUMULUS-3282**
  - Updated internal granule endpoint parameters from :granuleName to :granuleId
    for maintenance/consistency reasons
- **CUMULUS-2312** - RDS Migration Epic Phase 3
  - **CUMULUS-2645**
    - Removed unused index functionality for all tables other than
      `ReconciliationReportsTable` from `dbIndexer` lambda
  - **CUMULUS-2398**
    - Remove all dynamoDB updates for `@cumulus/api/ecs/async-operation/*`
    - Updates all api endpoints with updated signature for
      `asyncOperationsStart` calls
    - Remove all dynamoDB models calls from async-operations api endpoints
  - **CUMULUS-2801**
    - Move `getFilesExistingAtLocation`from api granules model to api/lib, update granules put
      endpoint to remove model references
  - **CUMULUS-2804**
    - Updates api/lib/granule-delete.deleteGranuleAndFiles:
      - Updates dynamoGranule -> apiGranule in the signature and throughout the dependent code
      - Updates logic to make apiGranule optional, but pgGranule required, and
        all lookups use postgres instead of ES/implied apiGranule values
      - Updates logic to make pgGranule optional - in this case the logic removes the entry from ES only
    - Removes all dynamo model logic from api/endpoints/granules
    - Removes dynamo write logic from api/lib/writeRecords.*
    - Removes dynamo write logic from api/lib/ingest.*
    - Removes all granule model calls from api/lambdas/bulk-operations and any dependencies
    - Removes dynamo model calls from api/lib/granule-remove-from-cmr.unpublishGranule
    - Removes Post Deployment execution check from sf-event-sqs-to-db-records
    - Moves describeGranuleExecution from api granule model to api/lib/executions.js
  - **CUMULUS-2806**
    - Remove DynamoDB logic from executions `POST` endpoint
    - Remove DynamoDB logic from sf-event-sqs-to-db-records lambda execution writes.
    - Remove DynamoDB logic from executions `PUT` endpoint
  - **CUMULUS-2808**
    - Remove DynamoDB logic from executions `DELETE` endpoint
  - **CUMULUS-2809**
    - Remove DynamoDB logic from providers `PUT` endpoint
    - Updates DB models asyncOperation, provider and rule to return all fields on upsert.
  - **CUMULUS-2810**
    - Removes addition of DynamoDB record from API endpoint POST /provider/<name>
  - **CUMULUS-2811**
    - Removes deletion of DynamoDB record from API endpoint DELETE /provider/<name>
  - **CUMULUS-2817**
    - Removes deletion of DynamoDB record from API endpoint DELETE /collection/<name>/<version>
  - **CUMULUS-2814**
    - Move event resources deletion logic from `rulesModel` to `rulesHelper`
  - **CUMULUS-2815**
    - Move File Config and Core Config validation logic for Postgres Collections from `api/models/collections.js` to `api/lib/utils.js`
  - **CUMULUS-2813**
    - Removes creation and deletion of DynamoDB record from API endpoint POST /rules/
  - **CUMULUS-2816**
    - Removes addition of DynamoDB record from API endpoint POST /collections
  - **CUMULUS-2797**
    - Move rule helper functions to separate rulesHelpers file
  - **CUMULUS-2821**
    - Remove DynamoDB logic from `sfEventSqsToDbRecords` lambda
  - **CUMULUS-2856**
    - Update API/Message write logic to handle nulls as deletion in execution PUT/message write logic

#### Added

- **CUMULUS-2312** - RDS Migration Epic Phase 3
  - **CUMULUS-2813**
    - Added function `create` in the `db` model for Rules
      to return an array of objects containing all columns of the created record.
  - **CUMULUS-2812**
    - Move event resources logic from `rulesModel` to `rulesHelper`
  - **CUMULUS-2820**
    - Remove deletion of DynamoDB record from API endpoint DELETE /pdr/<pdrName>
  - **CUMULUS-2688**
    - Add new endpoint to fetch granules by collectionId as well as granuleId: GET /collectionId/granuleId
    - Add new endpoints to update and delete granules by collectionId as well as
      granuleId

#### Removed

- **CUMULUS-2994**
  - Delete code/lambdas that publish DynamoDB stream events to SNS
- **CUMULUS-3226**
  - Removed Dynamo Async Operations table
- **CUMULUS-3199**
  - Removed DbIndexer lambda and all associated terraform resources
- **CUMULUS-3009**
  - Removed Dynamo PDRs table
- **CUMULUS-3008**
  - Removed DynamoDB Collections table
- **CUMULUS-2815**
  - Remove update of DynamoDB record from API endpoint PUT /collections/<name>/<version>
- **CUMULUS-2814**
  - Remove DynamoDB logic from rules `DELETE` endpoint
- **CUMULUS-2812**
  - Remove DynamoDB logic from rules `PUT` endpoint
- **CUMULUS-2798**
  - Removed AsyncOperations model
- **CUMULUS-2797**
- **CUMULUS-2795**
  - Removed API executions model
- **CUMULUS-2796**
  - Remove API pdrs model and all related test code
  - Remove API Rules model and all related test code
- **CUMULUS-2794**
  - Remove API Collections model and all related test code
  - Remove lambdas/postgres-migration-count-tool, api/endpoints/migrationCounts and api-client/migrationCounts
  - Remove lambdas/data-migration1 tool
  - Remove lambdas/data-migration2 and
    lambdas/postgres-migration-async-operation
- **CUMULUS-2793**
  - Removed Provider Dynamo model and related test code
- **CUMULUS-2792**
  - Remove API Granule model and all related test code
  - Remove granule-csv endpoint
- **CUMULUS-2645**
  - Removed dynamo structural migrations and related code from `@cumulus/api`
  - Removed `executeMigrations` lambda
  - Removed `granuleFilesCacheUpdater` lambda
  - Removed dynamo files table from `data-persistence` module.  *This table and
    all of its data will be removed on deployment*.

### Added
- **CUMULUS-3072**
  - Added `replaceGranule` to `@cumulus/api-client/granules` to add usage of the
    updated RESTful PUT logic
- **CUMULUS-3121**
  - Added a map of variables for the cloud_watch_log retention_in_days for the various cloudwatch_log_groups, as opposed to keeping them hardcoded at 30 days. Can be configured by adding the <module>_<cloudwatch_log_group_name>_log_retention value in days to the cloudwatch_log_retention_groups map variable
- **CUMULUS-3201**
  - Added support for sha512 as checksumType for LZARDs backup task.

### Changed

- **CUMULUS-3315**
  - Updated `@cumulus/api-client/granules.bulkOperation` to remove `ids`
    parameter in favor of `granules` parameter, in the form of a
    `@cumulus/types/ApiGranule` that requires the following keys: `[granuleId, collectionId]`
- **CUMULUS-3307**
  - Pinned cumulus dependency on `pg` to `v8.10.x`
- **CUMULUS-3279**
  - Updated core dependencies on `xml2js` to `v0.5.0`
  - Forcibly updated downstream dependency for `xml2js` in `saml2-js` to
    `v0.5.0`
  - Added audit-ci CVE override until July 1 to allow for Core package releases
- **CUMULUS-3106**
  - Updated localstack version to 1.4.0 and removed 'skip' from all skipped tests
- **CUMULUS-3115**
  - Fixed DiscoverGranules' workflow's duplicateHandling when set to `skip` or `error` to stop retrying
    after receiving a 404 Not Found Response Error from the `cumulus-api`.
- **CUMULUS-3165**
  - Update example/cumulus-tf/orca.tf to use orca v6.0.3

### Fixed

- **CUMULUS-3315**
  - Update CI scripts to use shell logic/GNU timeout to bound test timeouts
    instead of NPM `parallel` package, as timeouts were not resulting in
    integration test failure
- **CUMULUS-3223**
  - Update `@cumulus/cmrjs/cmr-utils.getGranuleTemporalInfo` to handle the error when the cmr file s3url is not available
  - Update `sfEventSqsToDbRecords` lambda to return [partial batch failure](https://docs.aws.amazon.com/lambda/latest/dg/with-sqs.html#services-sqs-batchfailurereporting),
    and only reprocess messages when cumulus message can't be retrieved from the execution events.
  - Update `@cumulus/cumulus-message-adapter-js` to `2.0.5` for all cumulus tasks

## [v15.0.4] 2023-06-23

### Changed

- **CUMULUS-3307**
  - Pinned cumulus dependency on `pg` to `v8.10.x`

### Fixed

- **CUMULUS-3115**
  - Fixed DiscoverGranules' workflow's duplicateHandling when set to `skip` or `error` to stop retrying
    after receiving a 404 Not Found Response Error from the `cumulus-api`.
- **CUMULUS-3315**
  - Update CI scripts to use shell logic/GNU timeout to bound test timeouts
    instead of NPM `parallel` package, as timeouts were not resulting in
    integration test failure
- **CUMULUS-3223**
  - Update `@cumulus/cmrjs/cmr-utils.getGranuleTemporalInfo` to handle the error when the cmr file s3url is not available
  - Update `sfEventSqsToDbRecords` lambda to return [partial batch failure](https://docs.aws.amazon.com/lambda/latest/dg/with-sqs.html#services-sqs-batchfailurereporting),
    and only reprocess messages when cumulus message can't be retrieved from the execution events.
  - Update `@cumulus/cumulus-message-adapter-js` to `2.0.5` for all cumulus tasks

## [v15.0.3] 2023-04-28

### Fixed

- **CUMULUS-3243**
  - Updated granule delete logic to delete granule which is not in DynamoDB
  - Updated granule unpublish logic to handle granule which is not in DynamoDB and/or CMR

## [v15.0.2] 2023-04-25

### Fixed

- **CUMULUS-3120**
  - Fixed a bug by adding in `default_log_retention_periods` and `cloudwatch_log_retention_periods`
  to Cumulus modules so they can be used during deployment for configuring cloudwatch retention periods, for more information check here: [retention document](https://nasa.github.io/cumulus/docs/configuration/cloudwatch-retention)
  - Updated cloudwatch retention documentation to reflect the bugfix changes

## [v15.0.1] 2023-04-20

### Changed

- **CUMULUS-3279**
  - Updated core dependencies on `xml2js` to `v0.5.0`
  - Forcibly updated downstream dependency for `xml2js` in `saml2-js` to
    `v0.5.0`
  - Added audit-ci CVE override until July 1 to allow for Core package releases

## Fixed

- **CUMULUS-3285**
  - Updated `api/lib/distribution.js isAuthBearTokenRequest` to handle non-Bearer authorization header

## [v15.0.0] 2023-03-10

### Breaking Changes

- **CUMULUS-3147**
  - The minimum supported version for all published Cumulus Core npm packages is now Node 16.19.0
  - Tasks using the `cumuluss/cumulus-ecs-task` Docker image must be updated to `cumuluss/cumulus-ecs-task:1.9.0.` which is built with node:16.19.0-alpine.  This can be done by updating the `image` property of any tasks defined using the `cumulus_ecs_service` Terraform module.
  - Updated Dockerfile of async operation docker image to build from node:16.19.0-buster
  - Published new tag [`44` of `cumuluss/async-operation` to Docker Hub](https://hub.docker.com/layers/cumuluss/async-operation/44/images/sha256-8d757276714153e4ab8c24a2b7b6b9ffee14cc78b482d9924e7093af88362b04?context=explore).
  - The `async_operation_image` property of `cumulus` module must be updated to pull the ECR image for `cumuluss/async-operation:44`.

### Changed

- **CUMULUS-2997**
  - Migrate Cumulus Docs to Docusaurus v2 and DocSearch v3.
- **CUMULUS-3044**
  - Deployment section:
    - Consolidate and migrate Cumulus deployment (public facing) content from wiki to Cumulus Docs in GitHub.
    - Update links to make sure that the user can maintain flow between the wiki and GitHub deployment documentation.
    - Organize and update sidebar to include categories for similar deployment topics.
- **CUMULUS-3147**
  - Set example/cumulus-tf default async_operation_image_version to 44.
  - Set example/cumulus-tf default ecs_task_image_version to 1.9.0.
- **CUMULUS-3166**
  - Updated example/cumulus-tf/thin_egress_app.tf to use tea 1.3.2

### Fixed

- **CUMULUS-3187**
  - Restructured Earthdata Login class to be individual methods as opposed to a Class Object
  - Removed typescript no-checks and reformatted EarthdataLogin code to be more type friendly

## [v14.1.0] 2023-02-27

### MIGRATION notes

#### PostgreSQL compatibility update

From this release forward Core will be tested against PostgreSQL 11   Existing
release compatibility testing was done for release 11.1.8/14.0.0+.   Users
should migrate their datastores to Aurora PostgreSQL 11.13+ compatible data stores
as soon as possible.

Users utilizing the `cumulus-rds-tf` module will have upgraded/had their
database clusters forcibly upgraded at the next maintenance window after 31 Jan
2023.   Our guidance to mitigate this issue is to do a manual (outside of
terraform) upgrade.   This will result in the cluster being upgraded with a
manually set parameter group not managed by terraform.

If you manually upgraded and the cluster is now on version 11.13, to continue
using the `cumulus-rds-tf` module *once upgraded* update following module
configuration values if set, or allow their defaults to be utilized:

```terraform
parameter_group_family = "aurora-postgresql11"
engine_version = 11.13
```

When you apply this update, the original PostgreSQL v10 parameter group will be
removed, and recreated using PG11 defaults/configured terraform values and
update the database cluster to use the new configuration.

### Added

- **CUMULUS-3193**
  - Add a Python version file
- **CUMULUS-3121**
  - Added a map of variables in terraform for custom configuration of cloudwatch_log_groups' retention periods.
    Please refer to the [Cloudwatch-Retention] (https://nasa.github.io/cumulus/docs/configuration/cloudwatch-retention)
    section of the Cumulus documentation in order for more detailed information and an example into how to do this.
- **CUMULUS-3071**
  - Added 'PATCH' granules endpoint as an exact duplicate of the existing `PUT`
    endpoint.    In future releases the `PUT` endpoint will be replaced with valid PUT logic
    behavior (complete overwrite) in a future release.   **The existing PUT
    implementation is deprecated** and users should move all existing usage of
    `PUT` to `PATCH` before upgrading to a release with `CUMULUS-3072`.

### Fixed

- **CUMULUS-3033**
  - Fixed `granuleEsQuery` to properly terminate if `body.hit.total.value` is 0.

- The `getLambdaAliases` function has been removed from the `@cumulus/integration-tests` package
- The `getLambdaVersions` function has been removed from the `@cumulus/integration-tests` package
- **CUMULUS-3117**
  - Update `@cumulus/es-client/indexer.js` to properly handle framework write
    constraints for queued granules.    Queued writes will now be properly
    dropped from elasticsearch writes along with the primary datastore(s) when
    write constraints apply
- **CUMULUS-3134**
  - Get tests working on M1 Macs
- **CUMULUS-3148**:
  - Updates cumulus-rds-tf to use defaults for PostgreSQL 11.13
  - Update IngestGranuleSuccessSpec as test was dependant on file ordering and
    PostgreSQL 11 upgrade exposed dependency on database results in the API return
  - Update unit test container to utilize PostgreSQL 11.13 container
- **CUMULUS-3149**
  - Updates the api `/granules/bulkDelete` endpoint to take the
    following configuration keys for the bulkDelete:
    - concurrency - Number of concurrent bulk deletions to process at a time.
            Defaults to 10, increasing this value may improve throughput at the cost
            of additional database/CMR/etc load.
    - maxDbConnections - Defaults to `concurrency`, and generally should not be
        changed unless troubleshooting performance concerns.
  - Updates all bulk api endpoints to add knexDebug boolean query parameter to
    allow for debugging of database connection issues in the future.  Defaults
    to false.
  - Fixed logic defect in bulk deletion logic where an information query was
    nested in a transaction call, resulting in transactions holding knex
    connection pool connections in a blocking way that would not resolve,
    resulting in deletion failures.
- **CUMULUS-3142**
  - Fix issue from CUMULUS-3070 where undefined values for status results in
    unexpected insertion failure on PATCH.
- **CUMULUS-3181**
  - Fixed `sqsMessageRemover` lambda to correctly retrieve ENABLED sqs rules.

- **CUMULUS-3189**
  - Upgraded `cumulus-process` and `cumulus-message-adapter-python` versions to
    support pip 23.0
- **CUMULUS-3196**
  - Moved `createServer` initialization outside the `s3-credentials-endpoint` lambda
    handler to reduce file descriptor usage
- README shell snippets better support copying
- **CUMULUS-3111**
  - Fix issue where if granule update dropped due to write constraints for writeGranuleFromMessage, still possible for granule files to be written
  - Fix issue where if granule update is limited to status and timestamp values due to write constraints for writeGranuleFromMessage, Dynamo or ES granules could be out of sync with PG

### Breaking Changes

- **CUMULUS-3072**
  - Removed original PUT granule endpoint logic (in favor of utilizing new PATCH
    endpoint introduced in CUMULUS-3071)
  - Updated PUT granule endpoint to expected RESTful behavior:
    - PUT will now overwrite all non-provided fields as either non-defined or
      defaults, removing existing related database records (e.g. files,
      granule-execution linkages ) as appropriate.
    - PUT will continue to overwrite fields that are provided in the payload,
      excepting collectionId and granuleId which cannot be modified.
    - PUT will create a new granule record if one does not already exist
    - Like PATCH, the execution field is additive only - executions, once
      associated with a granule record cannot be unassociated via the granule
      endpoint.
  - /granule PUT and PATCH endpoints now require a header with values `{
    version: 2 }`
  - PUT endpoint will now only support /:collectionId/:granuleId formatted
    queries
  - `@cumulus/api-client.replaceGranule now utilizes body.collectionId to
    utilize the correct API PUT endpoint
  - Cumulus API version updated to `2`

### Changed

- **Snyk Security**
  - Upgraded jsonwebtoken from 8.5.1 to 9.0.0
  - CUMULUS-3160: Upgrade knex from 0.95.15 to 2.4.1
  - Upgraded got from 11.8.3 to ^11.8.5
- **Dependabot Security**
  - Upgraded the python package dependencies of the example lambdas
- **CUMULUS-3043**
  - Organize & link Getting Started public docs for better user guidance
  - Update Getting Started sections with current content
- **CUMULUS-3046**
  - Update 'Deployment' public docs
  - Apply grammar, link fixes, and continuity/taxonomy standards
- **CUMULUS-3071**
  - Updated `@cumulus/api-client` packages to use `PATCH` protocol for existing
    granule `PUT` calls, this change should not require user updates for
    `api-client` users.
    - `@cumulus/api-client/granules.updateGranule`
    - `@cumulus/api-client/granules.moveGranule`
    - `@cumulus/api-client/granules.updateGranule`
    - `@cumulus/api-client/granules.reingestGranule`
    - `@cumulus/api-client/granules.removeFromCMR`
    - `@cumulus/api-client/granules.applyWorkflow`
- **CUMULUS-3097**
  - Changed `@cumulus/cmr-client` package's token from Echo-Token to Earthdata Login (EDL) token in updateToken method
  - Updated CMR header and token tests to reflect the Earthdata Login changes
- **CUMULUS-3144**
  - Increased the memory of API lambda to 1280MB
- **CUMULUS-3140**
  - Update release note to include cumulus-api release
- **CUMULUS-3193**
  - Update eslint config to better support typing
- Improve linting of TS files

### Removed

- **CUMULUS-2798**
  - Removed AsyncOperations model

### Removed

- **CUMULUS-3009**
  - Removed Dynamo PDRs table

## [v14.0.0] 2022-12-08

### Breaking Changes

- **CUMULUS-2915**
  - API endpoint GET `/executions/status/${executionArn}` returns `presignedS3Url` and `data`
  - The user (dashboard) must read the `s3SignedURL` and `data` from the return
- **CUMULUS-3070/3074**
  - Updated granule PUT/POST endpoints to no longer respect message write
    constraints.  Functionally this means that:
    - Granules with older createdAt values will replace newer ones, instead of
        ignoring the write request
    - Granules that attempt to set a non-complete state (e.g. 'queued' and
        'running') will now ignore execution state/state change and always write
    - Granules being set to non-complete state will update all values passed in,
      instead of being restricted to `['createdAt', 'updatedAt', 'timestamp',
      'status', 'execution']`

### Added

- **CUMULUS-3070**
  - Remove granules dynamoDb model logic that sets default publish value on record
    validation
  - Update API granule write logic to not set default publish value on record
    updates to avoid overwrite (PATCH behavior)
  - Update API granule write logic to publish to false on record
    creation if not specified
  - Update message granule write logic to set default publish value on record
    creation update.
  - Update granule write logic to set published to default value of `false` if
    `null` is explicitly set with intention to delete the value.
  - Removed dataType/version from api granule schema
  - Added `@cumulus/api/endpoints/granules` unit to cover duration overwrite
    logic for PUT/PATCH endpoint.
- **CUMULUS-3098**
  - Added task configuration setting named `failTaskWhenFileBackupFail` to the
    `lzards-backup` task. This setting is `false` by default, but when set to
    `true`, task will fail if one of the file backup request fails.

### Changed

- Updated CI deploy process to utilize the distribution module in the published zip file which
    will be run against for the integration tests
- **CUMULUS-2915**
  - Updated API endpoint GET `/executions/status/${executionArn}` to return the
    presigned s3 URL in addition to execution status data
- **CUMULUS-3045**
  - Update GitHub FAQs:
    - Add new and refreshed content for previous sections
    - Add new dedicated Workflows section
- **CUMULUS-3070**
  - Updated API granule write logic to no longer require createdAt value in
    dynamo/API granule validation.   Write-time createdAt defaults will be set in the case
    of new API granule writes without the value set, and createdAt will be
    overwritten if it already exists.
  - Refactored granule write logic to allow PATCH behavior on API granule update
    such that existing createdAt values will be retained in case of overwrite
    across all API granule writes.
  - Updated granule write code to validate written createdAt is synced between
    datastores in cases where granule.createdAt is not provided for a new
    granule.
  - Updated @cumulus/db/translate/granules.translateApiGranuleToPostgresGranuleWithoutNilsRemoved to validate incoming values to ensure values that can't be set to null are not
  - Updated @cumulus/db/translate/granules.translateApiGranuleToPostgresGranuleWithoutNilsRemoved to handle null values in incoming ApiGranule
  - Updated @cumulus/db/types/granules.PostgresGranule typings to allow for null values
  - Added ApiGranuleRecord to @cumulus/api/granule type to represent a written/retrieved from datastore API granule record.
  - Update API/Message write logic to handle nulls as deletion in granule PUT/message write logic
- **CUMULUS-3075**
  - Changed the API endpoint return value for a granule with no files. When a granule has no files, the return value beforehand for
    the translatePostgresGranuletoApiGranule, the function which does the translation of a Postgres granule to an API granule, was
    undefined, now changed to an empty array.
  - Existing behavior which relied on the pre-disposed undefined value was changed to instead accept the empty array.
  - Standardized tests in order to expect an empty array for a granule with no files files' object instead of undefined.
- **CUMULUS-3077**
  - Updated `lambdas/data-migration2` granule and files migration to have a `removeExcessFiles` function like in write-granules that will remove file records no longer associated with a granule being migrated
- **CUMULUS-3080**
  - Changed the retention period in days from 14 to 30 for cloudwatch logs for NIST-5 compliance
- **CUMULUS-3100**
  - Updated `POST` granules endpoint to check if granuleId exists across all collections rather than a single collection.
  - Updated `PUT` granules endpoint to check if granuleId exists across a different collection and throw conflict error if so.
  - Updated logic for writing granules from a message to check if granuleId exists across a different collection and throw conflict error if so.

### Fixed

- **CUMULUS-3070**
  - Fixed inaccurate typings for PostgresGranule in @cumulus/db/types/granule
  - Fixed inaccurate typings for @cumulus/api/granules.ApiGranule and updated to
    allow null
- **CUMULUS-3104**
  - Fixed TS compilation error on aws-client package caused by @aws-sdk/client-s3 3.202.0 upgrade
- **CUMULUS-3116**
  - Reverted the default ElasticSearch sorting behavior to the pre-13.3.0 configuration
  - Results from ElasticSearch are sorted by default by the `timestamp` field. This means that the order
  is not guaranteed if two or more records have identical timestamps as there is no secondary sort/tie-breaker.

## [v13.4.0] 2022-10-31

### Notable changes

- **CUMULUS-3104**
  - Published new tag [`43` of `cumuluss/async-operation` to Docker Hub](https://hub.docker.com/layers/cumuluss/async-operation/43/images/sha256-5f989c7d45db3dde87c88c553182d1e4e250a1e09af691a84ff6aa683088b948?context=explore) which was built with node:14.19.3-buster.

### Added

- **CUMULUS-2998**
  - Added Memory Size and Timeout terraform variable configuration for the following Cumulus tasks:
    - fake_processing_task_timeout and fake_processing_task_memory_size
    - files_to_granules_task_timeout and files_to_granule_task_memory_size
    - hello_world_task_timeout and hello_world_task_memory_size
    - sf_sqs_report_task_timeout and sf_sqs_report_task_memory_size
- **CUMULUS-2986**
  - Adds Terraform memory_size configurations to lambda functions with customizable timeouts enabled (the minimum default size has also been raised from 256 MB to 512 MB)
    allowed properties include:
      - add_missing_file_checksums_task_memory_size
      - discover_granules_task_memory_size
      - discover_pdrs_task_memory_size
      - hyrax_metadata_updates_task_memory_size
      - lzards_backup_task_memory_size
      - move_granules_task_memory_size
      - parse_pdr_task_memory_size
      - pdr_status_check_task_memory_size
      - post_to_cmr_task_memory_size
      - queue_granules_task_memory_size
      - queue_pdrs_task_memory_size
      - queue_workflow_task_memory_size
      - sync_granule_task_memory_size
      - update_cmr_access_constraints_task_memory_size
      - update_granules_cmr_task_memory_size
  - Initializes the lambda_memory_size(s) variable in the Terraform variable list
  - Adds Terraform timeout variable for add_missing_file_checksums_task
- **CUMULUS-2631**
  - Added 'Bearer token' support to s3credentials endpoint
- **CUMULUS-2787**
  - Added `lzards-api-client` package to Cumulus with `submitQueryToLzards` method
- **CUMULUS-2944**
  - Added configuration to increase the limit for body-parser's JSON and URL encoded parsers to allow for larger input payloads

### Changed


- Updated `example/cumulus-tf/variables.tf` to have `cmr_oauth_provider` default to `launchpad`
- **CUMULUS-3024**
  - Update PUT /granules endpoint to operate consistently across datastores
    (PostgreSQL, ElasticSearch, DynamoDB). Previously it was possible, given a
    partial Granule payload to have different data in Dynamo/ElasticSearch and PostgreSQL
  - Given a partial Granule object, the /granules update endpoint now operates
    with behavior more consistent with a PATCH operation where fields not provided
    in the payload will not be updated in the datastores.
  - Granule translation (db/src/granules.ts) now supports removing null/undefined fields when converting from API to Postgres
    granule formats.
  - Update granule write logic: if a `null` files key is provided in an update payload (e.g. `files: null`),
    an error will be thrown. `null` files were not previously supported and would throw potentially unclear errors. This makes the error clearer and more explicit.
  - Update granule write logic: If an empty array is provided for the `files` key, all files will be removed in all datastores
- **CUMULUS-2787**
  - Updated `lzards-backup-task` to send Cumulus provider and granule createdAt values as metadata in LZARDS backup request to support querying LZARDS for reconciliation reports
- **CUMULUS-2913**
  - Changed `process-dead-letter-archive` lambda to put messages from S3 dead
    letter archive that fail to process to new S3 location.
- **CUMULUS-2974**
  - The `DELETE /granules/<granuleId>` endpoint now includes additional details about granule
    deletion, including collection, deleted granule ID, deleted files, and deletion time.
- **CUMULUS-3027**
  - Pinned typescript to ~4.7.x to address typing incompatibility issues
    discussed in https://github.com/knex/knex/pull/5279
  - Update generate-ts-build-cache script to always install root project dependencies
- **CUMULUS-3104**
  - Updated Dockerfile of async operation docker image to build from node:14.19.3-buster
  - Sets default async_operation_image version to 43.
  - Upgraded saml2-js 4.0.0, rewire to 6.0.0 to address security vulnerabilities
  - Fixed TS compilation error caused by @aws-sdk/client-s3 3.190->3.193 upgrade

## [v13.3.2] 2022-10-10 [BACKPORT]

**Please note** changes in 13.3.2 may not yet be released in future versions, as
this is a backport and patch release on the 13.3.x series of releases. Updates that
are included in the future will have a corresponding CHANGELOG entry in future
releases.

### Fixed

- **CUMULUS-2557**
  - Updated `@cumulus/aws-client/S3/moveObject` to handle zero byte files (0 byte files).
- **CUMULUS-2971**
  - Updated `@cumulus/aws-client/S3ObjectStore` class to take string query parameters and
    its methods `signGetObject` and `signHeadObject` to take parameter presignOptions
- **CUMULUS-3021**
  - Updated `@cumulus/api-client/collections` and `@cumulus/integration-tests/api` to encode
    collection version in the URI path
- **CUMULUS-3024**
  - Update PUT /granules endpoint to operate consistently across datastores
    (PostgreSQL, ElasticSearch, DynamoDB). Previously it was possible, given a
    partial Granule payload to have different data in Dynamo/ElasticSearch and PostgreSQL
  - Given a partial Granule object, the /granules update endpoint now operates
    with behavior more consistent with a PATCH operation where fields not provided
    in the payload will not be updated in the datastores.
  - Granule translation (db/src/granules.ts) now supports removing null/undefined fields when converting from API to Postgres
    granule formats.
  - Update granule write logic: if a `null` files key is provided in an update payload (e.g. `files: null`),
    an error will be thrown. `null` files were not previously supported and would throw potentially unclear errors. This makes the error clearer and more explicit.
  - Update granule write logic: If an empty array is provided for the `files` key, all files will be removed in all datastores

## [v13.3.0] 2022-8-19

### Notable Changes

- **CUMULUS-2930**
  - The `GET /granules` endpoint has a new optional query parameter:
    `searchContext`, which is used to resume listing within the same search
    context. It is provided in every response from the endpoint as
    `meta.searchContext`. The searchContext value must be submitted with every
    consequent API call, and must be fetched from each new response to maintain
    the context.
  - Use of the `searchContext` query string parameter allows listing past 10,000 results.
  - Note that using the `from` query param in a request will cause the `searchContext` to
    be ignored and also make the query subject to the 10,000 results cap again.
  - Updated `GET /granules` endpoint to leverage ElasticSearch search-after API.
    The endpoint will only use search-after when the `searchContext` parameter
    is provided in a request.

## [v13.2.1] 2022-8-10 [BACKPORT]

### Notable changes

- **CUMULUS-3019**
  - Fix file write logic to delete files by `granule_cumulus_id` instead of
    `cumulus_id`. Previous logic removed files by matching `file.cumulus_id`
    to `granule.cumulus_id`.

## [v13.2.0] 2022-8-04

### Changed

- **CUMULUS-2940**
  - Updated bulk operation lambda to utilize system wide rds_connection_timing
    configuration parameters from the main `cumulus` module
- **CUMULUS-2980**
  - Updated `ingestPdrWithNodeNameSpec.js` to use `deleteProvidersAndAllDependenciesByHost` function.
  - Removed `deleteProvidersByHost`function.
- **CUMULUS-2954**
  - Updated Backup LZARDS task to run as a single task in a step function workflow.
  - Updated task to allow user to provide `collectionId` in workflow input and
    updated task to use said `collectionId` to look up the corresponding collection record in RDS.

## [v13.1.0] 2022-7-22

### MIGRATION notes

- The changes introduced in CUMULUS-2962 will re-introduce a
  `files_granules_cumulus_id_index` on the `files` table in the RDS database.
  This index will be automatically created as part of the bootstrap lambda
  function *on deployment* of the `data-persistence` module.

  *In cases where the index is already applied, this update will have no effect*.

  **Please Note**: In some cases where ingest is occurring at high volume levels and/or the
  files table has > 150M file records, the migration may
  fail on deployment due to timing required to both acquire the table state needed for the
  migration and time to create the index given the resources available.

  For reference a rx.5 large Aurora/RDS database
  with *no activity* took roughly 6 minutes to create the index for a file table with 300M records and no active ingest, however timed out when the same migration was attempted
  in production with possible activity on the table.

  If you believe you are subject to the above consideration, you may opt to
  manually create the `files` table index *prior* to deploying this version of
  Core with the following procedure:

  -----

  - Verify you do not have the index:

  ```text
  select * from pg_indexes where tablename = 'files';

   schemaname | tablename |        indexname        | tablespace |                                       indexdef
  ------------+-----------+-------------------------+------------+---------------------------------------------------------------------------------------
   public     | files     | files_pkey              |            | CREATE UNIQUE INDEX files_pkey ON public.files USING btree (cumulus_id)
   public     | files     | files_bucket_key_unique |            | CREATE UNIQUE INDEX files_bucket_key_unique ON public.files USING btree (bucket, key)
  ```

  In this instance you should not see an `indexname` row with
  `files_granules_cumulus_id_index` as the value.     If you *do*, you should be
  clear to proceed with the installation.
  - Quiesce ingest

  Stop all ingest operations in Cumulus Core according to your operational
  procedures.    You should validate that it appears there are no active queries that
  appear to be inserting granules/files into the database as a secondary method
  of evaluating the database system state:

  ```text
  select pid, query, state, wait_event_type, wait_event from pg_stat_activity where state = 'active';
  ```

  If query rows are returned with a `query` value that involves the files table,
  make sure ingest is halted and no other granule-update activity is running on
  the system.

  Note: In rare instances if there are hung queries that are unable to resolve, it may be necessary to
  manually use psql [Server Signaling
  Functions](https://www.postgresql.org/docs/10/functions-admin.html#FUNCTIONS-ADMIN-SIGNAL)
  `pg_cancel_backend` and/or
  `pg_terminate_backend` if the migration will not complete in the next step.

  - Create the Index

  Run the following query to create the index.    Depending on the situation
  this may take many minutes to complete, and you will note your CPU load and
  disk I/O rates increase on your cluster:

  ```text
  CREATE INDEX files_granule_cumulus_id_index ON files (granule_cumulus_id);
  ```

  You should see a response like:

  ```text
  CREATE INDEX
  ```

  and can verify the index `files_granule_cumulus_id_index` was created:

  ```text
  => select * from pg_indexes where tablename = 'files';
  schemaname | tablename |           indexname            | tablespace |                                           indexdef
   ------------+-----------+--------------------------------+------------+----------------------------------------------------------------------------------------------
   public     | files     | files_pkey                     |            | CREATE UNIQUE INDEX files_pkey ON public.files USING btree (cumulus_id)
   public     | files     | files_bucket_key_unique        |            | CREATE UNIQUE INDEX files_bucket_key_unique ON public.files USING btree (bucket, key)
   public     | files     | files_granule_cumulus_id_index |            | CREATE INDEX files_granule_cumulus_id_index ON public.files USING btree (granule_cumulus_id)
  (3 rows)
  ```

  - Once this is complete, you may deploy this version of Cumulus as you
    normally would.
  **If you are unable to stop ingest for the above procedure** *and* cannot
  migrate with deployment, you may be able to manually create the index while
  writes are ongoing using postgres's `CONCURRENTLY` option for `CREATE INDEX`.
  This can have significant impacts on CPU/write IO, particularly if you are
  already using a significant amount of your cluster resources, and may result
  in failed writes or an unexpected index/database state.

  PostgreSQL's
  [documentation](https://www.postgresql.org/docs/10/sql-createindex.html#SQL-CREATEINDEX-CONCURRENTLY)
  provides more information on this option.   Please be aware it is
  **unsupported** by Cumulus at this time, so community members that opt to go
  this route should proceed with caution.

  -----

### Notable changes

- **CUMULUS-2962**
  - Re-added database structural migration to `files` table to add an index on `granule_cumulus_id`
- **CUMULUS-2929**
  - Updated `move-granule` task to check the optional collection configuration parameter
    `meta.granuleMetadataFileExtension` to determine the granule metadata file.
    If none is specified, the granule CMR metadata or ISO metadata file is used.

### Changed

- Updated Moment.js package to 2.29.4 to address security vulnerability
- **CUMULUS-2967**
  - Added fix example/spec/helpers/Provider that doesn't fail deletion 404 in
    case of deletion race conditions
### Fixed

- **CUMULUS-2995**
  - Updated Lerna package to 5.1.8 to address security vulnerability

- **CUMULUS-2863**
  - Fixed `@cumulus/api` `validateAndUpdateSqsRule` method to allow 0 retries and 0 visibilityTimeout
    in rule's meta.

- **CUMULUS-2959**
  - Fixed `@cumulus/api` `granules` module to convert numeric productVolume to string
    when an old granule record is retrieved from DynamoDB
- Fixed the following links on Cumulus docs' [Getting Started](https://nasa.github.io/cumulus/docs/getting-started) page:
    * Cumulus Deployment
    * Terraform Best Practices
    * Integrator Common Use Cases
- Also corrected the _How to Deploy Cumulus_ link in the [Glossary](https://nasa.github.io/cumulus/docs/glossary)


## [v13.0.1] 2022-7-12

- **CUMULUS-2995**
  - Updated Moment.js package to 2.29.4 to address security vulnerability

## [v13.0.0] 2022-06-13

### MIGRATION NOTES

- The changes introduced in CUMULUS-2955 should result in removal of
  `files_granule_cumulus_id_index` from the `files` table (added in the v11.1.1
  release).  The success of this operation is dependent on system ingest load.

  In rare cases where data-persistence deployment fails because the
  `postgres-db-migration` times out, it may be required to manually remove the
  index and then redeploy:

  ```text
  DROP INDEX IF EXISTS files_granule_cumulus_id_index;
  ```

### Breaking Changes

- **CUMULUS-2931**

  - Updates CustomBootstrap lambda to default to failing if attempting to remove
    a pre-existing `cumulus-alias` index that would collide with the required
    `cumulus-alias` *alias*.   A configuration parameter
    `elasticsearch_remove_index_alias_conflict`  on the `cumulus` and
    `archive` modules has been added to enable the original behavior that would
    remove the invalid index (and all it's data).
  - Updates `@cumulus/es-client.bootstrapElasticSearch` signature to be
    parameterized and accommodate a new parameter `removeAliasConflict` which
    allows/disallows the deletion of a conflicting `cumulus-alias` index

### Notable changes

- **CUMULUS-2929**
  - Updated `move-granule` task to check the optional collection configuration parameter
    `meta.granuleMetadataFileExtension` to determine the granule metadata file.
    If none is specified, the granule CMR metadata or ISO metadata file is used.

### Added

- **CUMULUS-2929**
  - Added optional collection configuration `meta.granuleMetadataFileExtension` to specify CMR metadata
    file extension for tasks that utilize metadata file lookups

- **CUMULUS-2939**
  - Added `@cumulus/api/lambdas/start-async-operation` to start an async operation

- **CUMULUS-2953**
  - Added `skipMetadataCheck` flag to config for Hyrax metadata updates task.
  - If this config flag is set to `true`, and a granule has no CMR file, the task will simply return the input values.

- **CUMULUS-2966**
  - Added extractPath operation and support of nested string replacement to `url_path` in the collection configuration

### Changed

- **CUMULUS-2965**
  - Update `cumulus-rds-tf` module to ignore `engine_version` lifecycle changes
- **CUMULUS-2967**
  - Added fix example/spec/helpers/Provider that doesn't fail deletion 404 in
    case of deletion race conditions
- **CUMULUS-2955**
  - Updates `20220126172008_files_granule_id_index` to *not* create an index on
    `granule_cumulus_id` on the files table.
  - Adds `20220609024044_remove_files_granule_id_index` migration to revert
    changes from `20220126172008_files_granule_id_index` on any deployed stacks
    that might have the index to ensure consistency in deployed stacks

- **CUMULUS-2923**
  - Changed public key setup for SFTP local testing.
- **CUMULUS-2939**
  - Updated `@cumulus/api` `granules/bulk*`, `elasticsearch/index-from-database` and
    `POST reconciliationReports` endpoints to invoke StartAsyncOperation lambda

### Fixed

- **CUMULUS-2863**
  - Fixed `@cumulus/api` `validateAndUpdateSqsRule` method to allow 0 retries
    and 0 visibilityTimeout in rule's meta.
- **CUMULUS-2961**
  - Fixed `data-migration2` granule migration logic to allow for DynamoDb granules that have a null/empty string value for `execution`.   The migration will now migrate them without a linked execution.
  - Fixed `@cumulus/api` `validateAndUpdateSqsRule` method to allow 0 retries and 0 visibilityTimeout
    in rule's meta.

- **CUMULUS-2959**
  - Fixed `@cumulus/api` `granules` module to convert numeric productVolume to string
    when an old granule record is retrieved from DynamoDB.

## [v12.0.3] 2022-10-03 [BACKPORT]

**Please note** changes in 12.0.3 may not yet be released in future versions, as
this is a backport and patch release on the 12.0.x series of releases. Updates that
are included in the future will have a corresponding CHANGELOG entry in future
releases.

### Fixed

- **CUMULUS-3024**
  - Update PUT /granules endpoint to operate consistently across datastores
    (PostgreSQL, ElasticSearch, DynamoDB). Previously it was possible, given a
    partial Granule payload to have different data in Dynamo/ElasticSearch and PostgreSQL
  - Given a partial Granule object, the /granules update endpoint now operates
    with behavior more consistent with a PATCH operation where fields not provided
    in the payload will not be updated in the datastores.
  - Granule translation (db/src/granules.ts) now supports removing null/undefined fields when converting from API to Postgres
    granule formats.
  - Update granule write logic: if a `null` files key is provided in an update payload (e.g. `files: null`),
    an error will be thrown. `null` files were not previously supported and would throw potentially unclear errors. This makes the error clearer and more explicit.
  - Update granule write logic: If an empty array is provided for the `files` key, all files will be removed in all datastores
- **CUMULUS-2971**
  - Updated `@cumulus/aws-client/S3ObjectStore` class to take string query parameters and
    its methods `signGetObject` and `signHeadObject` to take parameter presignOptions
- **CUMULUS-2557**
  - Updated `@cumulus/aws-client/S3/moveObject` to handle zero byte files (0 byte files).
- **CUMULUS-3021**
  - Updated `@cumulus/api-client/collections` and `@cumulus/integration-tests/api` to encode
    collection version in the URI path

## [v12.0.2] 2022-08-10 [BACKPORT]

**Please note** changes in 12.0.2 may not yet be released in future versions, as
this is a backport and patch release on the 12.0.x series of releases. Updates that
are included in the future will have a corresponding CHANGELOG entry in future
releases.

### Notable Changes

- **CUMULUS-3019**
  - Fix file write logic to delete files by `granule_cumulus_id` instead of
      `cumulus_id`. Previous logic removed files by matching `file.cumulus_id`
      to `granule.cumulus_id`.

## [v12.0.1] 2022-07-18

- **CUMULUS-2995**
  - Updated Moment.js package to 2.29.4 to address security vulnerability

## [v12.0.0] 2022-05-20

### Breaking Changes

- **CUMULUS-2903**

  - The minimum supported version for all published Cumulus Core npm packages is now Node 14.19.1
  - Tasks using the `cumuluss/cumulus-ecs-task` Docker image must be updated to
    `cumuluss/cumulus-ecs-task:1.8.0`. This can be done by updating the `image`
    property of any tasks defined using the `cumulus_ecs_service` Terraform
    module.

### Changed

- **CUMULUS-2932**

  - Updates `SyncGranule` task to include `disableOrDefaultAcl` function that uses
    the configuration ACL parameter to set ACL to private by default or disable ACL.
  - Updates `@cumulus/sync-granule` `download()` function to take in ACL parameter
  - Updates `@cumulus/ingest` `proceed()` function to take in ACL parameter
  - Updates `@cumulus/ingest` `addLock()` function to take in an optional ACL parameter
  - Updates `SyncGranule` example worfklow config
    `example/cumulus-tf/sync_granule_workflow.asl.json` to include `ACL`
    parameter.

## [v11.1.8] 2022-11-07 [BACKPORT]

**Please note** changes in 11.1.7 may not yet be released in future versions, as
this is a backport and patch release on the 11.1.x series of releases. Updates that
are included in the future will have a corresponding CHANGELOG entry in future
releases.

### Breaking Changes

- **CUMULUS-2903**
  - The minimum supported version for all published Cumulus Core npm packages is now Node 14.19.1
  - Tasks using the `cumuluss/cumulus-ecs-task` Docker image must be updated to
    `cumuluss/cumulus-ecs-task:1.8.0`. This can be done by updating the `image`
    property of any tasks defined using the `cumulus_ecs_service` Terraform
    module.

### Notable changes

- Published new tag [`43` of `cumuluss/async-operation` to Docker Hub](https://hub.docker.com/layers/cumuluss/async-operation/43/images/sha256-5f989c7d45db3dde87c88c553182d1e4e250a1e09af691a84ff6aa683088b948?context=explore) which was built with node:14.19.3-buster.

### Changed

- **CUMULUS-3104**
  - Updated Dockerfile of async operation docker image to build from node:14.19.3-buster
  - Sets default async_operation_image version to 43.
  - Upgraded saml2-js 4.0.0, rewire to 6.0.0 to address security vulnerabilities
  - Fixed TS compilation error on aws-client package caused by @aws-sdk/client-s3 3.202.0 upgrade

- **CUMULUS-3080**
  - Changed the retention period in days from 14 to 30 for cloudwatch logs for NIST-5 compliance

## [v11.1.7] 2022-10-05 [BACKPORT]

**Please note** changes in 11.1.7 may not yet be released in future versions, as
this is a backport and patch release on the 11.1.x series of releases. Updates that
are included in the future will have a corresponding CHANGELOG entry in future
releases.

### Fixed

- **CUMULUS-3024**
  - Update PUT /granules endpoint to operate consistently across datastores
    (PostgreSQL, ElasticSearch, DynamoDB). Previously it was possible, given a
    partial Granule payload to have different data in Dynamo/ElasticSearch and PostgreSQL
  - Given a partial Granule object, the /granules update endpoint now operates
    with behavior more consistent with a PATCH operation where fields not provided
    in the payload will not be updated in the datastores.
  - Granule translation (db/src/granules.ts) now supports removing null/undefined fields when converting from API to Postgres
    granule formats.
  - Update granule write logic: if a `null` files key is provided in an update payload (e.g. `files: null`),
    an error will be thrown. `null` files were not previously supported and would throw potentially unclear errors. This makes the error clearer and more explicit.
  - Update granule write logic: If an empty array is provided for the `files` key, all files will be removed in all datastores
- **CUMULUS-2971**
  - Updated `@cumulus/aws-client/S3ObjectStore` class to take string query parameters and
    its methods `signGetObject` and `signHeadObject` to take parameter presignOptions
- **CUMULUS-2557**
  - Updated `@cumulus/aws-client/S3/moveObject` to handle zero byte files (0 byte files).
- **CUMULUS-3021**
  - Updated `@cumulus/api-client/collections` and `@cumulus/integration-tests/api` to encode
    collection version in the URI path
- **CUMULUS-3027**
  - Pinned typescript to ~4.7.x to address typing incompatibility issues
    discussed in https://github.com/knex/knex/pull/5279
  - Update generate-ts-build-cache script to always install root project dependencies

## [v11.1.5] 2022-08-10 [BACKPORT]

**Please note** changes in 11.1.5 may not yet be released in future versions, as
this is a backport and patch release on the 11.1.x series of releases. Updates that
are included in the future will have a corresponding CHANGELOG entry in future
releases.

### Notable changes

- **CUMULUS-3019**
  - Fix file write logic to delete files by `granule_cumulus_id` instead of
      `cumulus_id`. Previous logic removed files by matching `file.cumulus_id`
      to `granule.cumulus_id`.

## [v11.1.4] 2022-07-18

**Please note** changes in 11.1.4 may not yet be released in future versions, as
this is a backport and patch release on the 11.1.x series of releases. Updates that
are included in the future will have a corresponding CHANGELOG entry in future
releases.

### MIGRATION notes


- The changes introduced in CUMULUS-2962 will re-introduce a
  `files_granules_cumulus_id_index` on the `files` table in the RDS database.
  This index will be automatically created as part of the bootstrap lambda
  function *on deployment* of the `data-persistence` module.

  *In cases where the index is already applied, this update will have no effect*.

  **Please Note**: In some cases where ingest is occurring at high volume levels and/or the
  files table has > 150M file records, the migration may
  fail on deployment due to timing required to both acquire the table state needed for the
  migration and time to create the index given the resources available.

  For reference a rx.5 large Aurora/RDS database
  with *no activity* took roughly 6 minutes to create the index for a file table with 300M records and no active ingest, however timed out when the same migration was attempted
  in production with possible activity on the table.

  If you believe you are subject to the above consideration, you may opt to
  manually create the `files` table index *prior* to deploying this version of
  Core with the following procedure:

  -----

  - Verify you do not have the index:

  ```text
  select * from pg_indexes where tablename = 'files';

   schemaname | tablename |        indexname        | tablespace |                                       indexdef
  ------------+-----------+-------------------------+------------+---------------------------------------------------------------------------------------
   public     | files     | files_pkey              |            | CREATE UNIQUE INDEX files_pkey ON public.files USING btree (cumulus_id)
   public     | files     | files_bucket_key_unique |            | CREATE UNIQUE INDEX files_bucket_key_unique ON public.files USING btree (bucket, key)
  ```

  In this instance you should not see an `indexname` row with
  `files_granules_cumulus_id_index` as the value.     If you *do*, you should be
  clear to proceed with the installation.
  - Quiesce ingest

  Stop all ingest operations in Cumulus Core according to your operational
  procedures.    You should validate that it appears there are no active queries that
  appear to be inserting granules/files into the database as a secondary method
  of evaluating the database system state:

  ```text
  select pid, query, state, wait_event_type, wait_event from pg_stat_activity where state = 'active';
  ```

  If query rows are returned with a `query` value that involves the files table,
  make sure ingest is halted and no other granule-update activity is running on
  the system.

  Note: In rare instances if there are hung queries that are unable to resolve, it may be necessary to
  manually use psql [Server Signaling
  Functions](https://www.postgresql.org/docs/10/functions-admin.html#FUNCTIONS-ADMIN-SIGNAL)
  `pg_cancel_backend` and/or
  `pg_terminate_backend` if the migration will not complete in the next step.

  - Create the Index

  Run the following query to create the index.    Depending on the situation
  this may take many minutes to complete, and you will note your CPU load and
  disk I/O rates increase on your cluster:

  ```text
  CREATE INDEX files_granule_cumulus_id_index ON files (granule_cumulus_id);
  ```

  You should see a response like:

  ```text
  CREATE INDEX
  ```

  and can verify the index `files_granule_cumulus_id_index` was created:

  ```text
  => select * from pg_indexes where tablename = 'files';
  schemaname | tablename |           indexname            | tablespace |                                           indexdef
   ------------+-----------+--------------------------------+------------+----------------------------------------------------------------------------------------------
   public     | files     | files_pkey                     |            | CREATE UNIQUE INDEX files_pkey ON public.files USING btree (cumulus_id)
   public     | files     | files_bucket_key_unique        |            | CREATE UNIQUE INDEX files_bucket_key_unique ON public.files USING btree (bucket, key)
   public     | files     | files_granule_cumulus_id_index |            | CREATE INDEX files_granule_cumulus_id_index ON public.files USING btree (granule_cumulus_id)
  (3 rows)
  ```

  - Once this is complete, you may deploy this version of Cumulus as you
    normally would.
  **If you are unable to stop ingest for the above procedure** *and* cannot
  migrate with deployment, you may be able to manually create the index while
  writes are ongoing using postgres's `CONCURRENTLY` option for `CREATE INDEX`.
  This can have significant impacts on CPU/write IO, particularly if you are
  already using a significant amount of your cluster resources, and may result
  in failed writes or an unexpected index/database state.

  PostgreSQL's
  [documentation](https://www.postgresql.org/docs/10/sql-createindex.html#SQL-CREATEINDEX-CONCURRENTLY)
  provides more information on this option.   Please be aware it is
  **unsupported** by Cumulus at this time, so community members that opt to go
  this route should proceed with caution.

  -----

### Changed

- Updated Moment.js package to 2.29.4 to address security vulnerability

## [v11.1.3] 2022-06-24

**Please note** changes in 11.1.3 may not yet be released in future versions, as
this is a backport and patch release on the 11.1.x series of releases. Updates that
are included in the future will have a corresponding CHANGELOG entry in future
releases.

### Notable changes

- **CUMULUS-2929**
  - Updated `move-granule` task to check the optional collection configuration parameter
    `meta.granuleMetadataFileExtension` to determine the granule metadata file.
    If none is specified, the granule CMR metadata or ISO metadata file is used.

### Added

- **CUMULUS-2929**
  - Added optional collection configuration `meta.granuleMetadataFileExtension` to specify CMR metadata
    file extension for tasks that utilize metadata file lookups
- **CUMULUS-2966**
  - Added extractPath operation and support of nested string replacement to `url_path` in the collection configuration
### Fixed

- **CUMULUS-2863**
  - Fixed `@cumulus/api` `validateAndUpdateSqsRule` method to allow 0 retries
    and 0 visibilityTimeout in rule's meta.
- **CUMULUS-2959**
  - Fixed `@cumulus/api` `granules` module to convert numeric productVolume to string
    when an old granule record is retrieved from DynamoDB.
- **CUMULUS-2961**
  - Fixed `data-migration2` granule migration logic to allow for DynamoDb granules that have a null/empty string value for `execution`.   The migration will now migrate them without a linked execution.

## [v11.1.2] 2022-06-13

**Please note** changes in 11.1.2 may not yet be released in future versions, as
this is a backport and patch release on the 11.1.x series of releases. Updates that
are included in the future will have a corresponding CHANGELOG entry in future
releases.

### MIGRATION NOTES

- The changes introduced in CUMULUS-2955 should result in removal of
  `files_granule_cumulus_id_index` from the `files` table (added in the v11.1.1
  release).  The success of this operation is dependent on system ingest load

  In rare cases where data-persistence deployment fails because the
  `postgres-db-migration` times out, it may be required to manually remove the
  index and then redeploy:

  ```text
  > DROP INDEX IF EXISTS postgres-db-migration;
  DROP INDEX
  ```

### Changed

- **CUMULUS-2955**
  - Updates `20220126172008_files_granule_id_index` to *not* create an index on
    `granule_cumulus_id` on the files table.
  - Adds `20220609024044_remove_files_granule_id_index` migration to revert
    changes from `20220126172008_files_granule_id_index` on any deployed stacks
    that might have the index to ensure consistency in deployed stacks

## [v11.1.1] 2022-04-26

### Added

### Changed

- **CUMULUS-2885**
  - Updated `@cumulus/aws-client` to use new AWS SDK v3 packages for S3 requests:
    - `@aws-sdk/client-s3`
    - `@aws-sdk/lib-storage`
    - `@aws-sdk/s3-request-presigner`
  - Updated code for compatibility with updated `@cumulus/aws-client` and AWS SDK v3 S3 packages:
    - `@cumulus/api`
    - `@cumulus/async-operations`
    - `@cumulus/cmrjs`
    - `@cumulus/common`
    - `@cumulus/collection-config-store`
    - `@cumulus/ingest`
    - `@cumulus/launchpad-auth`
    - `@cumulus/sftp-client`
    - `@cumulus/tf-inventory`
    - `lambdas/data-migration2`
    - `tasks/add-missing-file-checksums`
    - `tasks/hyrax-metadata-updates`
    - `tasks/lzards-backup`
    - `tasks/sync-granule`
- **CUMULUS-2886**
  - Updated `@cumulus/aws-client` to use new AWS SDK v3 packages for API Gateway requests:
    - `@aws-sdk/client-api-gateway`
- **CUMULUS-2920**
  - Update npm version for Core build to 8.6
- **CUMULUS-2922**
  - Added `@cumulus/example-lib` package to example project to allow unit tests `example/script/lib` dependency.
  - Updates Mutex unit test to address changes made in [#2902](https://github.com/nasa/cumulus/pull/2902/files)
- **CUMULUS-2924**
  - Update acquireTimeoutMillis to 400 seconds for the db-provision-lambda module to address potential timeout issues on RDS database start
- **CUMULUS-2925**
  - Updates CI to utilize `audit-ci` v6.2.0
  - Updates CI to utilize a on-container filesystem when building Core in 'uncached' mode
  - Updates CI to selectively bootstrap Core modules in the cleanup job phase
- **CUMULUS-2934**
  - Update CI Docker container build to install pipenv to prevent contention on parallel lambda builds


## [v11.1.0] 2022-04-07

### MIGRATION NOTES

- 11.1.0 is an amendment release and supersedes 11.0.0. However, follow the migration steps for 11.0.0.

- **CUMULUS-2905**
  - Updates migration script with new `migrateAndOverwrite` and
    `migrateOnlyFiles` options.

### Added

- **CUMULUS-2860**
  - Added an optional configuration parameter `skipMetadataValidation` to `hyrax-metadata-updates` task
- **CUMULUS-2870**
  - Added `last_modified_date` as output to all tasks in Terraform `ingest` module.
- **CUMULUS-NONE**
  - Added documentation on choosing and configuring RDS at `deployment/choosing_configuring_rds`.

### Changed

- **CUMULUS-2703**
  - Updated `ORCA Backup` reconciliation report to report `cumulusFilesCount` and `orcaFilesCount`
- **CUMULUS-2849**
  - Updated `@cumulus/aws-client` to use new AWS SDK v3 packages for DynamoDB requests:
    - `@aws-sdk/client-dynamodb`
    - `@aws-sdk/lib-dynamodb`
    - `@aws-sdk/util-dynamodb`
  - Updated code for compatibility with AWS SDK v3 Dynamo packages
    - `@cumulus/api`
    - `@cumulus/errors`
    - `@cumulus/tf-inventory`
    - `lambdas/data-migration2`
    - `packages/api/ecs/async-operation`
- **CUMULUS-2864**
  - Updated `@cumulus/cmr-client/ingestUMMGranule` and `@cumulus/cmr-client/ingestConcept`
    functions to not perform separate validation request
- **CUMULUS-2870**
  - Updated `hello_world_service` module to pass in `lastModified` parameter in command list to trigger a Terraform state change when the `hello_world_task` is modified.

### Fixed

- **CUMULUS-2849**
  - Fixed AWS service client memoization logic in `@cumulus/aws-client`

## [v11.0.0] 2022-03-24 [STABLE]

### v9.9->v11.0 MIGRATION NOTES

Release v11.0 is a maintenance release series, replacing v9.9.   If you are
upgrading to or past v11 from v9.9.x to this release, please pay attention to the following
migration notes from prior releases:

#### Migration steps

##### **After deploying the `data-persistence` module, but before deploying the main `cumulus` module**

- Due to a bug in the PUT `/rules/<name>` endpoint, the rule records in PostgreSQL may be
out of sync with records in DynamoDB. In order to bring the records into sync, re-deploy and re-run the
[`data-migration1` Lambda](https://nasa.github.io/cumulus/docs/upgrade-notes/upgrade-rds#3-deploy-and-run-data-migration1) with a payload of
`{"forceRulesMigration": true}`:

```shell
aws lambda invoke --function-name $PREFIX-data-migration1 \
  --payload $(echo '{"forceRulesMigration": true}' | base64) $OUTFILE
```

##### As part of the `cumulus` deployment

- Please read the [documentation on the updates to the granule files schema for our Cumulus workflow tasks and how to upgrade your deployment for compatibility](https://nasa.github.io/cumulus/docs/upgrade-notes/update-task-file-schemas).
- (Optional) Update the `task-config` for all workflows that use the `sync-granule` task to include `workflowStartTime` set to
`{$.cumulus_meta.workflow_start_time}`. See [here](https://github.com/nasa/cumulus/blob/master/example/cumulus-tf/sync_granule_workflow.asl.json#L9) for an example.

##### After the `cumulus` deployment

As part of the work on the RDS Phase 2 feature, it was decided to re-add the
granule file `type` property on the file table (detailed reasoning
https://wiki.earthdata.nasa.gov/pages/viewpage.action?pageId=219186829).  This
change was implemented as part of CUMULUS-2672/CUMULUS-2673, however granule
records ingested prior to v11 will *not* have the file.type property stored in the
PostGreSQL database, and on installation of v11 API calls to get granule.files
will not return this value. We anticipate most users are impacted by this issue.

Users that are impacted by these changes should re-run the granule migration
lambda to *only* migrate granule file records:

```shell
PAYLOAD=$(echo '{"migrationsList": ["granules"], "granuleMigrationParams": {"migrateOnlyFiles": "true"}}' | base64)
aws lambda invoke --function-name $PREFIX-postgres-migration-async-operation \
--payload $PAYLOAD $OUTFILE
```

You should note that this will *only* move files for granule records in
PostgreSQL.  **If you have not completed the phase 1 data migration or
have granule records in dynamo that are not in PostgreSQL, the migration will
report failure for both the DynamoDB granule and all the associated files and the file
records will not be updated**.

If you prefer to do a full granule and file migration, you may instead
opt to run the migration with the `migrateAndOverwrite` option instead, this will re-run a
full granule/files migration and overwrite all values in the PostgreSQL database from
what is in DynamoDB for both granules and associated files:

```shell
PAYLOAD=$(echo '{"migrationsList": ["granules"], "granuleMigrationParams": {"migrateAndOverwrite": "true"}}' | base64)
aws lambda invoke --function-name $PREFIX-postgres-migration-async-operation \
--payload $PAYLOAD $OUTFILE
```

*Please note*: Since this data migration is copying all of your granule data
from DynamoDB to PostgreSQL, it can take multiple hours (or even days) to run,
depending on how much data you have and how much parallelism you configure the
migration to use. In general, the more parallelism you configure the migration
to use, the faster it will go, but the higher load it will put on your
PostgreSQL database. Excessive database load can cause database outages and
result in data loss/recovery scenarios. Thus, the parallelism settings for the
migration are intentionally set by default to conservative values but are
configurable.      If this impacts only some of your data products you may want
to consider using other `granuleMigrationParams`.

Please see [the second data migration
docs](https://nasa.github.io/cumulus/docs/upgrade-notes/upgrade-rds#5-run-the-second-data-migration)
for more on this tool if you are unfamiliar with the various options.

### Notable changes

- **CUMULUS-2703**
  - `ORCA Backup` is now a supported `reportType` for the `POST /reconciliationReports` endpoint

### Added

- **CUMULUS-2311** - RDS Migration Epic Phase 2
  - **CUMULUS-2208**
    - Added `@cumulus/message/utils.parseException` to parse exception objects
    - Added helpers to `@cumulus/message/Granules`:
      - `getGranuleProductVolume`
      - `getGranuleTimeToPreprocess`
      - `getGranuleTimeToArchive`
      - `generateGranuleApiRecord`
    - Added `@cumulus/message/PDRs/generatePdrApiRecordFromMessage` to generate PDR from Cumulus workflow message
    - Added helpers to `@cumulus/es-client/indexer`:
      - `deleteAsyncOperation` to delete async operation records from Elasticsearch
      - `updateAsyncOperation` to update an async operation record in Elasticsearch
    - Added granules `PUT` endpoint to Cumulus API for updating a granule.
    Requests to this endpoint should be submitted **without an `action`**
    attribute in the request body.
    - Added `@cumulus/api-client/granules.updateGranule` to update granule via the API
  - **CUMULUS-2303**
    - Add translatePostgresProviderToApiProvider method to `@cumulus/db/translate/providers`
  - **CUMULUS-2306**
    - Updated API execution GET endpoint to read individual execution records
      from PostgreSQL database instead of DynamoDB
    - Updated API execution-status endpoint to read execution records from
      PostgreSQL database instead of DynamoDB
  - **CUMULUS-2302**
    - Added translatePostgresCollectionToApiCollection method to
      `@cumulus/db/translate/collections`
    - Added `searchWithUpdatedAtRange` method to
      `@cumulus/db/models/collections`
  - **CUMULUS-2301**
    - Created API asyncOperations POST endpoint to create async operations.
  - **CUMULUS-2307**
    - Updated API PDR GET endpoint to read individual PDR records from
      PostgreSQL database instead of DynamoDB
    - Added `deletePdr` to `@cumulus/api-client/pdrs`
  - **CUMULUS-2782**
    - Update API granules endpoint `move` action to update granules in the index
      and utilize postgres as the authoritative datastore
  - **CUMULUS-2769**
    - Update collection PUT endpoint to require existance of postgresql record
      and to ignore lack of dynamoDbRecord on update
  - **CUMULUS-2767**
    - Update provider PUT endpoint to require existence of PostgreSQL record
      and to ignore lack of DynamoDB record on update
  - **CUMULUS-2759**
    - Updates collection/provider/rules/granules creation (post) endpoints to
      primarily check for existence/collision in PostgreSQL database instead of DynamoDB
  - **CUMULUS-2714**
    - Added `@cumulus/db/base.deleteExcluding` method to allow for deletion of a
      record set with an exclusion list of cumulus_ids
  - **CUMULUS-2317**
    - Added `@cumulus/db/getFilesAndGranuleInfoQuery()` to build a query for searching file
    records in PostgreSQL and return specified granule information for each file
    - Added `@cumulus/db/QuerySearchClient` library to handle sequentially fetching and paging
    through results for an arbitrary PostgreSQL query
    - Added `insert` method to all `@cumulus/db` models to handle inserting multiple records into
    the database at once
    - Added `@cumulus/db/translatePostgresGranuleResultToApiGranule` helper to
    translate custom PostgreSQL granule result to API granule
  - **CUMULUS-2672**
    - Added migration to add `type` text column to Postgres database `files` table
  - **CUMULUS-2634**
    - Added new functions for upserting data to Elasticsearch:
      - `@cumulus/es-client/indexer.upsertExecution` to upsert an execution
      - `@cumulus/es-client/indexer.upsertPdr` to upsert a PDR
      - `@cumulus/es-client/indexer.upsertGranule` to upsert a granule
  - **CUMULUS-2510**
    - Added `execution_sns_topic_arn` environment variable to
      `sf_event_sqs_to_db_records` lambda TF definition.
    - Added to `sf_event_sqs_to_db_records_lambda` IAM policy to include
      permissions for SNS publish for `report_executions_topic`
    - Added `collection_sns_topic_arn` environment variable to
      `PrivateApiLambda` and `ApiEndpoints` lambdas.
    - Added `updateCollection` to `@cumulus/api-client`.
    - Added to `ecs_cluster` IAM policy to include permissions for SNS publish
      for `report_executions_sns_topic_arn`, `report_pdrs_sns_topic_arn`,
      `report_granules_sns_topic_arn`
    - Added variables for report topic ARNs to `process_dead_letter_archive.tf`
    - Added variable for granule report topic ARN to `bulk_operation.tf`
    - Added `pdr_sns_topic_arn` environment variable to
      `sf_event_sqs_to_db_records` lambda TF definition.
    - Added the new function `publishSnsMessageByDataType` in `@cumulus/api` to
      publish SNS messages to the report topics to PDRs, Collections, and
      Executions.
    - Added the following functions in `publishSnsMessageUtils` to handle
      publishing SNS messages for specific data and event types:
      - `publishCollectionUpdateSnsMessage`
      - `publishCollectionCreateSnsMessage`
      - `publishCollectionDeleteSnsMessage`
      - `publishGranuleUpdateSnsMessage`
      - `publishGranuleDeleteSnsMessage`
      - `publishGranuleCreateSnsMessage`
      - `publishExecutionSnsMessage`
      - `publishPdrSnsMessage`
      - `publishGranuleSnsMessageByEventType`
    - Added to `ecs_cluster` IAM policy to include permissions for SNS publish
      for `report_executions_topic` and `report_pdrs_topic`.
  - **CUMULUS-2315**
    - Added `paginateByCumulusId` to `@cumulus/db` `BasePgModel` to allow for paginated
      full-table select queries in support of elasticsearch indexing.
    - Added `getMaxCumulusId` to `@cumulus/db` `BasePgModel` to allow all
      derived table classes to support querying the current max `cumulus_id`.
  - **CUMULUS-2673**
    - Added `ES_HOST` environment variable to `postgres-migration-async-operation`
    Lambda using value of `elasticsearch_hostname` Terraform variable.
    - Added `elasticsearch_security_group_id` to security groups for
      `postgres-migration-async-operation` lambda.
    - Added permission for `DynamoDb:DeleteItem` to
      `postgres-migration-async-operation` lambda.
  - **CUMULUS-2778**
    - Updated default value of `async_operation_image` in
      `tf-modules/cumulus/variables.tf` to `cumuluss/async-operation:41`
    - Added `ES_HOST` environment variable to async operation ECS task
      definition to ensure that async operation tasks write to the correct
      Elasticsearch domain
- **CUMULUS-2642**
  - Reduces the reconcilation report's default maxResponseSize that returns
     the full report rather than an s3 signed url. Reports very close to the
     previous limits were failing to download, so the limit has been lowered to
     ensure all files are handled properly.
- **CUMULUS-2703**
  - Added `@cumulus/api/lambdas/reports/orca-backup-reconciliation-report` to create
    `ORCA Backup` reconciliation report

### Removed

- **CUMULUS-2311** - RDS Migration Epic Phase 2
  - **CUMULUS-2208**
    - Removed trigger for `dbIndexer` Lambda for DynamoDB tables:
      - `<prefix>-AsyncOperationsTable`
      - `<prefix>-CollectionsTable`
      - `<prefix>-ExecutionsTable`
      - `<prefix>-GranulesTable`
      - `<prefix>-PdrsTable`
      - `<prefix>-ProvidersTable`
      - `<prefix>-RulesTable`
  - **CUMULUS-2782**
    - Remove deprecated `@ingest/granule.moveGranuleFiles`
  - **CUMULUS-2770**
    - Removed `waitForModelStatus` from `example/spec/helpers/apiUtils` integration test helpers
  - **CUMULUS-2510**
    - Removed `stream_enabled` and `stream_view_type` from `executions_table` TF
      definition.
    - Removed `aws_lambda_event_source_mapping` TF definition on executions
      DynamoDB table.
    - Removed `stream_enabled` and `stream_view_type` from `collections_table`
      TF definition.
    - Removed `aws_lambda_event_source_mapping` TF definition on collections
      DynamoDB table.
    - Removed lambda `publish_collections` TF resource.
    - Removed `aws_lambda_event_source_mapping` TF definition on granules
    - Removed `stream_enabled` and `stream_view_type` from `pdrs_table` TF
      definition.
    - Removed `aws_lambda_event_source_mapping` TF definition on PDRs
      DynamoDB table.
  - **CUMULUS-2694**
    - Removed `@cumulus/api/models/granules.storeGranulesFromCumulusMessage()` method
  - **CUMULUS-2662**
    - Removed call to `addToLocalES` in POST `/granules` endpoint since it is
      redundant.
    - Removed call to `addToLocalES` in POST and PUT `/executions` endpoints
      since it is redundant.
    - Removed function `addToLocalES` from `es-client` package since it is no
      longer used.
  - **CUMULUS-2771**
    - Removed `_updateGranuleStatus` to update granule to "running" from `@cumulus/api/lib/ingest.reingestGranule`
    and `@cumulus/api/lib/ingest.applyWorkflow`

### Changed

- CVE-2022-2477
  - Update node-forge to 1.3.0 in `@cumulus/common` to address CVE-2022-2477
- **CUMULUS-2311** - RDS Migration Epic Phase 2
  - **CUMULUS_2641**
    - Update API granule schema to set productVolume as a string value
    - Update `@cumulus/message` package to set productVolume as string
      (calculated with `file.size` as a `BigInt`) to match API schema
    - Update `@cumulus/db` granule translation to translate `granule` objects to
      match the updated API schema
  - **CUMULUS-2714**
    - Updated
      - @cumulus/api/lib.writeRecords.writeGranulesFromMessage
      - @cumulus/api/lib.writeRecords.writeGranuleFromApi
      - @cumulus/api/lib.writeRecords.createGranuleFromApi
      - @cumulus/api/lib.writeRecords.updateGranuleFromApi
    - These methods now remove postgres file records that aren't contained in
        the write/update action if such file records exist.  This update
        maintains consistency with the writes to elasticsearch/dynamodb.
  - **CUMULUS-2672**
    - Updated `data-migration2` lambda to migrate Dynamo `granule.files[].type`
      instead of dropping it.
    - Updated `@cumlus/db` `translateApiFiletoPostgresFile` to retain `type`
    - Updated `@cumulus/db` `translatePostgresFileToApiFile` to retain `type`
    - Updated `@cumulus/types.api.file` to add `type` to the typing.
  - **CUMULUS-2315**
    - Update `index-from-database` lambda/ECS task and elasticsearch endpoint to read
      from PostgreSQL database
    - Update `index-from-database` endpoint to add the following configuration
      tuning parameters:
      - postgresResultPageSize -- The number of records to read from each
        postgres table per request.   Default is 1000.
      - postgresConnectionPoolSize -- The max number of connections to allow the
        index function to make to the database.  Default is 10.
      - esRequestConcurrency -- The maximium number of concurrent record
        translation/ES record update requests.   Default is 10.
  - **CUMULUS-2308**
    - Update `/granules/<granule_id>` GET endpoint to return PostgreSQL Granules instead of DynamoDB Granules
    - Update `/granules/<granule_id>` PUT endpoint to use PostgreSQL Granule as source rather than DynamoDB Granule
    - Update `unpublishGranule` (used in /granules PUT) to use PostgreSQL Granule as source rather than DynamoDB Granule
    - Update integration tests to use `waitForApiStatus` instead of `waitForModelStatus`
    - Update Granule ingest to update the Postgres Granule status as well as the DynamoDB Granule status
  - **CUMULUS-2302**
    - Update API collection GET endpoint to read individual provider records from
      PostgreSQL database instead of DynamoDB
    - Update sf-scheduler lambda to utilize API endpoint to get provider record
      from database via Private API lambda
    - Update API granule `reingest` endpoint to read collection from PostgreSQL
      database instead of DynamoDB
    - Update internal-reconciliation report to base report Collection comparison
      on PostgreSQL instead of DynamoDB
    - Moved createGranuleAndFiles `@cumulus/api` unit helper from `./lib` to
      `.test/helpers`
  - **CUMULUS-2208**
    - Moved all `@cumulus/api/es/*` code to new `@cumulus/es-client` package
    - Updated logic for collections API POST/PUT/DELETE to create/update/delete
      records directly in Elasticsearch in parallel with updates to
      DynamoDb/PostgreSQL
    - Updated logic for rules API POST/PUT/DELETE to create/update/delete
      records directly in Elasticsearch in parallel with updates to
      DynamoDb/PostgreSQL
    - Updated logic for providers API POST/PUT/DELETE to create/update/delete
      records directly in  Elasticsearch in parallel with updates to
      DynamoDb/PostgreSQL
    - Updated logic for PDRs API DELETE to delete records directly in
      Elasticsearch in parallel with deletes to DynamoDB/PostgreSQL
    - Updated logic for executions API DELETE to delete records directly in
      Elasticsearch in parallel with deletes to DynamoDB/PostgreSQL
    - Updated logic for granules API DELETE to delete records directly in
      Elasticsearch in parallel with deletes to DynamoDB/PostgreSQL
    - `sfEventSqsToDbRecords` Lambda now writes following data directly to
      Elasticsearch in parallel with writes to DynamoDB/PostgreSQL:
      - executions
      - PDRs
      - granules
    - All async operations are now written directly to Elasticsearch in parallel
      with DynamoDB/PostgreSQL
    - Updated logic for async operation API DELETE to delete records directly in
      Elasticsearch in parallel with deletes to DynamoDB/PostgreSQL
    - Moved:
      - `packages/api/lib/granules.getGranuleProductVolume` ->
      `@cumulus/message/Granules.getGranuleProductVolume`
      - `packages/api/lib/granules.getGranuleTimeToPreprocess`
      -> `@cumulus/message/Granules.getGranuleTimeToPreprocess`
      - `packages/api/lib/granules.getGranuleTimeToArchive` ->
      `@cumulus/message/Granules.getGranuleTimeToArchive`
      - `packages/api/models/Granule.generateGranuleRecord`
      -> `@cumulus/message/Granules.generateGranuleApiRecord`
  - **CUMULUS-2306**
    - Updated API local serve (`api/bin/serve.js`) setup code to add cleanup/executions
    related records
    - Updated @cumulus/db/models/granules-executions to add a delete method in
      support of local cleanup
    - Add spec/helpers/apiUtils/waitForApiStatus integration helper to retry API
      record retrievals on status in lieu of using `waitForModelStatus`
  - **CUMULUS-2303**
    - Update API provider GET endpoint to read individual provider records from
      PostgreSQL database instead of DynamoDB
    - Update sf-scheduler lambda to utilize API endpoint to get provider record
      from database via Private API lambda
  - **CUMULUS-2301**
    - Updated `getAsyncOperation` to read from PostgreSQL database instead of
      DynamoDB.
    - Added `translatePostgresAsyncOperationToApiAsyncOperation` function in
      `@cumulus/db/translate/async-operation`.
    - Updated `translateApiAsyncOperationToPostgresAsyncOperation` function to
      ensure that `output` is properly translated to an object for the
      PostgreSQL record for the following cases of `output` on the incoming API
      record:
      - `record.output` is a JSON stringified object
      - `record.output` is a JSON stringified array
      - `record.output` is a JSON stringified string
      - `record.output` is a string
  - **CUMULUS-2317**
    - Changed reconciliation reports to read file records from PostgreSQL instead of DynamoDB
  - **CUMULUS-2304**
    - Updated API rule GET endpoint to read individual rule records from
      PostgreSQL database instead of DynamoDB
    - Updated internal consumer lambdas for SNS, SQS and Kinesis to read
      rules from PostgreSQL.
  - **CUMULUS-2634**
    - Changed `sfEventSqsToDbRecords` Lambda to use new upsert helpers for executions, granules, and PDRs
    to ensure out-of-order writes are handled correctly when writing to Elasticsearch
  - **CUMULUS-2510**
    - Updated `@cumulus/api/lib/writeRecords/write-execution` to publish SNS
      messages after a successful write to Postgres, DynamoDB, and ES.
    - Updated functions `create` and `upsert` in the `db` model for Executions
      to return an array of objects containing all columns of the created or
      updated records.
    - Updated `@cumulus/api/endpoints/collections` to publish an SNS message
      after a successful collection delete, update (PUT), create (POST).
    - Updated functions `create` and `upsert` in the `db` model for Collections
      to return an array of objects containing all columns for the created or
      updated records.
    - Updated functions `create` and `upsert` in the `db` model for Granules
      to return an array of objects containing all columns for the created or
      updated records.
    - Updated `@cumulus/api/lib/writeRecords/write-granules` to publish SNS
      messages after a successful write to Postgres, DynamoDB, and ES.
    - Updated `@cumulus/api/lib/writeRecords/write-pdr` to publish SNS
      messages after a successful write to Postgres, DynamoDB, and ES.
  - **CUMULUS-2733**
    - Updated `_writeGranuleFiles` function creates an aggregate error which
      contains the workflow error, if any, as well as any error that may occur
      from writing granule files.
  - **CUMULUS-2674**
    - Updated `DELETE` endpoints for the following data types to check that record exists in
      PostgreSQL or Elasticsearch before proceeding with deletion:
      - `provider`
      - `async operations`
      - `collections`
      - `granules`
      - `executions`
      - `PDRs`
      - `rules`
  - **CUMULUS-2294**
    - Updated architecture and deployment documentation to reference RDS
  - **CUMULUS-2642**
    - Inventory and Granule Not Found Reconciliation Reports now compare
      Databse against S3 in on direction only, from Database to S3
      Objects. This means that only files in the database are compared against
      objects found on S3 and the filesInCumulus.onlyInS3 report key will
      always be empty. This significantly decreases the report output size and
      aligns with a users expectations.
    - Updates getFilesAndGranuleInfoQuery to take additional optional
      parameters `collectionIds`, `granuleIds`, and `providers` to allow
      targeting/filtering of the results.

  - **CUMULUS-2694**
    - Updated database write logic in `sfEventSqsToDbRccords` to log message if Cumulus
    workflow message is from pre-RDS deployment but still attempt parallel writing to DynamoDB
    and PostgreSQL
    - Updated database write logic in `sfEventSqsToDbRccords` to throw error if requirements to write execution to PostgreSQL cannot be met
  - **CUMULUS-2660**
    - Updated POST `/executions` endpoint to publish SNS message of created record to executions SNS topic
  - **CUMULUS-2661**
    - Updated PUT `/executions/<arn>` endpoint to publish SNS message of updated record to executions SNS topic
  - **CUMULUS-2765**
    - Updated `updateGranuleStatusToQueued` in `write-granules` to write to
      Elasticsearch and publish SNS message to granules topic.
  - **CUMULUS-2774**
    - Updated `constructGranuleSnsMessage` and `constructCollectionSnsMessage`
      to throw error if `eventType` is invalid or undefined.
  - **CUMULUS-2776**
    - Updated `getTableIndexDetails` in `db-indexer` to use correct
      `deleteFnName` for reconciliation reports.
  - **CUMULUS-2780**
    - Updated bulk granule reingest operation to read granules from PostgreSQL instead of DynamoDB.
  - **CUMULUS-2778**
    - Updated default value of `async_operation_image` in `tf-modules/cumulus/variables.tf` to `cumuluss/async-operation:38`
  - **CUMULUS-2854**
    - Updated rules model to decouple `createRuleTrigger` from `create`.
    - Updated rules POST endpoint to call `rulesModel.createRuleTrigger` directly to create rule trigger.
    - Updated rules PUT endpoints to call `rulesModel.createRuleTrigger` if update fails and reversion needs to occur.

### Fixed

- **CUMULUS-2311** - RDS Migration Epic Phase 2
  - **CUMULUS-2810**
    - Updated @cumulus/db/translate/translatePostgresProviderToApiProvider to
      correctly return provider password and updated tests to prevent
      reintroduction.
  - **CUMULUS-2778**
    - Fixed async operation docker image to correctly update record status in
    Elasticsearch
  - Updated localAPI to set additional env variable, and fixed `GET /executions/status` response
  - **CUMULUS-2877**
    - Ensure database records receive a timestamp when writing granules.

## [v10.1.3] 2022-06-28 [BACKPORT]

### Added

- **CUMULUS-2966**
  - Added extractPath operation and support of nested string replacement to `url_path` in the collection configuration

## [v10.1.2] 2022-03-11

### Added

- **CUMULUS-2859**
  - Update `postgres-db-migration` lambda timeout to default 900 seconds
  - Add `db_migration_lambda_timeout` variable to `data-persistence` module to
    allow this timeout to be user configurable
- **CUMULUS-2868**
  - Added `iam:PassRole` permission to `step_policy` in `tf-modules/ingest/iam.tf`

## [v10.1.1] 2022-03-04

### Migration steps

- Due to a bug in the PUT `/rules/<name>` endpoint, the rule records in PostgreSQL may be
out of sync with records in DynamoDB. In order to bring the records into sync, re-run the
[previously deployed `data-migration1` Lambda](https://nasa.github.io/cumulus/docs/upgrade-notes/upgrade-rds#3-deploy-and-run-data-migration1) with a payload of
`{"forceRulesMigration": true}`:

```shell
aws lambda invoke --function-name $PREFIX-data-migration1 \
  --payload $(echo '{"forceRulesMigration": true}' | base64) $OUTFILE
```

### Added

- **CUMULUS-2841**
  - Add integration test to validate PDR node provider that requires password
    credentials succeeds on ingest

- **CUMULUS-2846**
  - Added `@cumulus/db/translate/rule.translateApiRuleToPostgresRuleRaw` to translate API rule to PostgreSQL rules and
  **keep undefined fields**

### Changed

- **CUMULUS-NONE**
  - Adds logging to ecs/async-operation Docker container that launches async
    tasks on ECS. Sets default async_operation_image_version to 39.

- **CUMULUS-2845**
  - Updated rules model to decouple `createRuleTrigger` from `create`.
  - Updated rules POST endpoint to call `rulesModel.createRuleTrigger` directly to create rule trigger.
  - Updated rules PUT endpoints to call `rulesModel.createRuleTrigger` if update fails and reversion needs to occur.
- **CUMULUS-2846**
  - Updated version of `localstack/localstack` used in local unit testing to `0.11.5`

### Fixed

- Upgraded lodash to version 4.17.21 to fix vulnerability
- **CUMULUS-2845**
  - Fixed bug in POST `/rules` endpoint causing rule records to be created
  inconsistently in DynamoDB and PostgreSQL
- **CUMULUS-2846**
  - Fixed logic for `PUT /rules/<name>` endpoint causing rules to be saved
  inconsistently between DynamoDB and PostgreSQL
- **CUMULUS-2854**
  - Fixed queue granules behavior where the task was not accounting for granules that
  *already* had createdAt set. Workflows downstream in this scenario should no longer
  fail to write their granules due to order-of-db-writes constraints in the database
  update logic.

## [v10.1.0] 2022-02-23

### Added

- **CUMULUS-2775**
  - Added a configurable parameter group for the RDS serverless database cluster deployed by `tf-modules/rds-cluster-tf`. The allowed parameters for the parameter group can be found in the AWS documentation of [allowed parameters for an Aurora PostgreSQL cluster](https://docs.aws.amazon.com/AmazonRDS/latest/AuroraUserGuide/AuroraPostgreSQL.Reference.ParameterGroups.html). By default, the following parameters are specified:
    - `shared_preload_libraries`: `pg_stat_statements,auto_explain`
    - `log_min_duration_statement`: `250`
    - `auto_explain.log_min_duration`: `250`
- **CUMULUS-2781**
  - Add api_config secret to hold API/Private API lambda configuration values
- **CUMULUS-2840**
  - Added an index on `granule_cumulus_id` to the RDS files table.

### Changed

- **CUMULUS-2492**
  - Modify collectionId logic to accomodate trailing underscores in collection short names. e.g. `shortName____`
- **CUMULUS-2847**
  - Move DyanmoDb table name into API keystore and initialize only on lambda cold start
- **CUMULUS-2833**
  - Updates provider model schema titles to display on the dashboard.
- **CUMULUS-2837**
  - Update process-s3-dead-letter-archive to unpack SQS events in addition to
    Cumulus Messages
  - Update process-s3-dead-letter-archive to look up execution status using
    getCumulusMessageFromExecutionEvent (common method with sfEventSqsToDbRecords)
  - Move methods in api/lib/cwSfExecutionEventUtils to
    @cumulus/message/StepFunctions
- **CUMULUS-2775**
  - Changed the `timeout_action` to `ForceApplyCapacityChange` by default for the RDS serverless database cluster `tf-modules/rds-cluster-tf`
- **CUMULUS-2781**
  - Update API lambda to utilize api_config secret for initial environment variables

### Fixed

- **CUMULUS-2853**
  - Move OAUTH_PROVIDER to lambda env variables to address regression in CUMULUS-2781
  - Add logging output to api app router
- Added Cloudwatch permissions to `<prefix>-steprole` in `tf-modules/ingest/iam.tf` to address the
`Error: error creating Step Function State Machine (xxx): AccessDeniedException: 'arn:aws:iam::XXX:role/xxx-steprole' is not authorized to create managed-rule`
error in non-NGAP accounts:
  - `events:PutTargets`
  - `events:PutRule`
  - `events:DescribeRule`

## [v10.0.1] 2022-02-03

### Fixed

- Fixed IAM permissions issue with `<prefix>-postgres-migration-async-operation` Lambda
which prevented it from running a Fargate task for data migration.

## [v10.0.0] 2022-02-01

### Migration steps

- Please read the [documentation on the updates to the granule files schema for our Cumulus workflow tasks and how to upgrade your deployment for compatibility](https://nasa.github.io/cumulus/docs/upgrade-notes/update-task-file-schemas).
- (Optional) Update the `task-config` for all workflows that use the `sync-granule` task to include `workflowStartTime` set to
`{$.cumulus_meta.workflow_start_time}`. See [here](https://github.com/nasa/cumulus/blob/master/example/cumulus-tf/sync_granule_workflow.asl.json#L9) for an example.

### BREAKING CHANGES

- **NDCUM-624**
  - Functions in @cumulus/cmrjs renamed for consistency with `isCMRFilename` and `isCMRFile`
    - `isECHO10File` -> `isECHO10Filename`
    - `isUMMGFile` -> `isUMMGFilename`
    - `isISOFile` -> `isCMRISOFilename`
- **CUMULUS-2388**
  - In order to standardize task messaging formats, please note the updated input, output and config schemas for the following Cumulus workflow tasks:
    - add-missing-file-checksums
    - files-to-granules
    - hyrax-metadata-updates
    - lzards-backup
    - move-granules
    - post-to-cmr
    - sync-granule
    - update-cmr-access-constraints
    - update-granules-cmr-metadata-file-links
  The primary focus of the schema updates was to standardize the format of granules, and
  particularly their files data. The granule `files` object now matches the file schema in the
  Cumulus database and thus also matches the `files` object produced by the API with use cases like
  `applyWorkflow`. This includes removal of `name` and `filename` in favor of `bucket` and `key`,
  removal of certain properties such as `etag` and `duplicate_found` and outputting them as
  separate objects stored in `meta`.
  - Checksum values calculated by `@cumulus/checksum` are now converted to string to standardize
  checksum formatting across the Cumulus library.

### Notable changes

- **CUMULUS-2718**
  - The `sync-granule` task has been updated to support an optional configuration parameter `workflowStartTime`. The output payload of `sync-granule` now includes a `createdAt` time for each granule which is set to the
  provided `workflowStartTime` or falls back to `Date.now()` if not provided. Workflows using
  `sync-granule` may be updated to include this parameter with the value of `{$.cumulus_meta.workflow_start_time}` in the `task_config`.
- Updated version of `@cumulus/cumulus-message-adapter-js` from `2.0.3` to `2.0.4` for
all Cumulus workflow tasks
- **CUMULUS-2783**
  - A bug in the ECS cluster autoscaling configuration has been
resolved. ECS clusters should now correctly autoscale by adding new cluster
instances according to the [policy configuration](https://github.com/nasa/cumulus/blob/master/tf-modules/cumulus/ecs_cluster.tf).
  - Async operations that are started by these endpoints will be run as ECS tasks
  with a launch type of Fargate, not EC2:
    - `POST /deadLetterArchive/recoverCumulusMessages`
    - `POST /elasticsearch/index-from-database`
    - `POST /granules/bulk`
    - `POST /granules/bulkDelete`
    - `POST /granules/bulkReingest`
    - `POST /migrationCounts`
    - `POST /reconciliationReports`
    - `POST /replays`
    - `POST /replays/sqs`

### Added

- Upgraded version of dependencies on `knex` package from `0.95.11` to `0.95.15`
- Added Terraform data sources to `example/cumulus-tf` module to retrieve default VPC and subnets in NGAP accounts
  - Added `vpc_tag_name` variable which defines the tags used to look up a VPC. Defaults to VPC tag name used in NGAP accounts
  - Added `subnets_tag_name` variable which defines the tags used to look up VPC subnets. Defaults to a subnet tag name used in NGAP accounts
- Added Terraform data sources to `example/data-persistence-tf` module to retrieve default VPC and subnets in NGAP accounts
  - Added `vpc_tag_name` variable which defines the tags used to look up a VPC. Defaults to VPC tag name used in NGAP accounts
  - Added `subnets_tag_name` variable which defines the tags used to look up VPC subnets. Defaults to a subnet tag name used in NGAP accounts
- Added Terraform data sources to `example/rds-cluster-tf` module to retrieve default VPC and subnets in NGAP accounts
  - Added `vpc_tag_name` variable which defines the tags used to look up a VPC. Defaults to VPC tag name used in NGAP accounts
  - Added `subnets_tag_name` variable which defines the tags used to look up VPC subnets. Defaults to tag names used in subnets in for NGAP accounts
- **CUMULUS-2299**
  - Added support for SHA checksum types with hyphens (e.g. `SHA-256` vs `SHA256`) to tasks that calculate checksums.
- **CUMULUS-2439**
  - Added CMR search client setting to the CreateReconciliationReport lambda function.
  - Added `cmr_search_client_config` tfvars to the archive and cumulus terraform modules.
  - Updated CreateReconciliationReport lambda to search CMR collections with CMRSearchConceptQueue.
- **CUMULUS-2441**
  - Added support for 'PROD' CMR environment.
- **CUMULUS-2456**
  - Updated api lambdas to query ORCA Private API
  - Updated example/cumulus-tf/orca.tf to the ORCA release v4.0.0-Beta3
- **CUMULUS-2638**
  - Adds documentation to clarify bucket config object use.
- **CUMULUS-2684**
  - Added optional collection level parameter `s3MultipartChunksizeMb` to collection's `meta` field
  - Updated `move-granules` task to take in an optional config parameter s3MultipartChunksizeMb
- **CUMULUS-2747**
  - Updated data management type doc to include additional fields for provider configurations
- **CUMULUS-2773**
  - Added a document to the workflow-tasks docs describing deployment, configuration and usage of the LZARDS backup task.

### Changed

- Made `vpc_id` variable optional for `example/cumulus-tf` module
- Made `vpc_id` and `subnet_ids` variables optional for `example/data-persistence-tf` module
- Made `vpc_id` and `subnets` variables optional for `example/rds-cluster-tf` module
- Changes audit script to handle integration test failure when `USE\_CACHED\_BOOTSTRAP` is disabled.
- Increases wait time for CMR to return online resources in integration tests
- **CUMULUS-1823**
  - Updates to Cumulus rule/provider schemas to improve field titles and descriptions.
- **CUMULUS-2638**
  - Transparent to users, remove typescript type `BucketType`.
- **CUMULUS-2718**
  - Updated config for SyncGranules to support optional `workflowStartTime`
  - Updated SyncGranules to provide `createdAt` on output based on `workflowStartTime` if provided,
  falling back to `Date.now()` if not provided.
  - Updated `task_config` of SyncGranule in example workflows
- **CUMULUS-2735**
  - Updated reconciliation reports to write formatted JSON to S3 to improve readability for
    large reports
  - Updated TEA version from 102 to 121 to address TEA deployment issue with the max size of
    a policy role being exceeded
- **CUMULUS-2743**
  - Updated bamboo Dockerfile to upgrade pip as part of the image creation process
- **CUMULUS-2744**
  - GET executions/status returns associated granules for executions retrieved from the Step Function API
- **CUMULUS-2751**
  - Upgraded all Cumulus (node.js) workflow tasks to use
    `@cumulus/cumulus-message-adapter-js` version `2.0.3`, which includes an
    update cma-js to better expose CMA stderr stream output on lambda timeouts
    as well as minor logging enhancements.
- **CUMULUS-2752**
  - Add new mappings for execution records to prevent dynamic field expansion from exceeding
  Elasticsearch field limits
    - Nested objects under `finalPayload.*` will not dynamically add new fields to mapping
    - Nested objects under `originalPayload.*` will not dynamically add new fields to mapping
    - Nested keys under `tasks` will not dynamically add new fields to mapping
- **CUMULUS-2753**
  - Updated example/cumulus-tf/orca.tf to the latest ORCA release v4.0.0-Beta2 which is compatible with granule.files file schema
  - Updated /orca/recovery to call new lambdas request_status_for_granule and request_status_for_job.
  - Updated orca integration test
- [**PR #2569**](https://github.com/nasa/cumulus/pull/2569)
  - Fixed `TypeError` thrown by `@cumulus/cmrjs/cmr-utils.getGranuleTemporalInfo` when
    a granule's associated UMM-G JSON metadata file does not contain a `ProviderDates`
    element that has a `Type` of either `"Update"` or `"Insert"`.  If neither are
    present, the granule's last update date falls back to the `"Create"` type
    provider date, or `undefined`, if none is present.
- **CUMULUS-2775**
  - Changed `@cumulus/api-client/invokeApi()` to accept a single accepted status code or an array
  of accepted status codes via `expectedStatusCodes`
- [**PR #2611**](https://github.com/nasa/cumulus/pull/2611)
  - Changed `@cumulus/launchpad-auth/LaunchpadToken.requestToken` and `validateToken`
    to use the HTTPS request option `https.pfx` instead of the deprecated `pfx` option
    for providing the certificate.
- **CUMULUS-2836**
  - Updates `cmr-utils/getGranuleTemporalInfo` to search for a SingleDateTime
    element, when beginningDateTime value is not
    found in the metadata file.  The granule's temporal information is
    returned so that both beginningDateTime and endingDateTime are set to the
    discovered singleDateTimeValue.
- **CUMULUS-2756**
  - Updated `_writeGranule()` in `write-granules.js` to catch failed granule writes due to schema validation, log the failure and then attempt to set the status of the granule to `failed` if it already exists to prevent a failure from allowing the granule to get "stuck" in a non-failed status.

### Fixed

- **CUMULUS-2775**
  - Updated `@cumulus/api-client` to not log an error for 201 response from `updateGranule`
- **CUMULUS-2783**
  - Added missing lower bound on scale out policy for ECS cluster to ensure that
  the cluster will autoscale correctly.
- **CUMULUS-2835**
  - Updated `hyrax-metadata-updates` task to support reading the DatasetId from ECHO10 XML, and the EntryTitle from UMM-G JSON; these are both valid alternatives to the shortname and version ID.

## [v9.9.3] 2021-02-17 [BACKPORT]

**Please note** changes in 9.9.3 may not yet be released in future versions, as
this is a backport and patch release on the 9.9.x series of releases. Updates that
are included in the future will have a corresponding CHANGELOG entry in future
releases.

- **CUMULUS-2853**
  - Move OAUTH_PROVIDER to lambda env variables to address regression in 9.9.2/CUMULUS-2275
  - Add logging output to api app router

## [v9.9.2] 2021-02-10 [BACKPORT]

**Please note** changes in 9.9.2 may not yet be released in future versions, as
this is a backport and patch release on the 9.9.x series of releases. Updates that
are included in the future will have a corresponding CHANGELOG entry in future
releases.### Added

- **CUMULUS-2775**
  - Added a configurable parameter group for the RDS serverless database cluster deployed by `tf-modules/rds-cluster-tf`. The allowed parameters for the parameter group can be found in the AWS documentation of [allowed parameters for an Aurora PostgreSQL cluster](https://docs.aws.amazon.com/AmazonRDS/latest/AuroraUserGuide/AuroraPostgreSQL.Reference.ParameterGroups.html). By default, the following parameters are specified:
    - `shared_preload_libraries`: `pg_stat_statements,auto_explain`
    - `log_min_duration_statement`: `250`
    - `auto_explain.log_min_duration`: `250`
- **CUMULUS-2840**
  - Added an index on `granule_cumulus_id` to the RDS files table.

### Changed

- **CUMULUS-2847**
  - Move DyanmoDb table name into API keystore and initialize only on lambda cold start
- **CUMULUS-2781**
  - Add api_config secret to hold API/Private API lambda configuration values
- **CUMULUS-2775**
  - Changed the `timeout_action` to `ForceApplyCapacityChange` by default for the RDS serverless database cluster `tf-modules/rds-cluster-tf`

## [v9.9.1] 2021-02-10 [BACKPORT]

**Please note** changes in 9.9.1 may not yet be released in future versions, as
this is a backport and patch release on the 9.9.x series of releases. Updates that
are included in the future will have a corresponding CHANGELOG entry in future
releases.

### Fixed

- **CUMULUS-2775**
  - Updated `@cumulus/api-client` to not log an error for 201 response from `updateGranule`

### Changed

- Updated version of `@cumulus/cumulus-message-adapter-js` from `2.0.3` to `2.0.4` for
all Cumulus workflow tasks
- **CUMULUS-2775**
  - Changed `@cumulus/api-client/invokeApi()` to accept a single accepted status code or an array
  of accepted status codes via `expectedStatusCodes`
- **CUMULUS-2837**
  - Update process-s3-dead-letter-archive to unpack SQS events in addition to
    Cumulus Messages
  - Update process-s3-dead-letter-archive to look up execution status using
    getCumulusMessageFromExecutionEvent (common method with sfEventSqsToDbRecords)
  - Move methods in api/lib/cwSfExecutionEventUtils to
    @cumulus/message/StepFunctions

## [v9.9.0] 2021-11-03

### Added

- **NDCUM-624**: Add support for ISO metadata files for the `MoveGranules` step
  - Add function `isISOFile` to check if a given file object is an ISO file
  - `granuleToCmrFileObject` and `granulesToCmrFileObjects` now take a
    `filterFunc` argument
    - `filterFunc`'s default value is `isCMRFile`, so the previous behavior is
      maintained if no value is given for this argument
    - `MoveGranules` passes a custom filter function to
      `granulesToCmrFileObjects` to check for `isISOFile` in addition to
      `isCMRFile`, so that metadata from `.iso.xml` files can be used in the
      `urlPathTemplate`
- [**PR #2535**](https://github.com/nasa/cumulus/pull/2535)
  - NSIDC and other cumulus users had desire for returning formatted dates for
    the 'url_path' date extraction utilities. Added 'dateFormat' function as
    an option for extracting and formating the entire date. See
    docs/workflow/workflow-configuration-how-to.md for more information.
- [**PR #2548**](https://github.com/nasa/cumulus/pull/2548)
  - Updated webpack configuration for html-loader v2
- **CUMULUS-2640**
  - Added Elasticsearch client scroll setting to the CreateReconciliationReport lambda function.
  - Added `elasticsearch_client_config` tfvars to the archive and cumulus terraform modules.
- **CUMULUS-2683**
  - Added `default_s3_multipart_chunksize_mb` setting to the `move-granules` lambda function.
  - Added `default_s3_multipart_chunksize_mb` tfvars to the cumulus and ingest terraform modules.
  - Added optional parameter `chunkSize` to `@cumulus/aws-client/S3.moveObject` and
    `@cumulus/aws-client/S3.multipartCopyObject` to set the chunk size of the S3 multipart uploads.
  - Renamed optional parameter `maxChunkSize` to `chunkSize` in
    `@cumulus/aws-client/lib/S3MultipartUploads.createMultipartChunks`.

### Changed

- Upgraded all Cumulus workflow tasks to use `@cumulus/cumulus-message-adapter-js` version `2.0.1`
- **CUMULUS-2725**
  - Updated providers endpoint to return encrypted password
  - Updated providers model to try decrypting credentials before encryption to allow for better handling of updating providers
- **CUMULUS-2734**
  - Updated `@cumulus/api/launchpadSaml.launchpadPublicCertificate` to correctly retrieve
    certificate from launchpad IdP metadata with and without namespace prefix.

## [v9.8.0] 2021-10-19

### Notable changes

- Published new tag [`36` of `cumuluss/async-operation` to Docker Hub](https://hub.docker.com/layers/cumuluss/async-operation/35/images/sha256-cf777a6ef5081cd90a0f9302d45243b6c0a568e6d977c0ee2ccc5a90b12d45d0?context=explore) for compatibility with
upgrades to `knex` package and to address security vulnerabilities.

### Added

- Added `@cumulus/db/createRejectableTransaction()` to handle creating a Knex transaction that **will throw an error** if the transaction rolls back. [As of Knex 0.95+, promise rejection on transaction rollback is no longer the default behavior](https://github.com/knex/knex/blob/master/UPGRADING.md#upgrading-to-version-0950).

- **CUMULUS-2639**
  - Increases logging on reconciliation reports.

- **CUMULUS-2670**
  - Updated `lambda_timeouts` string map variable for `cumulus` module to accept a
  `update_granules_cmr_metadata_file_links_task_timeout` property
- **CUMULUS-2598**
  - Add unit and integration tests to describe queued granules as ignored when
    duplicate handling is 'skip'

### Changed

- Updated `knex` version from 0.23.11 to 0.95.11 to address security vulnerabilities
- Updated default version of async operations Docker image to `cumuluss/async-operation:36`
- **CUMULUS-2590**
  - Granule applyWorkflow, Reingest actions and Bulk operation now update granule status to `queued` when scheduling the granule.
- **CUMULUS-2643**
  - relocates system file `buckets.json` out of the
    `s3://internal-bucket/workflows` directory into
    `s3://internal-bucket/buckets`.


## [v9.7.1] 2021-12-08 [Backport]

Please note changes in 9.7.0 may not yet be released in future versions, as this is a backport and patch release on the 9.7.x series of releases. Updates that are included in the future will have a corresponding CHANGELOG entry in future releases.
Fixed

- **CUMULUS-2751**
  - Update all tasks to update to use cumulus-message-adapter-js version 2.0.4

## [v9.7.0] 2021-10-01

### Notable Changes

- **CUMULUS-2583**
  - The `queue-granules` task now updates granule status to `queued` when a granule is queued. In order to prevent issues with the private API endpoint and Lambda API request and concurrency limits, this functionality runs with limited concurrency, which may increase the task's overall runtime when large numbers of granules are being queued. If you are facing Lambda timeout errors with this task, we recommend converting your `queue-granules` task to an ECS activity. This concurrency is configurable via the task config's `concurrency` value.
- **CUMULUS-2676**
  - The `discover-granules` task has been updated to limit concurrency on checks to identify and skip already ingested granules in order to prevent issues with the private API endpoint and Lambda API request and concurrency limits. This may increase the task's overall runtime when large numbers of granules are discovered. If you are facing Lambda timeout errors with this task, we recommend converting your `discover-granules` task to an ECS activity. This concurrency is configurable via the task config's `concurrency` value.
- Updated memory of `<prefix>-sfEventSqsToDbRecords` Lambda to 1024MB

### Added

- **CUMULUS-2000**
  - Updated `@cumulus/queue-granules` to respect a new config parameter: `preferredQueueBatchSize`. Queue-granules will respect this batchsize as best as it can to batch granules into workflow payloads. As workflows generally rely on information such as collection and provider expected to be shared across all granules in a workflow, queue-granules will break batches up by collection, as well as provider if there is a `provider` field on the granule. This may result in batches that are smaller than the preferred size, but never larger ones. The default value is 1, which preserves current behavior of queueing 1 granule per workflow.
- **CUMULUS-2630**
  - Adds a new workflow `DiscoverGranulesToThrottledQueue` that discovers and writes
    granules to a throttled background queue.  This allows discovery and ingest
    of larger numbers of granules without running into limits with lambda
    concurrency.

### Changed

- **CUMULUS-2720**
  - Updated Core CI scripts to validate CHANGELOG diffs as part of the lint process
- **CUMULUS-2695**
  - Updates the example/cumulus-tf deployment to change
    `archive_api_reserved_concurrency` from 8 to 5 to use fewer reserved lambda
    functions. If you see throttling errors on the `<stack>-apiEndpoints` you
    should increase this value.
  - Updates cumulus-tf/cumulus/variables.tf to change
    `archive_api_reserved_concurrency` from 8 to 15 to prevent throttling on
    the dashboard for default deployments.
- **CUMULUS-2584**
  - Updates `api/endpoints/execution-status.js` `get` method to include associated granules, as
    an array, for the provided execution.
  - Added `getExecutionArnsByGranuleCumulusId` returning a list of executionArns sorted by most recent first,
    for an input Granule Cumulus ID in support of the move of `translatePostgresGranuleToApiGranule` from RDS-Phase2
    feature branch
  - Added `getApiExecutionCumulusIds` returning cumulus IDs for a given list of executions
- **CUMULUS-NONE**
  - Downgrades elasticsearch version in testing container to 5.3 to match AWS version.
  - Update serve.js -> `eraseDynamoTables()`. Changed the call `Promise.all()` to `Promise.allSettled()` to ensure all dynamo records (provider records in particular) are deleted prior to reseeding.

### Fixed

- **CUMULUS-2583**
  - Fixed a race condition where granules set as “queued” were not able to be set as “running” or “completed”

## [v9.6.0] 2021-09-20

### Added

- **CUMULUS-2576**
  - Adds `PUT /granules` API endpoint to update a granule
  - Adds helper `updateGranule` to `@cumulus/api-client/granules`
- **CUMULUS-2606**
  - Adds `POST /granules/{granuleId}/executions` API endpoint to associate an execution with a granule
  - Adds helper `associateExecutionWithGranule` to `@cumulus/api-client/granules`
- **CUMULUS-2583**
  - Adds `queued` as option for granule's `status` field

### Changed

- Moved `ssh2` package from `@cumulus/common` to `@cumulus/sftp-client` and
  upgraded package from `^0.8.7` to `^1.0.0` to address security vulnerability
  issue in previous version.
- **CUMULUS-2583**
  - `QueueGranules` task now updates granule status to `queued` once it is added to the queue.

- **CUMULUS-2617**
  - Use the `Authorization` header for CMR Launchpad authentication instead of the deprecated `Echo-Token` header.

### Fixed

- Added missing permission for `<prefix>_ecs_cluster_instance_role` IAM role (used when running ECS services/tasks)
to allow `kms:Decrypt` on the KMS key used to encrypt provider credentials. Adding this permission fixes the `sync-granule` task when run as an ECS activity in a Step Function, which previously failed trying to decrypt credentials for providers.

- **CUMULUS-2576**
  - Adds default value to granule's timestamp when updating a granule via API.

## [v9.5.0] 2021-09-07

### BREAKING CHANGES

- Removed `logs` record type from mappings from Elasticsearch. This change **should not have**
any adverse impact on existing deployments, even those which still contain `logs` records,
but technically it is a breaking change to the Elasticsearch mappings.
- Changed `@cumulus/api-client/asyncOperations.getAsyncOperation` to return parsed JSON body
of response and not the raw API endpoint response

### Added

- **CUMULUS-2670**
  - Updated core `cumulus` module to take lambda_timeouts string map variable that allows timeouts of ingest tasks to be configurable. Allowed properties for the mapping include:
  - discover_granules_task_timeout
  - discover_pdrs_task_timeout
  - hyrax_metadata_update_tasks_timeout
  - lzards_backup_task_timeout
  - move_granules_task_timeout
  - parse_pdr_task_timeout
  - pdr_status_check_task_timeout
  - post_to_cmr_task_timeout
  - queue_granules_task_timeout
  - queue_pdrs_task_timeout
  - queue_workflow_task_timeout
  - sync_granule_task_timeout
- **CUMULUS-2575**
  - Adds `POST /granules` API endpoint to create a granule
  - Adds helper `createGranule` to `@cumulus/api-client`
- **CUMULUS-2577**
  - Adds `POST /executions` endpoint to create an execution
- **CUMULUS-2578**
  - Adds `PUT /executions` endpoint to update an execution
- **CUMULUS-2592**
  - Adds logging when messages fail to be added to queue
- **CUMULUS-2644**
  - Pulled `delete` method for `granules-executions.ts` implemented as part of CUMULUS-2306
  from the RDS-Phase-2 feature branch in support of CUMULUS-2644.
  - Pulled `erasePostgresTables` method in `serve.js` implemented as part of CUMULUS-2644,
  and CUMULUS-2306 from the RDS-Phase-2 feature branch in support of CUMULUS-2644
  - Added `resetPostgresDb` method to support resetting between integration test suite runs

### Changed

- Updated `processDeadLetterArchive` Lambda to return an object where
`processingSucceededKeys` is an array of the S3 keys for successfully
processed objects and `processingFailedKeys` is an array of S3 keys
for objects that could not be processed
- Updated async operations to handle writing records to the databases
when output of the operation is `undefined`

- **CUMULUS-2644**
  - Moved `migration` directory from the `db-migration-lambda` to the `db` package and
  updated unit test references to migrationDir to be pulled from `@cumulus/db`
  - Updated `@cumulus/api/bin/serveUtils` to write records to PostgreSQL tables

- **CUMULUS-2575**
  - Updates model/granule to allow a granule created from API to not require an
    execution to be associated with it. This is a backwards compatible change
    that will not affect granules created in the normal way.
  - Updates `@cumulus/db/src/model/granules` functions `get` and `exists` to
    enforce parameter checking so that requests include either (granule\_id
    and collection\_cumulus\_id) or (cumulus\_id) to prevent incorrect results.
  - `@cumulus/message/src/Collections.deconstructCollectionId` has been
    modified to throw a descriptive error if the input `collectionId` is
    undefined rather than `TypeError: Cannot read property 'split' of
    undefined`. This function has also been updated to throw descriptive errors
    if an incorrectly formatted collectionId is input.

## [v9.4.1] 2022-02-14 [BACKPORT]

**Please note** changes in 9.4.1 may not yet be released in future versions, as
this is a backport and patch release on the 9.4.x series of releases. Updates that
are included in the future will have a corresponding CHANGELOG entry in future
releases.

- **CUMULUS-2847**
  - Update dynamo configuration to read from S3 instead of System Manager
    Parameter Store
  - Move api configuration initialization outside the lambda handler to
    eliminate unneded S3 calls/require config on cold-start only
  - Moved `ssh2` package from `@cumulus/common` to `@cumulus/sftp-client` and
    upgraded package from `^0.8.7` to `^1.0.0` to address security vulnerability
    issue in previous version.
  - Fixed hyrax task package.json dev dependency
  - Update CNM lambda dependencies for Core tasks
    - cumulus-cnm-response-task: 1.4.4
    - cumulus-cnm-to-granule: 1.5.4
  - Whitelist ssh2 re: https://github.com/advisories/GHSA-652h-xwhf-q4h6

## [v9.4.0] 2021-08-16

### Notable changes

- `@cumulus/sync-granule` task should now properly handle
syncing files from HTTP/HTTPS providers where basic auth is
required and involves a redirect to a different host (e.g.
downloading files protected by Earthdata Login)

### Added

- **CUMULUS-2591**
  - Adds `failedExecutionStepName` to failed execution's jsonb error records.
    This is the name of the Step Function step for the last failed event in the
    execution's event history.
- **CUMULUS-2548**
  - Added `allowed_redirects` field to PostgreSQL `providers` table
  - Added `allowedRedirects` field to DynamoDB `<prefix>-providers` table
  - Added `@cumulus/aws-client/S3.streamS3Upload` to handle uploading the contents
  of a readable stream to S3 and returning a promise
- **CUMULUS-2373**
  - Added `replaySqsMessages` lambda to replay archived incoming SQS
    messages from S3.
  - Added `/replays/sqs` endpoint to trigger an async operation for
    the `replaySqsMessages` lambda.
  - Added unit tests and integration tests for new endpoint and lambda.
  - Added `getS3PrefixForArchivedMessage` to `ingest/sqs` package to get prefix
    for an archived message.
  - Added new `async_operation` type `SQS Replay`.
- **CUMULUS-2460**
  - Adds `POST` /executions/workflows-by-granules for retrieving workflow names common to a set of granules
  - Adds `workflowsByGranules` to `@cumulus/api-client/executions`
- **CUMULUS-2635**
  - Added helper functions:
    - `@cumulus/db/translate/file/translateApiPdrToPostgresPdr`

### Fixed

- **CUMULUS-2548**
  - Fixed `@cumulus/ingest/HttpProviderClient.sync` to
properly handle basic auth when redirecting to a different
host and/or host with a different port
- **CUMULUS-2626**
  - Update [PDR migration](https://github.com/nasa/cumulus/blob/master/lambdas/data-migration2/src/pdrs.ts) to correctly find Executions by a Dynamo PDR's `execution` field
- **CUMULUS-2635**
  - Update `data-migration2` to migrate PDRs before migrating granules.
  - Update `data-migration2` unit tests testing granules migration to reference
    PDR records to better model the DB schema.
  - Update `migratePdrRecord` to use `translateApiPdrToPostgresPdr` function.

### Changed

- **CUMULUS-2373**
  - Updated `getS3KeyForArchivedMessage` in `ingest/sqs` to store SQS messages
    by `queueName`.
- **CUMULUS-2630**
  - Updates the example/cumulus-tf deployment to change
    `archive_api_reserved_concurrency` from 2 to 8 to prevent throttling with
    the dashboard.

## [v9.3.0] 2021-07-26

### BREAKING CHANGES

- All API requests made by `@cumulus/api-client` will now throw an error if the status code
does not match the expected response (200 for most requests and 202 for a few requests that
trigger async operations). Previously the helpers in this package would return the response
regardless of the status code, so you may need to update any code using helpers from this
package to catch or to otherwise handle errors that you may encounter.
- The Cumulus API Lambda function has now been configured with reserved concurrency to ensure
availability in a high-concurrency environment. However, this also caps max concurrency which
may result in throttling errors if trying to reach the Cumulus API multiple times in a short
period. Reserved concurrency can be configured with the `archive_api_reserved_concurrency`
terraform variable on the Cumulus module and increased if you are seeing throttling errors.
The default reserved concurrency value is 8.

### Notable changes

- `cmr_custom_host` variable for `cumulus` module can now be used to configure Cumulus to
  integrate with a custom CMR host name and protocol (e.g.
  `http://custom-cmr-host.com`). Note that you **must** include a protocol
  (`http://` or `https://)  if specifying a value for this variable.
- The cumulus module configuration value`rds_connetion_heartbeat` and it's
  behavior has been replaced by a more robust database connection 'retry'
  solution.   Users can remove this value from their configuration, regardless
  of value.  See the `Changed` section notes on CUMULUS-2528 for more details.

### Added

- Added user doc describing new features related to the Cumulus dead letter archive.
- **CUMULUS-2327**
  - Added reserved concurrency setting to the Cumulus API lambda function.
  - Added relevant tfvars to the archive and cumulus terraform modules.
- **CUMULUS-2460**
  - Adds `POST` /executions/search-by-granules for retrieving executions from a list of granules or granule query
  - Adds `searchExecutionsByGranules` to `@cumulus/api-client/executions`
- **CUMULUS-2475**
  - Adds `GET` endpoint to distribution API
- **CUMULUS-2463**
  - `PUT /granules` reingest action allows a user to override the default execution
    to use by providing an optional `workflowName` or `executionArn` parameter on
    the request body.
  - `PUT /granules/bulkReingest` action allows a user to override the default
    execution/workflow combination to reingest with by providing an optional
    `workflowName` on the request body.
- Adds `workflowName` and `executionArn` params to @cumulus/api-client/reingestGranules
- **CUMULUS-2476**
  - Adds handler for authenticated `HEAD` Distribution requests replicating current behavior of TEA
- **CUMULUS-2478**
  - Implemented [bucket map](https://github.com/asfadmin/thin-egress-app#bucket-mapping).
  - Implemented /locate endpoint
  - Cumulus distribution API checks the file request against bucket map:
    - retrieves the bucket and key from file path
    - determines if the file request is public based on the bucket map rather than the bucket type
    - (EDL only) restricts download from PRIVATE_BUCKETS to users who belong to certain EDL User Groups
    - bucket prefix and object prefix are supported
  - Add 'Bearer token' support as an authorization method
- **CUMULUS-2486**
  - Implemented support for custom headers
  - Added 'Bearer token' support as an authorization method
- **CUMULUS-2487**
  - Added integration test for cumulus distribution API
- **CUMULUS-2569**
  - Created bucket map cache for cumulus distribution API
- **CUMULUS-2568**
  - Add `deletePdr`/PDR deletion functionality to `@cumulus/api-client/pdrs`
  - Add `removeCollectionAndAllDependencies` to integration test helpers
  - Added `example/spec/apiUtils.waitForApiStatus` to wait for a
  record to be returned by the API with a specific value for
  `status`
  - Added `example/spec/discoverUtils.uploadS3GranuleDataForDiscovery` to upload granule data fixtures
  to S3 with a randomized granule ID for `discover-granules` based
  integration tests
  - Added `example/spec/Collections.removeCollectionAndAllDependencies` to remove a collection and
  all dependent objects (e.g. PDRs, granules, executions) from the
  database via the API
  - Added helpers to `@cumulus/api-client`:
    - `pdrs.deletePdr` - Delete a PDR via the API
    - `replays.postKinesisReplays` - Submit a POST request to the `/replays` endpoint for replaying Kinesis messages

- `@cumulus/api-client/granules.getGranuleResponse` to return the raw endpoint response from the GET `/granules/<granuleId>` endpoint

### Changed

- Moved functions from `@cumulus/integration-tests` to `example/spec/helpers/workflowUtils`:
  - `startWorkflowExecution`
  - `startWorkflow`
  - `executeWorkflow`
  - `buildWorkflow`
  - `testWorkflow`
  - `buildAndExecuteWorkflow`
  - `buildAndStartWorkflow`
- `example/spec/helpers/workflowUtils.executeWorkflow` now uses
`waitForApiStatus` to ensure that the execution is `completed` or
`failed` before resolving
- `example/spec/helpers/testUtils.updateAndUploadTestFileToBucket`
now accepts an object of parameters rather than positional
arguments
- Removed PDR from the `payload` in the input payload test fixture for reconciliation report integration tests
- The following integration tests for PDR-based workflows were
updated to use randomized granule IDs:
  - `example/spec/parallel/ingest/ingestFromPdrSpec.js`
  - `example/spec/parallel/ingest/ingestFromPdrWithChildWorkflowMetaSpec.js`
  - `example/spec/parallel/ingest/ingestFromPdrWithExecutionNamePrefixSpec.js`
  - `example/spec/parallel/ingest/ingestPdrWithNodeNameSpec.js`
- Updated the `@cumulus/api-client/CumulusApiClientError` error class to include new properties that can be accessed directly on
the error object:
  - `statusCode` - The HTTP status code of the API response
  - `apiMessage` - The message from the API response
- Added `params.pRetryOptions` parameter to
`@cumulus/api-client/granules.deleteGranule` to control the retry
behavior
- Updated `cmr_custom_host` variable to accept a full protocol and host name
(e.g. `http://cmr-custom-host.com`), whereas it previously only accepted a host name
- **CUMULUS-2482**
  - Switches the default distribution app in the `example/cumulus-tf` deployment to the new Cumulus Distribution
  - TEA is still available by following instructions in `example/README.md`
- **CUMULUS-2463**
  - Increases the duration of allowed backoff times for a successful test from
    0.5 sec to 1 sec.
- **CUMULUS-2528**
  - Removed `rds_connection_heartbeat` as a configuration option from all
    Cumulus terraform modules
  - Removed `dbHeartBeat` as an environmental switch from
    `@cumulus/db.getKnexClient` in favor of more comprehensive general db
    connect retry solution
  - Added new `rds_connection_timing_configuration` string map to allow for
    configuration and tuning of Core's internal database retry/connection
    timeout behaviors.  These values map to connection pool configuration
    values for tarn (https://github.com/vincit/tarn.js/) which Core's database
    module / knex(https://www.npmjs.com/package/knex) use for this purpose:
    - acquireTimeoutMillis
    - createRetryIntervalMillis
    - createTimeoutMillis
    - idleTimeoutMillis
    - reapIntervalMillis
      Connection errors will result in a log line prepended with 'knex failed on
      attempted connection error' and sent from '@cumulus/db/connection'
  - Updated `@cumulus/db` and all terraform mdules to set default retry
    configuration values for the database module to cover existing database
    heartbeat connection failures as well as all other knex/tarn connection
    creation failures.

### Fixed

- Fixed bug where `cmr_custom_host` variable was not properly forwarded into `archive`, `ingest`, and `sqs-message-remover` modules from `cumulus` module
- Fixed bug where `parse-pdr` set a granule's provider to the entire provider record when a `NODE_NAME`
  is present. Expected behavior consistent with other tasks is to set the provider name in that field.
- **CUMULUS-2568**
  - Update reconciliation report integration test to have better cleanup/failure behavior
  - Fixed `@cumulus/api-client/pdrs.getPdr` to request correct endpoint for returning a PDR from the API
- **CUMULUS-2620**
  - Fixed a bug where a granule could be removed from CMR but still be set as
  `published: true` and with a CMR link in the Dynamo/PostgreSQL databases. Now,
  the CMR deletion and the Dynamo/PostgreSQL record updates will all succeed or fail
  together, preventing the database records from being out of sync with CMR.
  - Fixed `@cumulus/api-client/pdrs.getPdr` to request correct
  endpoint for returning a PDR from the API

## [v9.2.2] 2021-08-06 - [BACKPORT]

**Please note** changes in 9.2.2 may not yet be released in future versions, as
this is a backport and patch release on the 9.2.x series of releases. Updates that
are included in the future will have a corresponding CHANGELOG entry in future
releases.

### Added

- **CUMULUS-2635**
  - Added helper functions:
    - `@cumulus/db/translate/file/translateApiPdrToPostgresPdr`

### Fixed

- **CUMULUS-2635**
  - Update `data-migration2` to migrate PDRs before migrating granules.
  - Update `data-migration2` unit tests testing granules migration to reference
    PDR records to better model the DB schema.
  - Update `migratePdrRecord` to use `translateApiPdrToPostgresPdr` function.

## [v9.2.1] 2021-07-29 - [BACKPORT]

### Fixed

- **CUMULUS-2626**
  - Update [PDR migration](https://github.com/nasa/cumulus/blob/master/lambdas/data-migration2/src/pdrs.ts) to correctly find Executions by a Dynamo PDR's `execution` field

## [v9.2.0] 2021-06-22

### Added

- **CUMULUS-2475**
  - Adds `GET` endpoint to distribution API
- **CUMULUS-2476**
  - Adds handler for authenticated `HEAD` Distribution requests replicating current behavior of TEA

### Changed

- **CUMULUS-2482**
  - Switches the default distribution app in the `example/cumulus-tf` deployment to the new Cumulus Distribution
  - TEA is still available by following instructions in `example/README.md`

### Fixed

- **CUMULUS-2520**
  - Fixed error that prevented `/elasticsearch/index-from-database` from starting.
- **CUMULUS-2558**
  - Fixed issue where executions original_payload would not be retained on successful execution

## [v9.1.0] 2021-06-03

### BREAKING CHANGES

- @cumulus/api-client/granules.getGranule now returns the granule record from the GET /granules/<granuleId> endpoint, not the raw endpoint response
- **CUMULUS-2434**
  - To use the updated `update-granules-cmr-metadata-file-links` task, the
    granule  UMM-G metadata should have version 1.6.2 or later, since CMR s3
    link type 'GET DATA VIA DIRECT ACCESS' is not valid until UMM-G version
    [1.6.2](https://cdn.earthdata.nasa.gov/umm/granule/v1.6.2/umm-g-json-schema.json)
- **CUMULUS-2488**
  - Removed all EMS reporting including lambdas, endpoints, params, etc as all
    reporting is now handled through Cloud Metrics
- **CUMULUS-2472**
  - Moved existing `EarthdataLoginClient` to
    `@cumulus/oauth-client/EarthdataLoginClient` and updated all references in
    Cumulus Core.
  - Rename `EarthdataLoginClient` property from `earthdataLoginUrl` to
    `loginUrl for consistency with new OAuth clients. See example in
    [oauth-client
    README](https://github.com/nasa/cumulus/blob/master/packages/oauth-client/README.md)

### Added

- **HYRAX-439** - Corrected README.md according to a new Hyrax URL format.
- **CUMULUS-2354**
  - Adds configuration options to allow `/s3credentials` endpoint to distribute
    same-region read-only tokens based on a user's CMR ACLs.
  - Configures the example deployment to enable this feature.
- **CUMULUS-2442**
  - Adds option to generate cloudfront URL to lzards-backup task. This will require a few new task config options that have been documented in the [task README](https://github.com/nasa/cumulus/blob/master/tasks/lzards-backup/README.md).
- **CUMULUS-2470**
  - Added `/s3credentials` endpoint for distribution API
- **CUMULUS-2471**
  - Add `/s3credentialsREADME` endpoint to distribution API
- **CUMULUS-2473**
  - Updated `tf-modules/cumulus_distribution` module to take earthdata or cognito credentials
  - Configured `example/cumulus-tf/cumulus_distribution.tf` to use CSDAP credentials
- **CUMULUS-2474**
  - Add `S3ObjectStore` to `aws-client`. This class allows for interaction with the S3 object store.
  - Add `object-store` package which contains abstracted object store functions for working with various cloud providers
- **CUMULUS-2477**
  - Added `/`, `/login` and `/logout` endpoints to cumulus distribution api
- **CUMULUS-2479**
  - Adds /version endpoint to distribution API
- **CUMULUS-2497**
  - Created `isISOFile()` to check if a CMR file is a CMR ISO file.
- **CUMULUS-2371**
  - Added helpers to `@cumulus/ingest/sqs`:
    - `archiveSqsMessageToS3` - archives an incoming SQS message to S3
    - `deleteArchivedMessageFromS3` - deletes a processed SQS message from S3
  - Added call to `archiveSqsMessageToS3` to `sqs-message-consumer` which
    archives all incoming SQS messages to S3.
  - Added call to `deleteArchivedMessageFrom` to `sqs-message-remover` which
    deletes archived SQS message from S3 once it has been processed.

### Changed

- **[PR2224](https://github.com/nasa/cumulus/pull/2244)**
- **CUMULUS-2208**
  - Moved all `@cumulus/api/es/*` code to new `@cumulus/es-client` package
- Changed timeout on `sfEventSqsToDbRecords` Lambda to 60 seconds to match
  timeout for Knex library to acquire database connections
- **CUMULUS-2517**
  - Updated postgres-migration-count-tool default concurrency to '1'
- **CUMULUS-2489**
  - Updated docs for Terraform references in FAQs, glossary, and in Deployment sections
- **CUMULUS-2434**
  - Updated `@cumulus/cmrjs` `updateCMRMetadata` and related functions to add
    both HTTPS URLS and S3 URIs to CMR metadata.
  - Updated `update-granules-cmr-metadata-file-links` task to add both HTTPS
    URLs and S3 URIs to the OnlineAccessURLs field of CMR metadata. The task
    configuration parameter `cmrGranuleUrlType` now has default value `both`.
  - To use the updated `update-granules-cmr-metadata-file-links` task, the
    granule UMM-G metadata should have version 1.6.2 or later, since CMR s3 link
    type 'GET DATA VIA DIRECT ACCESS' is not valid until UMM-G version
    [1.6.2](https://cdn.earthdata.nasa.gov/umm/granule/v1.6.2/umm-g-json-schema.json)
- **CUMULUS-2472**
  - Renamed `@cumulus/earthdata-login-client` to more generic
    `@cumulus/oauth-client` as a parent  class for new OAuth clients.
  - Added `@cumulus/oauth-client/CognitoClient` to interface with AWS cognito login service.
- **CUMULUS-2497**
  - Changed the `@cumulus/cmrjs` package:
    - Updated `@cumulus/cmrjs/cmr-utils.getGranuleTemporalInfo()` so it now
      returns temporal info for CMR ISO 19115 SMAP XML files.
    - Updated `@cumulus/cmrjs/cmr-utils.isCmrFilename()` to include
      `isISOFile()`.
- **CUMULUS-2532**
  - Changed integration tests to use `api-client/granules` functions as opposed to granulesApi from `@cumulus/integration-tests`.

### Fixed

- **CUMULUS-2519**
  - Update @cumulus/integration-tests.buildWorkflow to fail if provider/collection API response is not successful
- **CUMULUS-2518**
  - Update sf-event-sqs-to-db-records to not throw if a collection is not
    defined on a payload that has no granules/an empty granule payload object
- **CUMULUS-2512**
  - Updated ingest package S3 provider client to take additional parameter
    `remoteAltBucket` on `download` method to allow for per-file override of
    provider bucket for checksum
  - Updated @cumulus/ingest.fetchTextFile's signature to be parameterized and
    added `remoteAltBucket`to allow for an override of the passed in provider
    bucket for the source file
  - Update "eslint-plugin-import" to be pinned to 2.22.1
- **CUMULUS-2520**
  - Fixed error that prevented `/elasticsearch/index-from-database` from starting.
- **CUMULUS-2532**
  - Fixed integration tests to have granule deletion occur before provider and
    collection deletion in test cleanup.
- **[2231](https://github.com/nasa/cumulus/issues/2231)**
  - Fixes broken relative path links in `docs/README.md`

### Removed

- **CUMULUS-2502**
  - Removed outdated documentation regarding Kibana index patterns for metrics.

## [v9.0.1] 2021-05-07

### Migration Steps

Please review the migration steps for 9.0.0 as this release is only a patch to
correct a failure in our build script and push out corrected release artifacts. The previous migration steps still apply.

### Changed

- Corrected `@cumulus/db` configuration to correctly build package.

## [v9.0.0] 2021-05-03

### Migration steps

- This release of Cumulus enables integration with a PostgreSQL database for archiving Cumulus data. There are several upgrade steps involved, **some of which need to be done before redeploying Cumulus**. See the [documentation on upgrading to the RDS release](https://nasa.github.io/cumulus/docs/upgrade-notes/upgrade-rds).

### BREAKING CHANGES

- **CUMULUS-2185** - RDS Migration Epic
  - **CUMULUS-2191**
    - Removed the following from the `@cumulus/api/models.asyncOperation` class in
      favor of the added `@cumulus/async-operations` module:
      - `start`
      - `startAsyncOperations`
  - **CUMULUS-2187**
    - The `async-operations` endpoint will now omit `output` instead of
      returning `none` when the operation did not return output.
  - **CUMULUS-2309**
    - Removed `@cumulus/api/models/granule.unpublishAndDeleteGranule` in favor
      of `@cumulus/api/lib/granule-remove-from-cmr.unpublishGranule` and
      `@cumulus/api/lib/granule-delete.deleteGranuleAndFiles`.
  - **CUMULUS-2385**
    - Updated `sf-event-sqs-to-db-records` to write a granule's files to
      PostgreSQL only after the workflow has exited the `Running` status.
      Please note that any workflow that uses `sf_sqs_report_task` for
      mid-workflow updates will be impacted.
    - Changed PostgreSQL `file` schema and TypeScript type definition to require
      `bucket` and `key` fields.
    - Updated granule/file write logic to mark a granule's status as "failed"
  - **CUMULUS-2455**
    - API `move granule` endpoint now moves granule files on a per-file basis
    - API `move granule` endpoint on granule file move failure will retain the
      file at it's original location, but continue to move any other granule
      files.
    - Removed the `move` method from the `@cumulus/api/models.granule` class.
      logic is now handled in `@cumulus/api/endpoints/granules` and is
      accessible via the Core API.

### Added

- **CUMULUS-2185** - RDS Migration Epic
  - **CUMULUS-2130**
    - Added postgres-migration-count-tool lambda/ECS task to allow for
      evaluation of database state
    - Added /migrationCounts api endpoint that allows running of the
      postgres-migration-count-tool as an asyncOperation
  - **CUMULUS-2394**
    - Updated PDR and Granule writes to check the step function
      workflow_start_time against the createdAt field for each record to ensure
      old records do not overwrite newer ones for legacy Dynamo and PostgreSQL
      writes
  - **CUMULUS-2188**
    - Added `data-migration2` Lambda to be run after `data-migration1`
    - Added logic to `data-migration2` Lambda for migrating execution records
      from DynamoDB to PostgreSQL
  - **CUMULUS-2191**
    - Added `@cumulus/async-operations` to core packages, exposing
      `startAsyncOperation` which will handle starting an async operation and
      adding an entry to both PostgreSQL and DynamoDb
  - **CUMULUS-2127**
    - Add schema migration for `collections` table
  - **CUMULUS-2129**
    - Added logic to `data-migration1` Lambda for migrating collection records
      from Dynamo to PostgreSQL
  - **CUMULUS-2157**
    - Add schema migration for `providers` table
    - Added logic to `data-migration1` Lambda for migrating provider records
      from Dynamo to PostgreSQL
  - **CUMULUS-2187**
    - Added logic to `data-migration1` Lambda for migrating async operation
      records from Dynamo to PostgreSQL
  - **CUMULUS-2198**
    - Added logic to `data-migration1` Lambda for migrating rule records from
      DynamoDB to PostgreSQL
  - **CUMULUS-2182**
    - Add schema migration for PDRs table
  - **CUMULUS-2230**
    - Add schema migration for `rules` table
  - **CUMULUS-2183**
    - Add schema migration for `asyncOperations` table
  - **CUMULUS-2184**
    - Add schema migration for `executions` table
  - **CUMULUS-2257**
    - Updated PostgreSQL table and column names to snake_case
    - Added `translateApiAsyncOperationToPostgresAsyncOperation` function to `@cumulus/db`
  - **CUMULUS-2186**
    - Added logic to `data-migration2` Lambda for migrating PDR records from
      DynamoDB to PostgreSQL
  - **CUMULUS-2235**
    - Added initial ingest load spec test/utility
  - **CUMULUS-2167**
    - Added logic to `data-migration2` Lambda for migrating Granule records from
      DynamoDB to PostgreSQL and parse Granule records to store File records in
      RDS.
  - **CUMULUS-2367**
    - Added `granules_executions` table to PostgreSQL schema to allow for a
      many-to-many relationship between granules and executions
      - The table refers to granule and execution records using foreign keys
        defined with ON CASCADE DELETE, which means that any time a granule or
        execution record is deleted, all of the records in the
        `granules_executions` table referring to that record will also be
        deleted.
    - Added `upsertGranuleWithExecutionJoinRecord` helper to `@cumulus/db` to
      allow for upserting a granule record and its corresponding
      `granules_execution` record
  - **CUMULUS-2128**
    - Added helper functions:
      - `@cumulus/db/translate/file/translateApiFiletoPostgresFile`
      - `@cumulus/db/translate/file/translateApiGranuletoPostgresGranule`
      - `@cumulus/message/Providers/getMessageProvider`
  - **CUMULUS-2190**
    - Added helper functions:
      - `@cumulus/message/Executions/getMessageExecutionOriginalPayload`
      - `@cumulus/message/Executions/getMessageExecutionFinalPayload`
      - `@cumulus/message/workflows/getMessageWorkflowTasks`
      - `@cumulus/message/workflows/getMessageWorkflowStartTime`
      - `@cumulus/message/workflows/getMessageWorkflowStopTime`
      - `@cumulus/message/workflows/getMessageWorkflowName`
  - **CUMULUS-2192**
    - Added helper functions:
      - `@cumulus/message/PDRs/getMessagePdrRunningExecutions`
      - `@cumulus/message/PDRs/getMessagePdrCompletedExecutions`
      - `@cumulus/message/PDRs/getMessagePdrFailedExecutions`
      - `@cumulus/message/PDRs/getMessagePdrStats`
      - `@cumulus/message/PDRs/getPdrPercentCompletion`
      - `@cumulus/message/workflows/getWorkflowDuration`
  - **CUMULUS-2199**
    - Added `translateApiRuleToPostgresRule` to `@cumulus/db` to translate API
      Rule to conform to Postgres Rule definition.
  - **CUMUlUS-2128**
    - Added "upsert" logic to the `sfEventSqsToDbRecords` Lambda for granule and
      file writes to the core PostgreSQL database
  - **CUMULUS-2199**
    - Updated Rules endpoint to write rules to core PostgreSQL database in
      addition to DynamoDB and to delete rules from the PostgreSQL database in
      addition to DynamoDB.
    - Updated `create` in Rules Model to take in optional `createdAt` parameter
      which sets the value of createdAt if not specified during function call.
  - **CUMULUS-2189**
    - Updated Provider endpoint logic to write providers in parallel to Core
      PostgreSQL database
    - Update integration tests to utilize API calls instead of direct
      api/model/Provider calls
  - **CUMULUS-2191**
    - Updated cumuluss/async-operation task to write async-operations to the
      PostgreSQL database.
  - **CUMULUS-2228**
    - Added logic to the `sfEventSqsToDbRecords` Lambda to write execution, PDR,
      and granule records to the core PostgreSQL database in parallel with
      writes to DynamoDB
  - **CUMUlUS-2190**
    - Added "upsert" logic to the `sfEventSqsToDbRecords` Lambda for PDR writes
      to the core PostgreSQL database
  - **CUMUlUS-2192**
    - Added "upsert" logic to the `sfEventSqsToDbRecords` Lambda for execution
      writes to the core PostgreSQL database
  - **CUMULUS-2187**
    - The `async-operations` endpoint will now omit `output` instead of
      returning `none` when the operation did not return output.
  - **CUMULUS-2167**
    - Change PostgreSQL schema definition for `files` to remove `filename` and
      `name` and only support `file_name`.
    - Change PostgreSQL schema definition for `files` to remove `size` to only
      support `file_size`.
    - Change `PostgresFile` to remove duplicate fields `filename` and `name` and
      rename `size` to `file_size`.
  - **CUMULUS-2266**
    - Change `sf-event-sqs-to-db-records` behavior to discard and not throw an
      error on an out-of-order/delayed message so as not to have it be sent to
      the DLQ.
  - **CUMULUS-2305**
    - Changed `DELETE /pdrs/{pdrname}` API behavior to also delete record from
      PostgreSQL database.
  - **CUMULUS-2309**
    - Changed `DELETE /granules/{granuleName}` API behavior to also delete
      record from PostgreSQL database.
    - Changed `Bulk operation BULK_GRANULE_DELETE` API behavior to also delete
      records from PostgreSQL database.
  - **CUMULUS-2367**
    - Updated `granule_cumulus_id` foreign key to granule in PostgreSQL `files`
      table to use a CASCADE delete, so records in the files table are
      automatically deleted by the database when the corresponding granule is
      deleted.
  - **CUMULUS-2407**
    - Updated data-migration1 and data-migration2 Lambdas to use UPSERT instead
      of UPDATE when migrating dynamoDB records to PostgreSQL.
    - Changed data-migration1 and data-migration2 logic to only update already
      migrated records if the incoming record update has a newer timestamp
  - **CUMULUS-2329**
    - Add `write-db-dlq-records-to-s3` lambda.
    - Add terraform config to automatically write db records DLQ messages to an
      s3 archive on the system bucket.
    - Add unit tests and a component spec test for the above.
  - **CUMULUS-2380**
    - Add `process-dead-letter-archive` lambda to pick up and process dead letters in the S3 system bucket dead letter archive.
    - Add `/deadLetterArchive/recoverCumulusMessages` endpoint to trigger an async operation to leverage this capability on demand.
    - Add unit tests and integration test for all of the above.
  - **CUMULUS-2406**
    - Updated parallel write logic to ensure that updatedAt/updated_at
      timestamps are the same in Dynamo/PG on record write for the following
      data types:
      - async operations
      - granules
      - executions
      - PDRs
  - **CUMULUS-2446**
    - Remove schema validation check against DynamoDB table for collections when
      migrating records from DynamoDB to core PostgreSQL database.
  - **CUMULUS-2447**
    - Changed `translateApiAsyncOperationToPostgresAsyncOperation` to call
      `JSON.stringify` and then `JSON.parse` on output.
  - **CUMULUS-2313**
    - Added `postgres-migration-async-operation` lambda to start an ECS task to
      run a the `data-migration2` lambda.
    - Updated `async_operations` table to include `Data Migration 2` as a new
      `operation_type`.
    - Updated `cumulus-tf/variables.tf` to include `optional_dynamo_tables` that
      will be merged with `dynamo_tables`.
  - **CUMULUS-2451**
    - Added summary type file `packages/db/src/types/summary.ts` with
      `MigrationSummary` and `DataMigration1` and `DataMigration2` types.
    - Updated `data-migration1` and `data-migration2` lambdas to return
      `MigrationSummary` objects.
    - Added logging for every batch of 100 records processed for executions,
      granules and files, and PDRs.
    - Removed `RecordAlreadyMigrated` logs in `data-migration1` and
      `data-migration2`
  - **CUMULUS-2452**
    - Added support for only migrating certain granules by specifying the
      `granuleSearchParams.granuleId` or `granuleSearchParams.collectionId`
      properties in the payload for the
      `<prefix>-postgres-migration-async-operation` Lambda
    - Added support for only running certain migrations for data-migration2 by
      specifying the `migrationsList` property in the payload for the
      `<prefix>-postgres-migration-async-operation` Lambda
  - **CUMULUS-2453**
    - Created `storeErrors` function which stores errors in system bucket.
    - Updated `executions` and `granulesAndFiles` data migrations to call `storeErrors` to store migration errors.
    - Added `system_bucket` variable to `data-migration2`.
  - **CUMULUS-2455**
    - Move granules API endpoint records move updates for migrated granule files
      if writing any of the granule files fails.
  - **CUMULUS-2468**
    - Added support for doing [DynamoDB parallel scanning](https://docs.aws.amazon.com/amazondynamodb/latest/developerguide/Scan.html#Scan.ParallelScan) for `executions` and `granules` migrations to improve performance. The behavior of the parallel scanning and writes can be controlled via the following properties on the event input to the `<prefix>-postgres-migration-async-operation` Lambda:
      - `granuleMigrationParams.parallelScanSegments`: How many segments to divide your granules DynamoDB table into for parallel scanning
      - `granuleMigrationParams.parallelScanLimit`: The maximum number of granule records to evaluate for each parallel scanning segment of the DynamoDB table
      - `granuleMigrationParams.writeConcurrency`: The maximum number of concurrent granule/file writes to perform to the PostgreSQL database across all DynamoDB segments
      - `executionMigrationParams.parallelScanSegments`: How many segments to divide your executions DynamoDB table into for parallel scanning
      - `executionMigrationParams.parallelScanLimit`: The maximum number of execution records to evaluate for each parallel scanning segment of the DynamoDB table
      - `executionMigrationParams.writeConcurrency`: The maximum number of concurrent execution writes to perform to the PostgreSQL database across all DynamoDB segments
  - **CUMULUS-2468** - Added `@cumulus/aws-client/DynamoDb.parallelScan` helper to perform [parallel scanning on DynamoDb tables](https://docs.aws.amazon.com/amazondynamodb/latest/developerguide/Scan.html#Scan.ParallelScan)
  - **CUMULUS-2507**
    - Updated granule record write logic to set granule status to `failed` in both Postgres and DynamoDB if any/all of its files fail to write to the database.

### Deprecated

- **CUMULUS-2185** - RDS Migration Epic
  - **CUMULUS-2455**
    - `@cumulus/ingest/moveGranuleFiles`

## [v8.1.2] 2021-07-29

**Please note** changes in 8.1.2 may not yet be released in future versions, as this
is a backport/patch release on the 8.x series of releases.  Updates that are
included in the future will have a corresponding CHANGELOG entry in future releases.

### Notable changes

- `cmr_custom_host` variable for `cumulus` module can now be used to configure Cumulus to
integrate with a custom CMR host name and protocol (e.g. `http://custom-cmr-host.com`). Note
that you **must** include a protocol (`http://` or `https://`) if specifying a value for this
variable.
- `@cumulus/sync-granule` task should now properly handle
syncing files from HTTP/HTTPS providers where basic auth is
required and involves a redirect to a different host (e.g.
downloading files protected by Earthdata Login)

### Added

- **CUMULUS-2548**
  - Added `allowed_redirects` field to PostgreSQL `providers` table
  - Added `allowedRedirects` field to DynamoDB `<prefix>-providers` table
  - Added `@cumulus/aws-client/S3.streamS3Upload` to handle uploading the contents
  of a readable stream to S3 and returning a promise

### Changed

- Updated `cmr_custom_host` variable to accept a full protocol and host name
(e.g. `http://cmr-custom-host.com`), whereas it previously only accepted a host name

### Fixed

- Fixed bug where `cmr_custom_host` variable was not properly forwarded into `archive`, `ingest`, and `sqs-message-remover` modules from `cumulus` module
- **CUMULUS-2548**
  - Fixed `@cumulus/ingest/HttpProviderClient.sync` to
properly handle basic auth when redirecting to a different
host and/or host with a different port

## [v8.1.1] 2021-04-30 -- Patch Release

**Please note** changes in 8.1.1 may not yet be released in future versions, as this
is a backport/patch release on the 8.x series of releases.  Updates that are
included in the future will have a corresponding CHANGELOG entry in future releases.

### Added

- **CUMULUS-2497**
  - Created `isISOFile()` to check if a CMR file is a CMR ISO file.

### Fixed

- **CUMULUS-2512**
  - Updated ingest package S3 provider client to take additional parameter
    `remoteAltBucket` on `download` method to allow for per-file override of
    provider bucket for checksum
  - Updated @cumulus/ingest.fetchTextFile's signature to be parameterized and
    added `remoteAltBucket`to allow for an override of the passed in provider
    bucket for the source file
  - Update "eslint-plugin-import" to be pinned to 2.22.1

### Changed

- **CUMULUS-2497**
  - Changed the `@cumulus/cmrjs` package:
    - Updated `@cumulus/cmrjs/cmr-utils.getGranuleTemporalInfo()` so it now
      returns temporal info for CMR ISO 19115 SMAP XML files.
    - Updated `@cumulus/cmrjs/cmr-utils.isCmrFilename()` to include
      `isISOFile()`.

- **[2216](https://github.com/nasa/cumulus/issues/2216)**
  - Removed "node-forge", "xml-crypto" from audit whitelist, added "underscore"

## [v8.1.0] 2021-04-29

### Added

- **CUMULUS-2348**
  - The `@cumulus/api` `/granules` and `/granules/{granuleId}` endpoints now take `getRecoveryStatus` parameter
  to include recoveryStatus in result granule(s)
  - The `@cumulus/api-client.granules.getGranule` function takes a `query` parameter which can be used to
  request additional granule information.
  - Published `@cumulus/api@7.2.1-alpha.0` for dashboard testing
- **CUMULUS-2469**
  - Added `tf-modules/cumulus_distribution` module to standup a skeleton
    distribution api

## [v8.0.0] 2021-04-08

### BREAKING CHANGES

- **CUMULUS-2428**
  - Changed `/granules/bulk` to use `queueUrl` property instead of a `queueName` property for setting the queue to use for scheduling bulk granule workflows

### Notable changes

- Bulk granule operations endpoint now supports setting a custom queue for scheduling workflows via the `queueUrl` property in the request body. If provided, this value should be the full URL for an SQS queue.

### Added

- **CUMULUS-2374**
  - Add cookbok entry for queueing PostToCmr step
  - Add example workflow to go with cookbook
- **CUMULUS-2421**
  - Added **experimental** `ecs_include_docker_cleanup_cronjob` boolean variable to the Cumulus module to enable cron job to clean up docker root storage blocks in ECS cluster template for non-`device-mapper` storage drivers. Default value is `false`. This fulfills a specific user support request. This feature is otherwise untested and will remain so until we can iterate with a better, more general-purpose solution. Use of this feature is **NOT** recommended unless you are certain you need it.

- **CUMULUS-1808**
  - Add additional error messaging in `deleteSnsTrigger` to give users more context about where to look to resolve ResourceNotFound error when disabling or deleting a rule.

### Fixed

- **CUMULUS-2281**
  - Changed discover-granules task to write discovered granules directly to
    logger, instead of via environment variable. This fixes a problem where a
    large number of found granules prevents this lambda from running as an
    activity with an E2BIG error.

## [v7.2.0] 2021-03-23

### Added

- **CUMULUS-2346**
  - Added orca API endpoint to `@cumulus/api` to get recovery status
  - Add `CopyToGlacier` step to [example IngestAndPublishGranuleWithOrca workflow](https://github.com/nasa/cumulus/blob/master/example/cumulus-tf/ingest_and_publish_granule_with_orca_workflow.tf)

### Changed

- **HYRAX-357**
  - Format of NGAP OPeNDAP URL changed and by default now is referring to concept id and optionally can include short name and version of collection.
  - `addShortnameAndVersionIdToConceptId` field has been added to the config inputs of the `hyrax-metadata-updates` task

## [v7.1.0] 2021-03-12

### Notable changes

- `sync-granule` task will now properly handle syncing 0 byte files to S3
- SQS/Kinesis rules now support scheduling workflows to a custom queue via the `rule.queueUrl` property. If provided, this value should be the full URL for an SQS queue.

### Added

- `tf-modules/cumulus` module now supports a `cmr_custom_host` variable that can
  be used to set to an arbitrary  host for making CMR requests (e.g.
  `https://custom-cmr-host.com`).
- Added `buckets` variable to `tf-modules/archive`
- **CUMULUS-2345**
  - Deploy ORCA with Cumulus, see `example/cumulus-tf/orca.tf` and `example/cumulus-tf/terraform.tfvars.example`
  - Add `CopyToGlacier` step to [example IngestAndPublishGranule workflow](https://github.com/nasa/cumulus/blob/master/example/cumulus-tf/ingest_and_publish_granule_workflow.asl.json)
- **CUMULUS-2424**
  - Added `childWorkflowMeta` to `queue-pdrs` config. An object passed to this config value will be merged into a child workflow message's `meta` object. For an example of how this can be used, see `example/cumulus-tf/discover_and_queue_pdrs_with_child_workflow_meta_workflow.asl.json`.
- **CUMULUS-2427**
  - Added support for using a custom queue with SQS and Kinesis rules. Whatever queue URL is set on the `rule.queueUrl` property will be used to schedule workflows for that rule. This change allows SQS/Kinesis rules to use [any throttled queues defined for a deployment](https://nasa.github.io/cumulus/docs/data-cookbooks/throttling-queued-executions).

### Fixed

- **CUMULUS-2394**
  - Updated PDR and Granule writes to check the step function `workflow_start_time` against
      the `createdAt` field  for each record to ensure old records do not
      overwrite newer ones

### Changed

- `<prefix>-lambda-api-gateway` IAM role used by API Gateway Lambda now
  supports accessing all buckets defined in your `buckets` variable except
  "internal" buckets
- Updated the default scroll duration used in ESScrollSearch and part of the
  reconciliation report functions as a result of testing and seeing timeouts
  at its current value of 2min.
- **CUMULUS-2355**
  - Added logic to disable `/s3Credentials` endpoint based upon value for
    environment variable `DISABLE_S3_CREDENTIALS`. If set to "true", the
    endpoint will not dispense S3 credentials and instead return a message
    indicating that the endpoint has been disabled.
- **CUMULUS-2397**
  - Updated `/elasticsearch` endpoint's `reindex` function to prevent
    reindexing when source and destination indices are the same.
- **CUMULUS-2420**
  - Updated test function `waitForAsyncOperationStatus` to take a retryObject
    and use exponential backoff.  Increased the total test duration for both
    AsycOperation specs and the ReconciliationReports tests.
  - Updated the default scroll duration used in ESScrollSearch and part of the
    reconciliation report functions as a result of testing and seeing timeouts
    at its current value of 2min.
- **CUMULUS-2427**
  - Removed `queueUrl` from the parameters object for `@cumulus/message/Build.buildQueueMessageFromTemplate`
  - Removed `queueUrl` from the parameters object for `@cumulus/message/Build.buildCumulusMeta`

### Fixed

- Fixed issue in `@cumulus/ingest/S3ProviderClient.sync()` preventing 0 byte files from being synced to S3.

### Removed

- Removed variables from `tf-modules/archive`:
  - `private_buckets`
  - `protected_buckets`
  - `public_buckets`

## [v7.0.0] 2021-02-22

### BREAKING CHANGES

- **CUMULUS-2362** - Endpoints for the logs (/logs) will now throw an error unless Metrics is set up

### Added

- **CUMULUS-2345**
  - Deploy ORCA with Cumulus, see `example/cumulus-tf/orca.tf` and `example/cumulus-tf/terraform.tfvars.example`
  - Add `CopyToGlacier` step to [example IngestAndPublishGranule workflow](https://github.com/nasa/cumulus/blob/master/example/cumulus-tf/ingest_and_publish_granule_workflow.asl.json)
- **CUMULUS-2376**
  - Added `cmrRevisionId` as an optional parameter to `post-to-cmr` that will be used when publishing metadata to CMR.
- **CUMULUS-2412**
  - Adds function `getCollectionsByShortNameAndVersion` to @cumulus/cmrjs that performs a compound query to CMR to retrieve collection information on a list of collections. This replaces a series of calls to the CMR for each collection with a single call on the `/collections` endpoint and should improve performance when CMR return times are increased.

### Changed

- **CUMULUS-2362**
  - Logs endpoints only work with Metrics set up
- **CUMULUS-2376**
  - Updated `publishUMMGJSON2CMR` to take in an optional `revisionId` parameter.
  - Updated `publishUMMGJSON2CMR` to throw an error if optional `revisionId` does not match resulting revision ID.
  - Updated `publishECHO10XML2CMR` to take in an optional `revisionId` parameter.
  - Updated `publishECHO10XML2CMR` to throw an error if optional `revisionId` does not match resulting revision ID.
  - Updated `publish2CMR` to take in optional `cmrRevisionId`.
  - Updated `getWriteHeaders` to take in an optional CMR Revision ID.
  - Updated `ingestGranule` to take in an optional CMR Revision ID to pass to `getWriteHeaders`.
  - Updated `ingestUMMGranule` to take in an optional CMR Revision ID to pass to `getWriteHeaders`.
- **CUMULUS-2350**
  - Updates the examples on the `/s3credentialsREADME`, to include Python and
    JavaScript code demonstrating how to refrsh  the s3credential for
    programatic access.
- **CUMULUS-2383**
  - PostToCMR task will return CMRInternalError when a `500` status is returned from CMR

## [v6.0.0] 2021-02-16

### MIGRATION NOTES

- **CUMULUS-2255** - Cumulus has upgraded its supported version of Terraform
  from **0.12.12** to **0.13.6**. Please see the [instructions to upgrade your
  deployments](https://github.com/nasa/cumulus/blob/master/docs/upgrade-notes/upgrading-tf-version-0.13.6.md).

- **CUMULUS-2350**
  - If the  `/s3credentialsREADME`, does not appear to be working after
    deployment, [manual redeployment](https://docs.aws.amazon.com/apigateway/latest/developerguide/how-to-deploy-api-with-console.html)
    of the API-gateway stage may be necessary to finish the deployment.

### BREAKING CHANGES

- **CUMULUS-2255** - Cumulus has upgraded its supported version of Terraform from **0.12.12** to **0.13.6**.

### Added

- **CUMULUS-2291**
  - Add provider filter to Granule Inventory Report
- **CUMULUS-2300**
  - Added `childWorkflowMeta` to `queue-granules` config. Object passed to this
    value will be merged into a child workflow message's  `meta` object. For an
    example of how this can be used, see
    `example/cumulus-tf/discover_granules_workflow.asl.json`.
- **CUMULUS-2350**
  - Adds an unprotected endpoint, `/s3credentialsREADME`, to the
    s3-credentials-endpoint that displays  information on how to use the
    `/s3credentials` endpoint
- **CUMULUS-2368**
  - Add QueueWorkflow task
- **CUMULUS-2391**
  - Add reportToEms to collections.files file schema
- **CUMULUS-2395**
  - Add Core module parameter `ecs_custom_sg_ids` to Cumulus module to allow for
    custom security group mappings
- **CUMULUS-2402**
  - Officially expose `sftp()` for use in `@cumulus/sftp-client`

### Changed

- **CUMULUS-2323**
  - The sync granules task when used with the s3 provider now uses the
    `source_bucket` key in `granule.files` objects.  If incoming payloads using
    this task have a `source_bucket` value for a file using the s3 provider, the
    task will attempt to sync from the bucket defined in the file's
    `source_bucket` key instead of the `provider`.
    - Updated `S3ProviderClient.sync` to allow for an optional bucket parameter
      in support of the changed behavior.
  - Removed `addBucketToFile` and related code from sync-granules task

- **CUMULUS-2255**
  - Updated Terraform deployment code syntax for compatibility with version 0.13.6
- **CUMULUS-2321**
  - Updated API endpoint GET `/reconciliationReports/{name}` to return the
    presigned s3 URL in addition to report data

### Fixed

- Updated `hyrax-metadata-updates` task so the opendap url has Type 'USE SERVICE API'

- **CUMULUS-2310**
  - Use valid filename for reconciliation report
- **CUMULUS-2351**
  - Inventory report no longer includes the File/Granule relation object in the
    okCountByGranules key of a report.  The information is only included when a
    'Granule Not Found' report is run.

### Removed

- **CUMULUS-2364**
  - Remove the internal Cumulus logging lambda (log2elasticsearch)

## [v5.0.1] 2021-01-27

### Changed

- **CUMULUS-2344**
  - Elasticsearch API now allows you to reindex to an index that already exists
  - If using the Change Index operation and the new index doesn't exist, it will be created
  - Regarding instructions for CUMULUS-2020, you can now do a change index
    operation before a reindex operation. This will
    ensure that new data will end up in the new index while Elasticsearch is reindexing.

- **CUMULUS-2351**
  - Inventory report no longer includes the File/Granule relation object in the okCountByGranules key of a report. The information is only included when a 'Granule Not Found' report is run.

### Removed

- **CUMULUS-2367**
  - Removed `execution_cumulus_id` column from granules RDS schema and data type

## [v5.0.0] 2021-01-12

### BREAKING CHANGES

- **CUMULUS-2020**
  - Elasticsearch data mappings have been updated to improve search and the API
    has been update to reflect those changes. See Migration notes on how to
    update the Elasticsearch mappings.

### Migration notes

- **CUMULUS-2020**
  - Elasticsearch data mappings have been updated to improve search. For
    example, case insensitive searching will now work (e.g. 'MOD' and 'mod' will
    return the same granule results). To use the improved Elasticsearch queries,
    [reindex](https://nasa.github.io/cumulus-api/#reindex) to create a new index
    with the correct types. Then perform a [change
    index](https://nasa.github.io/cumulus-api/#change-index) operation to use
    the new index.
- **CUMULUS-2258**
  - Because the `egress_lambda_log_group` and
    `egress_lambda_log_subscription_filter` resource were removed from the
    `cumulus` module, new definitions for these resources must be added to
    `cumulus-tf/main.tf`. For reference on how to define these resources, see
    [`example/cumulus-tf/thin_egress_app.tf`](https://github.com/nasa/cumulus/blob/master/example/cumulus-tf/thin_egress_app.tf).
  - The `tea_stack_name` variable being passed into the `cumulus` module should be removed
- **CUMULUS-2344**
  - Regarding instructions for CUMULUS-2020, you can now do a change index operation before a reindex operation. This will
    ensure that new data will end up in the new index while Elasticsearch is reindexing.

### BREAKING CHANGES

- **CUMULUS-2020**
  - Elasticsearch data mappings have been updated to improve search and the API has been updated to reflect those changes. See Migration notes on how to update the Elasticsearch mappings.

### Added

- **CUMULUS-2318**
  - Added`async_operation_image` as `cumulus` module variable to allow for override of the async_operation container image.  Users can optionally specify a non-default docker image for use with Core async operations.
- **CUMULUS-2219**
  - Added `lzards-backup` Core task to facilitate making LZARDS backup requests in Cumulus ingest workflows
- **CUMULUS-2092**
  - Add documentation for Granule Not Found Reports
- **HYRAX-320**
  - `@cumulus/hyrax-metadata-updates`Add component URI encoding for entry title id and granule ur to allow for values with special characters in them. For example, EntryTitleId 'Sentinel-6A MF/Jason-CS L2 Advanced Microwave Radiometer (AMR-C) NRT Geophysical Parameters' Now, URLs generated from such values will be encoded correctly and parsable by HyraxInTheCloud
- **CUMULUS-1370**
  - Add documentation for Getting Started section including FAQs
- **CUMULUS-2092**
  - Add documentation for Granule Not Found Reports
- **CUMULUS-2219**
  - Added `lzards-backup` Core task to facilitate making LZARDS backup requests in Cumulus ingest workflows
- **CUMULUS-2280**
  - In local api, retry to create tables if they fail to ensure localstack has had time to start fully.
- **CUMULUS-2290**
  - Add `queryFields` to granule schema, and this allows workflow tasks to add queryable data to granule record. For reference on how to add data to `queryFields` field, see [`example/cumulus-tf/kinesis_trigger_test_workflow.tf`](https://github.com/nasa/cumulus/blob/master/example/cumulus-tf/kinesis_trigger_test_workflow.tf).
- **CUMULUS-2318**
  - Added`async_operation_image` as `cumulus` module variable to allow for override of the async_operation container image.  Users can optionally specify a non-default docker image for use with Core async operations.

### Changed

- **CUMULUS-2020**
  - Updated Elasticsearch mappings to support case-insensitive search
- **CUMULUS-2124**
  - cumulus-rds-tf terraform module now takes engine_version as an input variable.
- **CUMULUS-2279**
  - Changed the formatting of granule CMR links: instead of a link to the `/search/granules.json` endpoint, now it is a direct link to `/search/concepts/conceptid.format`
- **CUMULUS-2296**
  - Improved PDR spec compliance of `parse-pdr` by updating `@cumulus/pvl` to parse fields in a manner more consistent with the PDR ICD, with respect to numbers and dates. Anything not matching the ICD expectations, or incompatible with Javascript parsing, will be parsed as a string instead.
- **CUMULUS-2344**
  - Elasticsearch API now allows you to reindex to an index that already exists
  - If using the Change Index operation and the new index doesn't exist, it will be created

### Removed

- **CUMULUS-2258**
  - Removed `tea_stack_name` variable from `tf-modules/distribution/variables.tf` and `tf-modules/cumulus/variables.tf`
  - Removed `egress_lambda_log_group` and `egress_lambda_log_subscription_filter` resources from `tf-modules/distribution/main.tf`

## [v4.0.0] 2020-11-20

### Migration notes

- Update the name of your `cumulus_message_adapter_lambda_layer_arn` variable for the `cumulus` module to `cumulus_message_adapter_lambda_layer_version_arn`. The value of the variable should remain the same (a layer version ARN of a Lambda layer for the [`cumulus-message-adapter`](https://github.com/nasa/cumulus-message-adapter/).
- **CUMULUS-2138** - Update all workflows using the `MoveGranules` step to add `UpdateGranulesCmrMetadataFileLinksStep`that runs after it. See the example [`IngestAndPublishWorkflow`](https://github.com/nasa/cumulus/blob/master/example/cumulus-tf/ingest_and_publish_granule_workflow.asl.json) for reference.
- **CUMULUS-2251**
  - Because it has been removed from the `cumulus` module, a new resource definition for `egress_api_gateway_log_subscription_filter` must be added to `cumulus-tf/main.tf`. For reference on how to define this resource, see [`example/cumulus-tf/main.tf`](https://github.com/nasa/cumulus/blob/master/example/cumulus-tf/main.tf).

### Added

- **CUMULUS-2248**
  - Updates Integration Tests README to point to new fake provider template.
- **CUMULUS-2239**
  - Add resource declaration to create a VPC endpoint in tea-map-cache module if `deploy_to_ngap` is false.
- **CUMULUS-2063**
  - Adds a new, optional query parameter to the `/collections[&getMMT=true]` and `/collections/active[&getMMT=true]` endpoints. When a user provides a value of `true` for `getMMT` in the query parameters, the endpoint will search CMR and update each collection's results with new key `MMTLink` containing a link to the MMT (Metadata Management Tool) if a CMR collection id is found.
- **CUMULUS-2170**
  - Adds ability to filter granule inventory reports
- **CUMULUS-2211**
  - Adds `granules/bulkReingest` endpoint to `@cumulus/api`
- **CUMULUS-2251**
  - Adds `log_api_gateway_to_cloudwatch` variable to `example/cumulus-tf/variables.tf`.
  - Adds `log_api_gateway_to_cloudwatch` variable to `thin_egress_app` module definition.

### Changed

- **CUMULUS-2216**
  - `/collection` and `/collection/active` endpoints now return collections without granule aggregate statistics by default. The original behavior is preserved and can be found by including a query param of `includeStats=true` on the request to the endpoint.
  - The `es/collections` Collection class takes a new parameter includeStats. It no longer appends granule aggregate statistics to the returned results by default. One must set the new parameter to any non-false value.
- **CUMULUS-2201**
  - Update `dbIndexer` lambda to process requests in serial
  - Fixes ingestPdrWithNodeNameSpec parsePdr provider error
- **CUMULUS-2251**
  - Moves Egress Api Gateway Log Group Filter from `tf-modules/distribution/main.tf` to `example/cumulus-tf/main.tf`

### Fixed

- **CUMULUS-2251**
  - This fixes a deployment error caused by depending on the `thin_egress_app` module output for a resource count.

### Removed

- **CUMULUS-2251**
  - Removes `tea_api_egress_log_group` variable from `tf-modules/distribution/variables.tf` and `tf-modules/cumulus/variables.tf`.

### BREAKING CHANGES

- **CUMULUS-2138** - CMR metadata update behavior has been removed from the `move-granules` task into a
new `update-granules-cmr-metadata-file-links` task.
- **CUMULUS-2216**
  - `/collection` and `/collection/active` endpoints now return collections without granule aggregate statistics by default. The original behavior is preserved and can be found by including a query param of `includeStats=true` on the request to the endpoint.  This is likely to affect the dashboard only but included here for the change of behavior.
- **[1956](https://github.com/nasa/cumulus/issues/1956)**
  - Update the name of the `cumulus_message_adapter_lambda_layer_arn` output from the `cumulus-message-adapter` module to `cumulus_message_adapter_lambda_layer_version_arn`. The output value has changed from being the ARN of the Lambda layer **without a version** to the ARN of the Lambda layer **with a version**.
  - Update the variable name in the `cumulus` and `ingest` modules from `cumulus_message_adapter_lambda_layer_arn` to `cumulus_message_adapter_lambda_layer_version_arn`

## [v3.0.1] 2020-10-21

- **CUMULUS-2203**
  - Update Core tasks to use
    [cumulus-message-adapter-js](https://github.com/nasa/cumulus-message-adapter-js)
    v2.0.0 to resolve memory leak/lambda ENOMEM constant failure issue.   This
    issue caused lambdas to slowly use all memory in the run environment and
    prevented AWS from halting/restarting warmed instances when task code was
    throwing consistent errors under load.

- **CUMULUS-2232**
  - Updated versions for `ajv`, `lodash`, `googleapis`, `archiver`, and
    `@cumulus/aws-client` to remediate vulnerabilities found in SNYK scan.

### Fixed

- **CUMULUS-2233**
  - Fixes /s3credentials bug where the expiration time on the cookie was set to a time that is always expired, so authentication was never being recognized as complete by the API. Consequently, the user would end up in a redirect loop and requests to /s3credentials would never complete successfully. The bug was caused by the fact that the code setting the expiration time for the cookie was expecting a time value in milliseconds, but was receiving the expirationTime from the EarthdataLoginClient in seconds. This bug has been fixed by converting seconds into milliseconds. Unit tests were added to test that the expiration time has been converted to milliseconds and checking that the cookie's expiration time is greater than the current time.

## [v3.0.0] 2020-10-7

### MIGRATION STEPS

- **CUMULUS-2099**
  - All references to `meta.queues` in workflow configuration must be replaced with references to queue URLs from Terraform resources. See the updated [data cookbooks](https://nasa.github.io/cumulus/docs/data-cookbooks/about-cookbooks) or example [Discover Granules workflow configuration](https://github.com/nasa/cumulus/blob/master/example/cumulus-tf/discover_granules_workflow.asl.json).
  - The steps for configuring queued execution throttling have changed. See the [updated documentation](https://nasa.github.io/cumulus/docs/data-cookbooks/throttling-queued-executions).
  - In addition to the configuration for execution throttling, the internal mechanism for tracking executions by queue has changed. As a result, you should **disable any rules or workflows scheduling executions via a throttled queue** before upgrading. Otherwise, you may be at risk of having **twice as many executions** as are configured for the queue while the updated tracking is deployed. You can re-enable these rules/workflows once the upgrade is complete.

- **CUMULUS-2111**
  - **Before you re-deploy your `cumulus-tf` module**, note that the [`thin-egress-app`][thin-egress-app] is no longer deployed by default as part of the `cumulus` module, so you must add the TEA module to your deployment and manually modify your Terraform state **to avoid losing your API gateway and impacting any Cloudfront endpoints pointing to those gateways**. If you don't care about losing your API gateway and impacting Cloudfront endpoints, you can ignore the instructions for manually modifying state.

    1. Add the [`thin-egress-app`][thin-egress-app] module to your `cumulus-tf` deployment as shown in the [Cumulus example deployment](https://github.com/nasa/cumulus/tree/master/example/cumulus-tf/main.tf).

         - Note that the values for `tea_stack_name` variable to the `cumulus` module and the `stack_name` variable to the `thin_egress_app` module **must match**
         - Also, if you are specifying the `stage_name` variable to the `thin_egress_app` module, **the value of the `tea_api_gateway_stage` variable to the `cumulus` module must match it**

    2. **If you want to preserve your existing `thin-egress-app` API gateway and avoid having to update your Cloudfront endpoint for distribution, then you must follow these instructions**: <https://nasa.github.io/cumulus/docs/upgrade-notes/migrate_tea_standalone>. Otherwise, you can re-deploy as usual.

  - If you provide your own custom bucket map to TEA as a standalone module, **you must ensure that your custom bucket map includes mappings for the `protected` and `public` buckets specified in your `cumulus-tf/terraform.tfvars`, otherwise Cumulus may not be able to determine the correct distribution URL for ingested files and you may encounter errors**

- **CUMULUS-2197**
  - EMS resources are now optional, and `ems_deploy` is set to `false` by default, which will delete your EMS resources.
  - If you would like to keep any deployed EMS resources, add the `ems_deploy` variable set to `true` in your `cumulus-tf/terraform.tfvars`

### BREAKING CHANGES

- **CUMULUS-2200**
  - Changes return from 303 redirect to 200 success for `Granule Inventory`'s
    `/reconciliationReport` returns.  The user (dashboard) must read the value
    of `url` from the return to get the s3SignedURL and then download the report.
- **CUMULUS-2099**
  - `meta.queues` has been removed from Cumulus core workflow messages.
  - `@cumulus/sf-sqs-report` workflow task no longer reads the reporting queue URL from `input.meta.queues.reporting` on the incoming event. Instead, it requires that the queue URL be set as the `reporting_queue_url` environment variable on the deployed Lambda.
- **CUMULUS-2111**
  - The deployment of the `thin-egress-app` module has be removed from `tf-modules/distribution`, which is a part of the `tf-modules/cumulus` module. Thus, the `thin-egress-app` module is no longer deployed for you by default. See the migration steps for details about how to add deployment for the `thin-egress-app`.
- **CUMULUS-2141**
  - The `parse-pdr` task has been updated to respect the `NODE_NAME` property in
    a PDR's `FILE_GROUP`. If a `NODE_NAME` is present, the task will query the
    Cumulus API for a provider with that host. If a provider is found, the
    output granule from the task will contain a `provider` property containing
    that provider. If `NODE_NAME` is set but a provider with that host cannot be
    found in the API, or if multiple providers are found with that same host,
    the task will fail.
  - The `queue-granules` task has been updated to expect an optional
    `granule.provider` property on each granule. If present, the granule will be
    enqueued using that provider. If not present, the task's `config.provider`
    will be used instead.
- **CUMULUS-2197**
  - EMS resources are now optional and will not be deployed by default. See migration steps for information
    about how to deploy EMS resources.

#### CODE CHANGES

- The `@cumulus/api-client.providers.getProviders` function now takes a
  `queryStringParameters` parameter which can be used to filter the providers
  which are returned
- The `@cumulus/aws-client/S3.getS3ObjectReadStreamAsync` function has been
  removed. It read the entire S3 object into memory before returning a read
  stream, which could cause Lambdas to run out of memory. Use
  `@cumulus/aws-client/S3.getObjectReadStream` instead.
- The `@cumulus/ingest/util.lookupMimeType` function now returns `undefined`
  rather than `null` if the mime type could not be found.
- The `@cumulus/ingest/lock.removeLock` function now returns `undefined`
- The `@cumulus/ingest/granule.generateMoveFileParams` function now returns
  `source: undefined` and `target :undefined` on the response object if either could not be
  determined. Previously, `null` had been returned.
- The `@cumulus/ingest/recursion.recursion` function must now be imported using
  `const { recursion } = require('@cumulus/ingest/recursion');`
- The `@cumulus/ingest/granule.getRenamedS3File` function has been renamed to
  `listVersionedObjects`
- `@cumulus/common.http` has been removed
- `@cumulus/common/http.download` has been removed

### Added

- **CUMULUS-1855**
  - Fixed SyncGranule task to return an empty granules list when given an empty
    (or absent) granules list on input, rather than throwing an exception
- **CUMULUS-1955**
  - Added `@cumulus/aws-client/S3.getObject` to get an AWS S3 object
  - Added `@cumulus/aws-client/S3.waitForObject` to get an AWS S3 object,
    retrying, if necessary
- **CUMULUS-1961**
  - Adds `startTimestamp` and `endTimestamp` parameters to endpoint
    `reconcilationReports`.  Setting these values will filter the returned
    report to cumulus data that falls within the timestamps. It also causes the
    report to be one directional, meaning cumulus is only reconciled with CMR,
    but not the other direction. The Granules will be filtered by their
    `updatedAt` values. Collections are filtered by the updatedAt time of their
    granules, i.e. Collections with granules that are updatedAt a time between
    the time parameters will be returned in the reconciliation reports.
  - Adds `startTimestamp` and `endTimestamp` parameters to create-reconciliation-reports
    lambda function. If either of these params is passed in with a value that can be
    converted to a date object, the inter-platform comparison between Cumulus and CMR will
    be one way.  That is, collections, granules, and files will be filtered by time for
    those found in Cumulus and only those compared to the CMR holdings. For the moment
    there is not enough information to change the internal consistency check, and S3 vs
    Cumulus comparisons are unchanged by the timestamps.
- **CUMULUS-1962**
  - Adds `location` as parameter to `/reconciliationReports` endpoint. Options are `S3`
    resulting in a S3 vs. Cumulus database search or `CMR` resulting in CMR vs. Cumulus database search.
- **CUMULUS-1963**
  - Adds `granuleId` as input parameter to `/reconcilationReports`
    endpoint. Limits inputs parameters to either `collectionId` or `granuleId`
    and will fail to create the report if both are provided.  Adding granuleId
    will find collections in Cumulus by granuleId and compare those one way
    with those in CMR.
  - `/reconciliationReports` now validates any input json before starting the
    async operation and the lambda handler no longer validates input
    parameters.
- **CUMULUS-1964**
  - Reports can now be filtered on provider
- **CUMULUS-1965**
  - Adds `collectionId` parameter to the `/reconcilationReports`
    endpoint. Setting this value will limit the scope of the reconcilation
    report to only the input collectionId when comparing Cumulus and
    CMR. `collectionId` is provided an array of strings e.g. `[shortname___version, shortname2___version2]`
- **CUMULUS-2107**
  - Added a new task, `update-cmr-access-constraints`, that will set access constraints in CMR Metadata.
    Currently supports UMMG-JSON and Echo10XML, where it will configure `AccessConstraints` and
    `RestrictionFlag/RestrictionComment`, respectively.
  - Added an operator doc on how to configure and run the access constraint update workflow, which will update the metadata using the new task, and then publish the updated metadata to CMR.
  - Added an operator doc on bulk operations.
- **CUMULUS-2111**
  - Added variables to `cumulus` module:
    - `tea_api_egress_log_group`
    - `tea_external_api_endpoint`
    - `tea_internal_api_endpoint`
    - `tea_rest_api_id`
    - `tea_rest_api_root_resource_id`
    - `tea_stack_name`
  - Added variables to `distribution` module:
    - `tea_api_egress_log_group`
    - `tea_external_api_endpoint`
    - `tea_internal_api_endpoint`
    - `tea_rest_api_id`
    - `tea_rest_api_root_resource_id`
    - `tea_stack_name`
- **CUMULUS-2112**
  - Added `@cumulus/api/lambdas/internal-reconciliation-report`, so create-reconciliation-report
    lambda can create `Internal` reconciliation report
- **CUMULUS-2116**
  - Added `@cumulus/api/models/granule.unpublishAndDeleteGranule` which
  unpublishes a granule from CMR and deletes it from Cumulus, but does not
  update the record to `published: false` before deletion
- **CUMULUS-2113**
  - Added Granule not found report to reports endpoint
  - Update reports to return breakdown by Granule of files both in DynamoDB and S3
- **CUMULUS-2123**
  - Added `cumulus-rds-tf` DB cluster module to `tf-modules` that adds a
    serverless RDS Aurora/PostgreSQL database cluster to meet the PostgreSQL
    requirements for future releases.
  - Updated the default Cumulus module to take the following new required variables:
    - rds_user_access_secret_arn:
      AWS Secrets Manager secret ARN containing a JSON string of DB credentials
      (containing at least host, password, port as keys)
    - rds_security_group:
      RDS Security Group that provides connection access to the RDS cluster
  - Updated API lambdas and default ECS cluster to add them to the
    `rds_security_group` for database access
- **CUMULUS-2126**
  - The collections endpoint now writes to the RDS database
- **CUMULUS-2127**
  - Added migration to create collections relation for RDS database
- **CUMULUS-2129**
  - Added `data-migration1` Terraform module and Lambda to migrate data from Dynamo to RDS
    - Added support to Lambda for migrating collections data from Dynamo to RDS
- **CUMULUS-2155**
  - Added `rds_connection_heartbeat` to `cumulus` and `data-migration` tf
    modules.  If set to true, this diagnostic variable instructs Core's database
    code to fire off a connection 'heartbeat' query and log the timing/results
    for diagnostic purposes, and retry certain connection timeouts once.
    This option is disabled by default
- **CUMULUS-2156**
  - Support array inputs parameters for `Internal` reconciliation report
- **CUMULUS-2157**
  - Added support to `data-migration1` Lambda for migrating providers data from Dynamo to RDS
    - The migration process for providers will convert any credentials that are stored unencrypted or encrypted with an S3 keypair provider to be encrypted with a KMS key instead
- **CUMULUS-2161**
  - Rules now support an `executionNamePrefix` property. If set, any executions
    triggered as a result of that rule will use that prefix in the name of the
    execution.
  - The `QueueGranules` task now supports an `executionNamePrefix` property. Any
    executions queued by that task will use that prefix in the name of the
    execution. See the
    [example workflow](./example/cumulus-tf/discover_granules_with_execution_name_prefix_workflow.asl.json)
    for usage.
  - The `QueuePdrs` task now supports an `executionNamePrefix` config property.
    Any executions queued by that task will use that prefix in the name of the
    execution. See the
    [example workflow](./example/cumulus-tf/discover_and_queue_pdrs_with_execution_name_prefix_workflow.asl.json)
    for usage.
- **CUMULUS-2162**
  - Adds new report type to `/reconciliationReport` endpoint.  The new report
    is `Granule Inventory`. This report is a CSV file of all the granules in
    the Cumulus DB. This report will eventually replace the existing
    `granules-csv` endpoint which has been deprecated.
- **CUMULUS-2197**
  - Added `ems_deploy` variable to the `cumulus` module. This is set to false by default, except
    for our example deployment, where it is needed for integration tests.

### Changed

- Upgraded version of [TEA](https://github.com/asfadmin/thin-egress-app/) deployed with Cumulus to build 88.
- **CUMULUS-2107**
  - Updated the `applyWorkflow` functionality on the granules endpoint to take a `meta` property to pass into the workflow message.
  - Updated the `BULK_GRANULE` functionality on the granules endpoint to support the above `applyWorkflow` change.
- **CUMULUS-2111**
  - Changed `distribution_api_gateway_stage` variable for `cumulus` module to `tea_api_gateway_stage`
  - Changed `api_gateway_stage` variable for `distribution` module to `tea_api_gateway_stage`
- **CUMULUS-2224**
  - Updated `/reconciliationReport`'s file reconciliation to include `"EXTENDED METADATA"` as a valid CMR relatedUrls Type.

### Fixed

- **CUMULUS-2168**
  - Fixed issue where large number of documents (generally logs) in the
    `cumulus` elasticsearch index results in the collection granule stats
    queries failing for the collections list api endpoint
- **CUMULUS-1955**
  - Due to AWS's eventual consistency model, it was possible for PostToCMR to
    publish an earlier version of a CMR metadata file, rather than the latest
    version created in a workflow.  This fix guarantees that the latest version
    is published, as expected.
- **CUMULUS-1961**
  - Fixed `activeCollections` query only returning 10 results
- **CUMULUS-2201**
  - Fix Reconciliation Report integration test failures by waiting for collections appear
    in es list and ingesting a fake granule xml file to CMR
- **CUMULUS-2015**
  - Reduced concurrency of `QueueGranules` task. That task now has a
    `config.concurrency` option that defaults to `3`.
- **CUMULUS-2116**
  - Fixed a race condition with bulk granule delete causing deleted granules to still appear in Elasticsearch. Granules removed via bulk delete should now be removed from Elasticsearch.
- **CUMULUS-2163**
  - Remove the `public-read` ACL from the `move-granules` task
- **CUMULUS-2164**
  - Fix issue where `cumulus` index is recreated and attached to an alias if it has been previously deleted
- **CUMULUS-2195**
  - Fixed issue with redirect from `/token` not working when using a Cloudfront endpoint to access the Cumulus API with Launchpad authentication enabled. The redirect should now work properly whether you are using a plain API gateway URL or a Cloudfront endpoint pointing at an API gateway URL.
- **CUMULUS-2200**
  - Fixed issue where __in and __not queries were stripping spaces from values

### Deprecated

- **CUMULUS-1955**
  - `@cumulus/aws-client/S3.getS3Object()`
  - `@cumulus/message/Queue.getQueueNameByUrl()`
  - `@cumulus/message/Queue.getQueueName()`
- **CUMULUS-2162**
  - `@cumulus/api/endpoints/granules-csv/list()`

### Removed

- **CUMULUS-2111**
  - Removed `distribution_url` and `distribution_redirect_uri` outputs from the `cumulus` module
  - Removed variables from the `cumulus` module:
    - `distribution_url`
    - `log_api_gateway_to_cloudwatch`
    - `thin_egress_cookie_domain`
    - `thin_egress_domain_cert_arn`
    - `thin_egress_download_role_in_region_arn`
    - `thin_egress_jwt_algo`
    - `thin_egress_jwt_secret_name`
    - `thin_egress_lambda_code_dependency_archive_key`
    - `thin_egress_stack_name`
  - Removed outputs from the `distribution` module:
    - `distribution_url`
    - `internal_tea_api`
    - `rest_api_id`
    - `thin_egress_app_redirect_uri`
  - Removed variables from the `distribution` module:
    - `bucket_map_key`
    - `distribution_url`
    - `log_api_gateway_to_cloudwatch`
    - `thin_egress_cookie_domain`
    - `thin_egress_domain_cert_arn`
    - `thin_egress_download_role_in_region_arn`
    - `thin_egress_jwt_algo`
    - `thin_egress_jwt_secret_name`
    - `thin_egress_lambda_code_dependency_archive_key`
- **CUMULUS-2157**
  - Removed `providerSecretsMigration` and `verifyProviderSecretsMigration` lambdas
- Removed deprecated `@cumulus/sf-sns-report` task
- Removed code:
  - `@cumulus/aws-client/S3.calculateS3ObjectChecksum`
  - `@cumulus/aws-client/S3.getS3ObjectReadStream`
  - `@cumulus/cmrjs.getFullMetadata`
  - `@cumulus/cmrjs.getMetadata`
  - `@cumulus/common/util.isNil`
  - `@cumulus/common/util.isNull`
  - `@cumulus/common/util.isUndefined`
  - `@cumulus/common/util.lookupMimeType`
  - `@cumulus/common/util.mkdtempSync`
  - `@cumulus/common/util.negate`
  - `@cumulus/common/util.noop`
  - `@cumulus/common/util.omit`
  - `@cumulus/common/util.renameProperty`
  - `@cumulus/common/util.sleep`
  - `@cumulus/common/util.thread`
  - `@cumulus/ingest/granule.copyGranuleFile`
  - `@cumulus/ingest/granule.moveGranuleFile`
  - `@cumulus/integration-tests/api/rules.deleteRule`
  - `@cumulus/integration-tests/api/rules.getRule`
  - `@cumulus/integration-tests/api/rules.listRules`
  - `@cumulus/integration-tests/api/rules.postRule`
  - `@cumulus/integration-tests/api/rules.rerunRule`
  - `@cumulus/integration-tests/api/rules.updateRule`
  - `@cumulus/integration-tests/sfnStep.parseStepMessage`
  - `@cumulus/message/Queue.getQueueName`
  - `@cumulus/message/Queue.getQueueNameByUrl`

## v2.0.2+ Backport releases

Release v2.0.1 was the last release on the 2.0.x release series.

Changes after this version on the 2.0.x release series are limited
security/requested feature patches and will not be ported forward to future
releases unless there is a corresponding CHANGELOG entry.

For up-to-date CHANGELOG for the maintenance release branch see
[CHANGELOG.md](https://github.com/nasa/cumulus/blob/release-2.0.x/CHANGELOG.md)
from the 2.0.x branch.

For the most recent release information for the maintenance branch please see
the [release page](https://github.com/nasa/cumulus/releases)

## [v2.0.7] 2020-10-1 - [BACKPORT]

### Fixed

- CVE-2020-7720
  - Updated common `node-forge` dependency to 0.10.0 to address CVE finding

### [v2.0.6] 2020-09-25 - [BACKPORT]

### Fixed

- **CUMULUS-2168**
  - Fixed issue where large number of documents (generally logs) in the
    `cumulus` elasticsearch index results in the collection granule stats
    queries failing for the collections list api endpoint

### [v2.0.5] 2020-09-15 - [BACKPORT]

#### Added

- Added `thin_egress_stack_name` variable to `cumulus` and `distribution` Terraform modules to allow overriding the default Cloudformation stack name used for the `thin-egress-app`. **Please note that if you change/set this value for an existing deployment, it will destroy and re-create your API gateway for the `thin-egress-app`.**

#### Fixed

- Fix collection list queries. Removed fixes to collection stats, which break queries for a large number of granules.

### [v2.0.4] 2020-09-08 - [BACKPORT]

#### Changed

- Upgraded version of [TEA](https://github.com/asfadmin/thin-egress-app/) deployed with Cumulus to build 88.

### [v2.0.3] 2020-09-02 - [BACKPORT]

#### Fixed

- **CUMULUS-1961**
  - Fixed `activeCollections` query only returning 10 results

- **CUMULUS-2039**
  - Fix issue causing SyncGranules task to run out of memory on large granules

#### CODE CHANGES

- The `@cumulus/aws-client/S3.getS3ObjectReadStreamAsync` function has been
  removed. It read the entire S3 object into memory before returning a read
  stream, which could cause Lambdas to run out of memory. Use
  `@cumulus/aws-client/S3.getObjectReadStream` instead.

### [v2.0.2] 2020-08-17 - [BACKPORT]

#### CODE CHANGES

- The `@cumulus/ingest/util.lookupMimeType` function now returns `undefined`
  rather than `null` if the mime type could not be found.
- The `@cumulus/ingest/lock.removeLock` function now returns `undefined`

#### Added

- **CUMULUS-2116**
  - Added `@cumulus/api/models/granule.unpublishAndDeleteGranule` which
  unpublishes a granule from CMR and deletes it from Cumulus, but does not
  update the record to `published: false` before deletion

### Fixed

- **CUMULUS-2116**
  - Fixed a race condition with bulk granule delete causing deleted granules to still appear in Elasticsearch. Granules removed via bulk delete should now be removed from Elasticsearch.

## [v2.0.1] 2020-07-28

### Added

- **CUMULUS-1886**
  - Added `multiple sort keys` support to `@cumulus/api`
- **CUMULUS-2099**
  - `@cumulus/message/Queue.getQueueUrl` to get the queue URL specified in a Cumulus workflow message, if any.

### Fixed

- **[PR 1790](https://github.com/nasa/cumulus/pull/1790)**
  - Fixed bug with request headers in `@cumulus/launchpad-auth` causing Launchpad token requests to fail

## [v2.0.0] 2020-07-23

### BREAKING CHANGES

- Changes to the `@cumulus/api-client` package
  - The `CumulusApiClientError` class must now be imported using
    `const { CumulusApiClientError } = require('@cumulus/api-client/CumulusApiClientError')`
- The `@cumulus/sftp-client/SftpClient` class must now be imported using
  `const { SftpClient } = require('@cumulus/sftp-client');`
- Instances of `@cumulus/ingest/SftpProviderClient` no longer implicitly connect
  when `download`, `list`, or `sync` are called. You must call `connect` on the
  provider client before issuing one of those calls. Failure to do so will
  result in a "Client not connected" exception being thrown.
- Instances of `@cumulus/ingest/SftpProviderClient` no longer implicitly
  disconnect from the SFTP server when `list` is called.
- Instances of `@cumulus/sftp-client/SftpClient` must now be explicitly closed
  by calling `.end()`
- Instances of `@cumulus/sftp-client/SftpClient` no longer implicitly connect to
  the server when `download`, `unlink`, `syncToS3`, `syncFromS3`, and `list` are
  called. You must explicitly call `connect` before calling one of those
  methods.
- Changes to the `@cumulus/common` package
  - `cloudwatch-event.getSfEventMessageObject()` now returns `undefined` if the
    message could not be found or could not be parsed. It previously returned
    `null`.
  - `S3KeyPairProvider.decrypt()` now throws an exception if the bucket
    containing the key cannot be determined.
  - `S3KeyPairProvider.decrypt()` now throws an exception if the stack cannot be
    determined.
  - `S3KeyPairProvider.encrypt()` now throws an exception if the bucket
    containing the key cannot be determined.
  - `S3KeyPairProvider.encrypt()` now throws an exception if the stack cannot be
    determined.
  - `sns-event.getSnsEventMessageObject()` now returns `undefined` if it could
    not be parsed. It previously returned `null`.
  - The `aws` module has been removed.
  - The `BucketsConfig.buckets` property is now read-only and private
  - The `test-utils.validateConfig()` function now resolves to `undefined`
    rather than `true`.
  - The `test-utils.validateInput()` function now resolves to `undefined` rather
    than `true`.
  - The `test-utils.validateOutput()` function now resolves to `undefined`
    rather than `true`.
  - The static `S3KeyPairProvider.retrieveKey()` function has been removed.
- Changes to the `@cumulus/cmrjs` package
  - `@cumulus/cmrjs.constructOnlineAccessUrl()` and
    `@cumulus/cmrjs/cmr-utils.constructOnlineAccessUrl()` previously took a
    `buckets` parameter, which was an instance of
    `@cumulus/common/BucketsConfig`. They now take a `bucketTypes` parameter,
    which is a simple object mapping bucket names to bucket types. Example:
    `{ 'private-1': 'private', 'public-1': 'public' }`
  - `@cumulus/cmrjs.reconcileCMRMetadata()` and
    `@cumulus/cmrjs/cmr-utils.reconcileCMRMetadata()` now take a **required**
    `bucketTypes` parameter, which is a simple object mapping bucket names to
    bucket types. Example: `{ 'private-1': 'private', 'public-1': 'public' }`
  - `@cumulus/cmrjs.updateCMRMetadata()` and
    `@cumulus/cmrjs/cmr-utils.updateCMRMetadata()` previously took an optional
    `inBuckets` parameter, which was an instance of
    `@cumulus/common/BucketsConfig`. They now take a **required** `bucketTypes`
    parameter, which is a simple object mapping bucket names to bucket types.
    Example: `{ 'private-1': 'private', 'public-1': 'public' }`
- The minimum supported version of all published Cumulus packages is now Node
  12.18.0
  - Tasks using the `cumuluss/cumulus-ecs-task` Docker image must be updated to
    `cumuluss/cumulus-ecs-task:1.7.0`. This can be done by updating the `image`
    property of any tasks defined using the `cumulus_ecs_service` Terraform
    module.
- Changes to `@cumulus/aws-client/S3`
  - The signature of the `getObjectSize` function has changed. It now takes a
    params object with three properties:
    - **s3**: an instance of an AWS.S3 object
    - **bucket**
    - **key**
  - The `getObjectSize` function will no longer retry if the object does not
    exist
- **CUMULUS-1861**
  - `@cumulus/message/Collections.getCollectionIdFromMessage` now throws a
    `CumulusMessageError` if `collectionName` and `collectionVersion` are missing
    from `meta.collection`.   Previously this method would return
    `'undefined___undefined'` instead
  - `@cumulus/integration-tests/addCollections` now returns an array of collections that
    were added rather than the count of added collections
- **CUMULUS-1930**
  - The `@cumulus/common/util.uuid()` function has been removed
- **CUMULUS-1955**
  - `@cumulus/aws-client/S3.multipartCopyObject` now returns an object with the
    AWS `etag` of the destination object
  - `@cumulus/ingest/S3ProviderClient.list` now sets a file object's `path`
    property to `undefined` instead of `null` when the file is at the top level
    of its bucket
  - The `sync` methods of the following classes in the `@cumulus/ingest` package
    now return an object with the AWS `s3uri` and `etag` of the destination file
    (they previously returned only a string representing the S3 URI)
    - `FtpProviderClient`
    - `HttpProviderClient`
    - `S3ProviderClient`
    - `SftpProviderClient`
- **CUMULUS-1958**
  - The following methods exported from `@cumulus/cmr-js/cmr-utils` were made
    async, and added distributionBucketMap as a parameter:
    - constructOnlineAccessUrl
    - generateFileUrl
    - reconcileCMRMetadata
    - updateCMRMetadata
- **CUMULUS-1969**
  - The `DiscoverPdrs` task now expects `provider_path` to be provided at
    `event.config.provider_path`, not `event.config.collection.provider_path`
  - `event.config.provider_path` is now a required parameter of the
    `DiscoverPdrs` task
  - `event.config.collection` is no longer a parameter to the `DiscoverPdrs`
    task
  - Collections no longer support the `provider_path` property. The tasks that
    relied on that property are now referencing `config.meta.provider_path`.
    Workflows should be updated accordingly.
- **CUMULUS-1977**
  - Moved bulk granule deletion endpoint from `/bulkDelete` to
    `/granules/bulkDelete`
- **CUMULUS-1991**
  - Updated CMR metadata generation to use "Download file.hdf" (where `file.hdf` is the filename of the given resource) as the resource description instead of "File to download"
  - CMR metadata updates now respect changes to resource descriptions (previously only changes to resource URLs were respected)

### MIGRATION STEPS

- Due to an issue with the AWS API Gateway and how the Thin Egress App Cloudformation template applies updates, you may need to redeploy your
  `thin-egress-app-EgressGateway` manually as a one time migration step.    If your deployment fails with an
  error similar to:

  ```bash
  Error: Lambda function (<stack>-tf-TeaCache) returned error: ({"errorType":"HTTPError","errorMessage":"Response code 404 (Not Found)"})
  ```

  Then follow the [AWS
  instructions](https://docs.aws.amazon.com/apigateway/latest/developerguide/how-to-deploy-api-with-console.html)
  to `Redeploy a REST API to a stage` for your egress API and re-run `terraform
  apply`.

### Added

- **CUMULUS-2081**
  - Add Integrator Guide section for onboarding
  - Add helpful tips documentation

- **CUMULUS-1902**
  - Add Common Use Cases section under Operator Docs

- **CUMULUS-2058**
  - Added `lambda_processing_role_name` as an output from the `cumulus` module
    to provide the processing role name
- **CUMULUS-1417**
  - Added a `checksumFor` property to collection `files` config. Set this
    property on a checksum file's definition matching the `regex` of the target
    file. More details in the ['Data Cookbooks
    Setup'](https://nasa.github.io/cumulus/docs/next/data-cookbooks/setup)
    documentation.
  - Added `checksumFor` validation to collections model.
- **CUMULUS-1956**
  - Added `@cumulus/earthata-login-client` package
  - The `/s3credentials` endpoint that is deployed as part of distribution now
    supports authentication using tokens created by a different application. If
    a request contains the `EDL-ClientId` and `EDL-Token` headers,
    authentication will be handled using that token rather than attempting to
    use OAuth.
  - `@cumulus/earthata-login-client.getTokenUsername()` now accepts an
    `xRequestId` argument, which will be included as the `X-Request-Id` header
    when calling Earthdata Login.
  - If the `s3Credentials` endpoint is invoked with an EDL token and an
    `X-Request-Id` header, that `X-Request-Id` header will be forwarded to
    Earthata Login.
- **CUMULUS-1957**
  - If EDL token authentication is being used, and the `EDL-Client-Name` header
    is set, `@the-client-name` will be appended to the end of the Earthdata
    Login username that is used as the `RoleSessionName` of the temporary IAM
    credentials. This value will show up in the AWS S3 server access logs.
- **CUMULUS-1958**
  - Add the ability for users to specify a `bucket_map_key` to the `cumulus`
    terraform module as an override for the default .yaml values that are passed
    to TEA by Core.    Using this option *requires* that each configured
    Cumulus 'distribution' bucket (e.g. public/protected buckets) have a single
    TEA mapping.  Multiple maps per bucket are not supported.
  - Updated Generating a distribution URL, the MoveGranules task and all CMR
    reconciliation functionality to utilize the TEA bucket map override.
  - Updated deploy process to utilize a bootstrap 'tea-map-cache' lambda that
    will, after deployment of Cumulus Core's TEA instance, query TEA for all
    protected/public buckets and generate a mapping configuration used
    internally by Core.  This object is also exposed as an output of the Cumulus
    module as `distribution_bucket_map`.
- **CUMULUS-1961**
  - Replaces DynamoDB for Elasticsearch for reconciliationReportForCumulusCMR
    comparisons between Cumulus and CMR.
- **CUMULUS-1970**
  - Created the `add-missing-file-checksums` workflow task
  - Added `@cumulus/aws-client/S3.calculateObjectHash()` function
  - Added `@cumulus/aws-client/S3.getObjectReadStream()` function
- **CUMULUS-1887**
  - Add additional fields to the granule CSV download file
- **CUMULUS-2019**
  - Add `infix` search to es query builder `@cumulus/api/es/es/queries` to
    support partial matching of the keywords

### Changed

- **CUMULUS-2032**
  - Updated @cumulus/ingest/HttpProviderClient to utilize a configuration key
    `httpListTimeout` to set the default timeout for discovery HTTP/HTTPS
    requests, and updates the default for the provider to 5 minutes (300 seconds).
  - Updated the DiscoverGranules and DiscoverPDRs tasks to utilize the updated
    configuration value if set via workflow config, and updates the default for
    these tasks to 5 minutes (300 seconds).

- **CUMULUS-176**
  - The API will now respond with a 400 status code when a request body contains
    invalid JSON. It had previously returned a 500 status code.
- **CUMULUS-1861**
  - Updates Rule objects to no longer require a collection.
  - Changes the DLQ behavior for `sfEventSqsToDbRecords` and
    `sfEventSqsToDbRecordsInputQueue`. Previously failure to write a database
    record would result in lambda success, and an error log in the CloudWatch
    logs.   The lambda has been updated to manually add a record to
    the `sfEventSqsToDbRecordsDeadLetterQueue` if the granule, execution, *or*
    pdr record fails to write, in addition to the previous error logging.
- **CUMULUS-1956**
  - The `/s3credentials` endpoint that is deployed as part of distribution now
    supports authentication using tokens created by a different application. If
    a request contains the `EDL-ClientId` and `EDL-Token` headers,
    authentication will be handled using that token rather than attempting to
    use OAuth.
- **CUMULUS-1977**
  - API endpoint POST `/granules/bulk` now returns a 202 status on a successful
    response instead of a 200 response
  - API endpoint DELETE `/granules/<granule-id>` now returns a 404 status if the
    granule record was already deleted
  - `@cumulus/api/models/Granule.update()` now returns the updated granule
    record
  - Implemented POST `/granules/bulkDelete` API endpoint to support deleting
    granules specified by ID or returned by the provided query in the request
    body. If the request is successful, the endpoint returns the async operation
    ID that has been started to remove the granules.
    - To use a query in the request body, your deployment must be
      [configured to access the Elasticsearch host for ESDIS metrics](https://nasa.github.io/cumulus/docs/additional-deployment-options/cloudwatch-logs-delivery#esdis-metrics)
      in your environment
  - Added `@cumulus/api/models/Granule.getRecord()` method to return raw record
    from DynamoDB
  - Added `@cumulus/api/models/Granule.delete()` method which handles deleting
    the granule record from DynamoDB and the granule files from S3
- **CUMULUS-1982**
  - The `globalConnectionLimit` property of providers is now optional and
    defaults to "unlimited"
- **CUMULUS-1997**
  - Added optional `launchpad` configuration to `@cumulus/hyrax-metadata-updates` task config schema.
- **CUMULUS-1991**
  - `@cumulus/cmrjs/src/cmr-utils/constructOnlineAccessUrls()` now throws an error if `cmrGranuleUrlType = "distribution"` and no distribution endpoint argument is provided
- **CUMULUS-2011**
  - Reconciliation reports are now generated within an AsyncOperation
- **CUMULUS-2016**
  - Upgrade TEA to version 79

### Fixed

- **CUMULUS-1991**
  - Added missing `DISTRIBUTION_ENDPOINT` environment variable for API lambdas. This environment variable is required for API requests to move granules.

- **CUMULUS-1961**
  - Fixed granules and executions query params not getting sent to API in granule list operation in `@cumulus/api-client`

### Deprecated

- `@cumulus/aws-client/S3.calculateS3ObjectChecksum()`
- `@cumulus/aws-client/S3.getS3ObjectReadStream()`
- `@cumulus/common/log.convertLogLevel()`
- `@cumulus/collection-config-store`
- `@cumulus/common/util.sleep()`

- **CUMULUS-1930**
  - `@cumulus/common/log.convertLogLevel()`
  - `@cumulus/common/util.isNull()`
  - `@cumulus/common/util.isUndefined()`
  - `@cumulus/common/util.negate()`
  - `@cumulus/common/util.noop()`
  - `@cumulus/common/util.isNil()`
  - `@cumulus/common/util.renameProperty()`
  - `@cumulus/common/util.lookupMimeType()`
  - `@cumulus/common/util.thread()`
  - `@cumulus/common/util.mkdtempSync()`

### Removed

- The deprecated `@cumulus/common.bucketsConfigJsonObject` function has been
  removed
- The deprecated `@cumulus/common.CollectionConfigStore` class has been removed
- The deprecated `@cumulus/common.concurrency` module has been removed
- The deprecated `@cumulus/common.constructCollectionId` function has been
  removed
- The deprecated `@cumulus/common.launchpad` module has been removed
- The deprecated `@cumulus/common.LaunchpadToken` class has been removed
- The deprecated `@cumulus/common.Semaphore` class has been removed
- The deprecated `@cumulus/common.stringUtils` module has been removed
- The deprecated `@cumulus/common/aws.cloudwatchlogs` function has been removed
- The deprecated `@cumulus/common/aws.deleteS3Files` function has been removed
- The deprecated `@cumulus/common/aws.deleteS3Object` function has been removed
- The deprecated `@cumulus/common/aws.dynamodb` function has been removed
- The deprecated `@cumulus/common/aws.dynamodbDocClient` function has been
  removed
- The deprecated `@cumulus/common/aws.getExecutionArn` function has been removed
- The deprecated `@cumulus/common/aws.headObject` function has been removed
- The deprecated `@cumulus/common/aws.listS3ObjectsV2` function has been removed
- The deprecated `@cumulus/common/aws.parseS3Uri` function has been removed
- The deprecated `@cumulus/common/aws.promiseS3Upload` function has been removed
- The deprecated `@cumulus/common/aws.recursivelyDeleteS3Bucket` function has
  been removed
- The deprecated `@cumulus/common/aws.s3CopyObject` function has been removed
- The deprecated `@cumulus/common/aws.s3ObjectExists` function has been removed
- The deprecated `@cumulus/common/aws.s3PutObject` function has been removed
- The deprecated `@cumulus/common/bucketsConfigJsonObject` function has been
  removed
- The deprecated `@cumulus/common/CloudWatchLogger` class has been removed
- The deprecated `@cumulus/common/collection-config-store.CollectionConfigStore`
  class has been removed
- The deprecated `@cumulus/common/collection-config-store.constructCollectionId`
  function has been removed
- The deprecated `@cumulus/common/concurrency.limit` function has been removed
- The deprecated `@cumulus/common/concurrency.mapTolerant` function has been
  removed
- The deprecated `@cumulus/common/concurrency.promiseUrl` function has been
  removed
- The deprecated `@cumulus/common/concurrency.toPromise` function has been
  removed
- The deprecated `@cumulus/common/concurrency.unless` function has been removed
- The deprecated `@cumulus/common/config.parseConfig` function has been removed
- The deprecated `@cumulus/common/config.resolveResource` function has been
  removed
- The deprecated `@cumulus/common/DynamoDb.get` function has been removed
- The deprecated `@cumulus/common/DynamoDb.scan` function has been removed
- The deprecated `@cumulus/common/FieldPattern` class has been removed
- The deprecated `@cumulus/common/launchpad.getLaunchpadToken` function has been
  removed
- The deprecated `@cumulus/common/launchpad.validateLaunchpadToken` function has
  been removed
- The deprecated `@cumulus/common/LaunchpadToken` class has been removed
- The deprecated `@cumulus/common/message.buildCumulusMeta` function has been
  removed
- The deprecated `@cumulus/common/message.buildQueueMessageFromTemplate`
  function has been removed
- The deprecated `@cumulus/common/message.getCollectionIdFromMessage` function
  has been removed
- The deprecated `@cumulus/common/message.getMaximumExecutions` function has
  been removed
- The deprecated `@cumulus/common/message.getMessageExecutionArn` function has
  been removed
- The deprecated `@cumulus/common/message.getMessageExecutionName` function has
  been removed
- The deprecated `@cumulus/common/message.getMessageFromTemplate` function has
  been removed
- The deprecated `@cumulus/common/message.getMessageGranules` function has been
  removed
- The deprecated `@cumulus/common/message.getMessageStateMachineArn` function
  has been removed
- The deprecated `@cumulus/common/message.getQueueName` function has been
  removed
- The deprecated `@cumulus/common/message.getQueueNameByUrl` function has been
  removed
- The deprecated `@cumulus/common/message.hasQueueAndExecutionLimit` function
  has been removed
- The deprecated `@cumulus/common/Semaphore` class has been removed
- The deprecated `@cumulus/common/string.globalReplace` function has been removed
- The deprecated `@cumulus/common/string.isNonEmptyString` function has been
  removed
- The deprecated `@cumulus/common/string.isValidHostname` function has been
  removed
- The deprecated `@cumulus/common/string.match` function has been removed
- The deprecated `@cumulus/common/string.matches` function has been removed
- The deprecated `@cumulus/common/string.replace` function has been removed
- The deprecated `@cumulus/common/string.toLower` function has been removed
- The deprecated `@cumulus/common/string.toUpper` function has been removed
- The deprecated `@cumulus/common/testUtils.getLocalstackEndpoint` function has been removed
- The deprecated `@cumulus/common/util.setErrorStack` function has been removed
- The `@cumulus/common/util.uuid` function has been removed
- The deprecated `@cumulus/common/workflows.getWorkflowArn` function has been
  removed
- The deprecated `@cumulus/common/workflows.getWorkflowFile` function has been
  removed
- The deprecated `@cumulus/common/workflows.getWorkflowList` function has been
  removed
- The deprecated `@cumulus/common/workflows.getWorkflowTemplate` function has
  been removed
- `@cumulus/aws-client/StepFunctions.toSfnExecutionName()`
- `@cumulus/aws-client/StepFunctions.fromSfnExecutionName()`
- `@cumulus/aws-client/StepFunctions.getExecutionArn()`
- `@cumulus/aws-client/StepFunctions.getExecutionUrl()`
- `@cumulus/aws-client/StepFunctions.getStateMachineArn()`
- `@cumulus/aws-client/StepFunctions.pullStepFunctionEvent()`
- `@cumulus/common/test-utils/throttleOnce()`
- `@cumulus/integration-tests/api/distribution.invokeApiDistributionLambda()`
- `@cumulus/integration-tests/api/distribution.getDistributionApiRedirect()`
- `@cumulus/integration-tests/api/distribution.getDistributionApiFileStream()`

## [v1.24.0] 2020-06-03

### BREAKING CHANGES

- **CUMULUS-1969**
  - The `DiscoverPdrs` task now expects `provider_path` to be provided at
    `event.config.provider_path`, not `event.config.collection.provider_path`
  - `event.config.provider_path` is now a required parameter of the
    `DiscoverPdrs` task
  - `event.config.collection` is no longer a parameter to the `DiscoverPdrs`
    task
  - Collections no longer support the `provider_path` property. The tasks that
    relied on that property are now referencing `config.meta.provider_path`.
    Workflows should be updated accordingly.

- **CUMULUS-1997**
  - `@cumulus/cmr-client/CMRSearchConceptQueue` parameters have been changed to take a `cmrSettings` object containing clientId, provider, and auth information. This can be generated using `@cumulus/cmrjs/cmr-utils/getCmrSettings`. The `cmrEnvironment` variable has been removed.

### Added

- **CUMULUS-1800**
  - Added task configuration setting named `syncChecksumFiles` to the
    SyncGranule task. This setting is `false` by default, but when set to
    `true`, all checksum files associated with data files that are downloaded
    will be downloaded as well.
- **CUMULUS-1952**
  - Updated HTTP(S) provider client to accept username/password for Basic authorization. This change adds support for Basic Authorization such as Earthdata login redirects to ingest (i.e. as implemented in SyncGranule), but not to discovery (i.e. as implemented in DiscoverGranules). Discovery still expects the provider's file system to be publicly accessible, but not the individual files and their contents.
  - **NOTE**: Using this in combination with the HTTP protocol may expose usernames and passwords to intermediary network entities. HTTPS is highly recommended.
- **CUMULUS-1997**
  - Added optional `launchpad` configuration to `@cumulus/hyrax-metadata-updates` task config schema.

### Fixed

- **CUMULUS-1997**
  - Updated all CMR operations to use configured authentication scheme
- **CUMULUS-2010**
  - Updated `@cumulus/api/launchpadSaml` to support multiple userGroup attributes from the SAML response

## [v1.23.2] 2020-05-22

### BREAKING CHANGES

- Updates to the Cumulus archive API:
  - All endpoints now return a `401` response instead of a `403` for any request where the JWT passed as a Bearer token is invalid.
  - POST `/refresh` and DELETE `/token/<token>` endpoints now return a `401` response for requests with expired tokens

- **CUMULUS-1894**
  - `@cumulus/ingest/granule.handleDuplicateFile()`
    - The `copyOptions` parameter has been removed
    - An `ACL` parameter has been added
  - `@cumulus/ingest/granule.renameS3FileWithTimestamp()`
    - Now returns `undefined`

- **CUMULUS-1896**
  Updated all Cumulus core lambdas to utilize the new message adapter streaming interface via [cumulus-message-adapter-js v1.2.0](https://github.com/nasa/cumulus-message-adapter-js/releases/tag/v1.2.0).   Users of this version of Cumulus (or later) must utilize version 1.3.0 or greater of the [cumulus-message-adapter](https://github.com/nasa/cumulus-message-adapter) to support core lambdas.

- **CUMULUS-1912**
  - `@cumulus/api` reconciliationReports list endpoint returns a list of reconciliationReport records instead of S3Uri.

- **CUMULUS-1969**
  - The `DiscoverGranules` task now expects `provider_path` to be provided at
    `event.config.provider_path`, not `event.config.collection.provider_path`
  - `config.provider_path` is now a required parameter of the `DiscoverGranules`
    task

### MIGRATION STEPS

- To take advantage of the new TTL-based access token expiration implemented in CUMULUS-1777 (see notes below) and clear out existing records in your access tokens table, do the following:
  1. Log out of any active dashboard sessions
  2. Use the AWS console or CLI to delete your `<prefix>-AccessTokensTable` DynamoDB table
  3. [Re-deploy your `data-persistence` module](https://nasa.github.io/cumulus/docs/deployment/upgrade-readme#update-data-persistence-resources), which should re-create the `<prefix>-AccessTokensTable` DynamoDB table
  4. Return to using the Cumulus API/dashboard as normal
- This release requires the Cumulus Message Adapter layer deployed with Cumulus Core to be at least 1.3.0, as the core lambdas have updated to [cumulus-message-adapter-js v1.2.0](https://github.com/nasa/cumulus-message-adapter-js/releases/tag/v1.2.0) and the new CMA interface.  As a result, users should:
  1. Follow the [Cumulus Message Adapter (CMA) deployment instructions](https://nasa.github.io/cumulus/docs/deployment/deployment-readme#deploy-the-cumulus-message-adapter-layer) and install a CMA layer version >=1.3.0
  2. If you are using any custom Node.js Lambdas in your workflows **and** the Cumulus CMA layer/`cumulus-message-adapter-js`, you must update your lambda to use [cumulus-message-adapter-js v1.2.0](https://github.com/nasa/cumulus-message-adapter-js/releases/tag/v1.2.0) and follow the migration instructions in the release notes. Prior versions of `cumulus-message-adapter-js` are not compatible with CMA >= 1.3.0.
- Migrate existing s3 reconciliation report records to database (CUMULUS-1911):
  - After update your `data persistence` module and Cumulus resources, run the command:

  ```bash
  ./node_modules/.bin/cumulus-api migrate --stack `<your-terraform-deployment-prefix>` --migrationVersion migration5
  ```

### Added

- Added a limit for concurrent Elasticsearch requests when doing an index from database operation
- Added the `es_request_concurrency` parameter to the archive and cumulus Terraform modules

- **CUMULUS-1995**
  - Added the `es_index_shards` parameter to the archive and cumulus Terraform modules to configure the number of shards for the ES index
    - If you have an existing ES index, you will need to [reindex](https://nasa.github.io/cumulus-api/#reindex) and then [change index](https://nasa.github.io/cumulus-api/#change-index) to take advantage of shard updates

- **CUMULUS-1894**
  - Added `@cumulus/aws-client/S3.moveObject()`

- **CUMULUS-1911**
  - Added ReconciliationReports table
  - Updated CreateReconciliationReport lambda to save Reconciliation Report records to database
  - Updated dbIndexer and IndexFromDatabase lambdas to index Reconciliation Report records to Elasticsearch
  - Added migration_5 to migrate existing s3 reconciliation report records to database and Elasticsearch
  - Updated `@cumulus/api` package, `tf-modules/archive` and `tf-modules/data-persistence` Terraform modules

- **CUMULUS-1916**
  - Added util function for seeding reconciliation reports when running API locally in dashboard

### Changed

- **CUMULUS-1777**
  - The `expirationTime` property is now a **required field** of the access tokens model.
  - Updated the `AccessTokens` table to set a [TTL](https://docs.aws.amazon.com/amazondynamodb/latest/developerguide/howitworks-ttl.html) on the `expirationTime` field in `tf-modules/data-persistence/dynamo.tf`. As a result, access token records in this table whose `expirationTime` has passed should be **automatically deleted by DynamoDB**.
  - Updated all code creating access token records in the Dynamo `AccessTokens` table to set the `expirationTime` field value in seconds from the epoch.
- **CUMULUS-1912**
  - Updated reconciliationReports endpoints to query against Elasticsearch, delete report from both database and s3
  - Added `@cumulus/api-client/reconciliationReports`
- **CUMULUS-1999**
  - Updated `@cumulus/common/util.deprecate()` so that only a single deprecation notice is printed for each name/version combination

### Fixed

- **CUMULUS-1894**
  - The `SyncGranule` task can now handle files larger than 5 GB
- **CUMULUS-1987**
  - `Remove granule from CMR` operation in `@cumulus/api` now passes token to CMR when fetching granule metadata, allowing removal of private granules
- **CUMULUS-1993**
  - For a given queue, the `sqs-message-consumer` Lambda will now only schedule workflows for rules matching the queue **and the collection information in each queue message (if any)**
    - The consumer also now only reads each queue message **once per Lambda invocation**, whereas previously each message was read **once per queue rule per Lambda invocation**
  - Fixed bug preventing the deletion of multiple SNS rules that share the same SNS topic

### Deprecated

- **CUMULUS-1894**
  - `@cumulus/ingest/granule.copyGranuleFile()`
  - `@cumulus/ingest/granule.moveGranuleFile()`

- **CUMULUS-1987** - Deprecated the following functions:
  - `@cumulus/cmrjs/getMetadata(cmrLink)` -> `@cumulus/cmr-client/CMR.getGranuleMetadata(cmrLink)`
  - `@cumulus/cmrjs/getFullMetadata(cmrLink)`

## [v1.22.1] 2020-05-04

**Note**: v1.22.0 was not released as a package due to npm/release concerns.  Users upgrading to 1.22.x should start with 1.22.1

### Added

- **CUMULUS-1894**
  - Added `@cumulus/aws-client/S3.multipartCopyObject()`
- **CUMULUS-408**
  - Added `certificateUri` field to provider schema. This optional field allows operators to specify an S3 uri to a CA bundle to use for HTTPS requests.
- **CUMULUS-1787**
  - Added `collections/active` endpoint for returning collections with active granules in `@cumulus/api`
- **CUMULUS-1799**
  - Added `@cumulus/common/stack.getBucketsConfigKey()` to return the S3 key for the buckets config object
  - Added `@cumulus/common/workflows.getWorkflowFileKey()` to return the S3 key for a workflow definition object
  - Added `@cumulus/common/workflows.getWorkflowsListKeyPrefix()` to return the S3 key prefix for objects containing workflow definitions
  - Added `@cumulus/message` package containing utilities for building and parsing Cumulus messages
- **CUMULUS-1850**
  - Added `@cumulus/aws-client/Kinesis.describeStream()` to get a Kinesis stream description
- **CUMULUS-1853**
  - Added `@cumulus/integration-tests/collections.createCollection()`
  - Added `@cumulus/integration-tests/executions.findExecutionArn()`
  - Added `@cumulus/integration-tests/executions.getExecutionWithStatus()`
  - Added `@cumulus/integration-tests/granules.getGranuleWithStatus()`
  - Added `@cumulus/integration-tests/providers.createProvider()`
  - Added `@cumulus/integration-tests/rules.createOneTimeRule()`

### Changed

- **CUMULUS-1682**
  - Moved all `@cumulus/ingest/parse-pdr` code into the `parse-pdr` task as it had become tightly coupled with that task's handler and was not used anywhere else. Unit tests also restored.
- **CUMULUS-1820**
  - Updated the Thin Egress App module used in `tf-modules/distribution/main.tf` to build 74. [See the release notes](https://github.com/asfadmin/thin-egress-app/releases/tag/tea-build.74).
- **CUMULUS-1852**
  - Updated POST endpoints for `/collections`, `/providers`, and `/rules` to log errors when returning a 500 response
  - Updated POST endpoint for `/collections`:
    - Return a 400 response when the `name` or `version` fields are missing
    - Return a 409 response if the collection already exists
    - Improved error messages to be more explicit
  - Updated POST endpoint for `/providers`:
    - Return a 400 response if the `host` field value is invalid
    - Return a 409 response if the provider already exists
  - Updated POST endpoint for `/rules`:
    - Return a 400 response if rule `name` is invalid
    - Return a 400 response if rule `type` is invalid
- **CUMULUS-1891**
  - Updated the following endpoints using async operations to return a 503 error if the ECS task  cannot be started and a 500 response for a non-specific error:
    - POST `/replays`
    - POST `/bulkDelete`
    - POST `/elasticsearch/index-from-database`
    - POST `/granules/bulk`

### Fixed

- **CUMULUS-408**
  - Fixed HTTPS discovery and ingest.

- **CUMULUS-1850**
  - Fixed a bug in Kinesis event processing where the message consumer would not properly filter available rules based on the collection information in the event and the Kinesis stream ARN

- **CUMULUS-1853**
  - Fixed a bug where attempting to create a rule containing a payload property
    would fail schema validation.

- **CUMULUS-1854**
  - Rule schema is validated before starting workflows or creating event source mappings

- **CUMULUS-1974**
  - Fixed @cumulus/api webpack config for missing underscore object due to underscore update

- **CUMULUS-2210**
  - Fixed `cmr_oauth_provider` variable not being propagated to reconciliation reports

### Deprecated

- **CUMULUS-1799** - Deprecated the following code. For cases where the code was moved into another package, the new code location is noted:
  - `@cumulus/aws-client/StepFunctions.fromSfnExecutionName()`
  - `@cumulus/aws-client/StepFunctions.toSfnExecutionName()`
  - `@cumulus/aws-client/StepFunctions.getExecutionArn()` -> `@cumulus/message/Executions.buildExecutionArn()`
  - `@cumulus/aws-client/StepFunctions.getExecutionUrl()` -> `@cumulus/message/Executions.getExecutionUrlFromArn()`
  - `@cumulus/aws-client/StepFunctions.getStateMachineArn()` -> `@cumulus/message/Executions.getStateMachineArnFromExecutionArn()`
  - `@cumulus/aws-client/StepFunctions.pullStepFunctionEvent()` -> `@cumulus/message/StepFunctions.pullStepFunctionEvent()`
  - `@cumulus/common/bucketsConfigJsonObject()`
  - `@cumulus/common/CloudWatchLogger`
  - `@cumulus/common/collection-config-store/CollectionConfigStore` -> `@cumulus/collection-config-store`
  - `@cumulus/common/collection-config-store.constructCollectionId()` -> `@cumulus/message/Collections.constructCollectionId`
  - `@cumulus/common/concurrency.limit()`
  - `@cumulus/common/concurrency.mapTolerant()`
  - `@cumulus/common/concurrency.promiseUrl()`
  - `@cumulus/common/concurrency.toPromise()`
  - `@cumulus/common/concurrency.unless()`
  - `@cumulus/common/config.buildSchema()`
  - `@cumulus/common/config.parseConfig()`
  - `@cumulus/common/config.resolveResource()`
  - `@cumulus/common/config.resourceToArn()`
  - `@cumulus/common/FieldPattern`
  - `@cumulus/common/launchpad.getLaunchpadToken()` -> `@cumulus/launchpad-auth/index.getLaunchpadToken()`
  - `@cumulus/common/LaunchpadToken` -> `@cumulus/launchpad-auth/LaunchpadToken`
  - `@cumulus/common/launchpad.validateLaunchpadToken()` -> `@cumulus/launchpad-auth/index.validateLaunchpadToken()`
  - `@cumulus/common/message.buildCumulusMeta()` -> `@cumulus/message/Build.buildCumulusMeta()`
  - `@cumulus/common/message.buildQueueMessageFromTemplate()` -> `@cumulus/message/Build.buildQueueMessageFromTemplate()`
  - `@cumulus/common/message.getCollectionIdFromMessage()` -> `@cumulus/message/Collections.getCollectionIdFromMessage()`
  - `@cumulus/common/message.getMessageExecutionArn()` -> `@cumulus/message/Executions.getMessageExecutionArn()`
  - `@cumulus/common/message.getMessageExecutionName()` -> `@cumulus/message/Executions.getMessageExecutionName()`
  - `@cumulus/common/message.getMaximumExecutions()` -> `@cumulus/message/Queue.getMaximumExecutions()`
  - `@cumulus/common/message.getMessageFromTemplate()`
  - `@cumulus/common/message.getMessageStateMachineArn()` -> `@cumulus/message/Executions.getMessageStateMachineArn()`)
  - `@cumulus/common/message.getMessageGranules()` -> `@cumulus/message/Granules.getMessageGranules()`
  - `@cumulus/common/message.getQueueNameByUrl()` -> `@cumulus/message/Queue.getQueueNameByUrl()`
  - `@cumulus/common/message.getQueueName()` -> `@cumulus/message/Queue.getQueueName()`)
  - `@cumulus/common/message.hasQueueAndExecutionLimit()` -> `@cumulus/message/Queue.hasQueueAndExecutionLimit()`
  - `@cumulus/common/Semaphore`
  - `@cumulus/common/test-utils.throttleOnce()`
  - `@cumulus/common/workflows.getWorkflowArn()`
  - `@cumulus/common/workflows.getWorkflowFile()`
  - `@cumulus/common/workflows.getWorkflowList()`
  - `@cumulus/common/workflows.getWorkflowTemplate()`
  - `@cumulus/integration-tests/sfnStep/SfnStep.parseStepMessage()` -> `@cumulus/message/StepFunctions.parseStepMessage()`
- **CUMULUS-1858** - Deprecated the following functions.
  - `@cumulus/common/string.globalReplace()`
  - `@cumulus/common/string.isNonEmptyString()`
  - `@cumulus/common/string.isValidHostname()`
  - `@cumulus/common/string.match()`
  - `@cumulus/common/string.matches()`
  - `@cumulus/common/string.replace()`
  - `@cumulus/common/string.toLower()`
  - `@cumulus/common/string.toUpper()`

### Removed

- **CUMULUS-1799**: Deprecated code removals:
  - Removed from `@cumulus/common/aws`:
    - `pullStepFunctionEvent()`
  - Removed `@cumulus/common/sfnStep`
  - Removed `@cumulus/common/StepFunctions`

## [v1.21.0] 2020-03-30

### PLEASE NOTE

- **CUMULUS-1762**: the `messageConsumer` for `sns` and `kinesis`-type rules now fetches
  the collection information from the message. You should ensure that your rule's collection
  name and version match what is in the message for these ingest messages to be processed.
  If no matching rule is found, an error will be thrown and logged in the
  `messageConsumer` Lambda function's log group.

### Added

- **CUMULUS-1629**`
  - Updates discover-granules task to respect/utilize duplicateHandling configuration such that
    - skip:               Duplicates will be filtered from the granule list
    - error:              Duplicates encountered will result in step failure
    - replace, version:   Duplicates will be ignored and handled as normal.
  - Adds a new copy of the API lambda `PrivateApiLambda()` which is configured to not require authentication. This Lambda is not connected to an API gateway
  - Adds `@cumulus/api-client` with functions for use by workflow lambdas to call the API when needed

- **CUMULUS-1732**
  - Added Python task/activity workflow and integration test (`PythonReferenceSpec`) to test `cumulus-message-adapter-python`and `cumulus-process-py` integration.
- **CUMULUS-1795**
  - Added an IAM policy on the Cumulus EC2 creation to enable SSM when the `deploy_to_ngap` flag is true

### Changed

- **CUMULUS-1762**
  - the `messageConsumer` for `sns` and `kinesis`-type rules now fetches the collection
    information from the message.

### Deprecated

- **CUMULUS-1629**
  - Deprecate `granulesApi`, `rulesApi`, `emsApi`, `executionsAPI` from `@cumulus/integration-test/api` in favor of code moved to `@cumulus/api-client`

### Removed

- **CUMULUS-1799**: Deprecated code removals
  - Removed deprecated method `@cumulus/api/models/Granule.createGranulesFromSns()`
  - Removed deprecated method `@cumulus/api/models/Granule.removeGranuleFromCmr()`
  - Removed from `@cumulus/common/aws`:
    - `apigateway()`
    - `buildS3Uri()`
    - `calculateS3ObjectChecksum()`
    - `cf()`
    - `cloudwatch()`
    - `cloudwatchevents()`
    - `cloudwatchlogs()`
    - `createAndWaitForDynamoDbTable()`
    - `createQueue()`
    - `deleteSQSMessage()`
    - `describeCfStackResources()`
    - `downloadS3File()`
    - `downloadS3Files()`
    - `DynamoDbSearchQueue` class
    - `dynamodbstreams()`
    - `ec2()`
    - `ecs()`
    - `fileExists()`
    - `findResourceArn()`
    - `fromSfnExecutionName()`
    - `getFileBucketAndKey()`
    - `getJsonS3Object()`
    - `getQueueUrl()`
    - `getObjectSize()`
    - `getS3ObjectReadStream()`
    - `getSecretString()`
    - `getStateMachineArn()`
    - `headObject()`
    - `isThrottlingException()`
    - `kinesis()`
    - `lambda()`
    - `listS3Objects()`
    - `promiseS3Upload()`
    - `publishSnsMessage()`
    - `putJsonS3Object()`
    - `receiveSQSMessages()`
    - `s3CopyObject()`
    - `s3GetObjectTagging()`
    - `s3Join()`
    - `S3ListObjectsV2Queue` class
    - `s3TagSetToQueryString()`
    - `s3PutObjectTagging()`
    - `secretsManager()`
    - `sendSQSMessage()`
    - `sfn()`
    - `sns()`
    - `sqs()`
    - `sqsQueueExists()`
    - `toSfnExecutionName()`
    - `uploadS3FileStream()`
    - `uploadS3Files()`
    - `validateS3ObjectChecksum()`
  - Removed `@cumulus/common/CloudFormationGateway` class
  - Removed `@cumulus/common/concurrency/Mutex` class
  - Removed `@cumulus/common/errors`
  - Removed `@cumulus/common/sftp`
  - Removed `@cumulus/common/string.unicodeEscape`
  - Removed `@cumulus/cmrjs/cmr-utils.getGranuleId()`
  - Removed `@cumulus/cmrjs/cmr-utils.getCmrFiles()`
  - Removed `@cumulus/cmrjs/cmr/CMR` class
  - Removed `@cumulus/cmrjs/cmr/CMRSearchConceptQueue` class
  - Removed `@cumulus/cmrjs/utils.getHost()`
  - Removed `@cumulus/cmrjs/utils.getIp()`
  - Removed `@cumulus/cmrjs/utils.hostId()`
  - Removed `@cumulus/cmrjs/utils/ummVersion()`
  - Removed `@cumulus/cmrjs/utils.updateToken()`
  - Removed `@cumulus/cmrjs/utils.validateUMMG()`
  - Removed `@cumulus/ingest/aws.getEndpoint()`
  - Removed `@cumulus/ingest/aws.getExecutionUrl()`
  - Removed `@cumulus/ingest/aws/invoke()`
  - Removed `@cumulus/ingest/aws/CloudWatch` class
  - Removed `@cumulus/ingest/aws/ECS` class
  - Removed `@cumulus/ingest/aws/Events` class
  - Removed `@cumulus/ingest/aws/SQS` class
  - Removed `@cumulus/ingest/aws/StepFunction` class
  - Removed `@cumulus/ingest/util.normalizeProviderPath()`
  - Removed `@cumulus/integration-tests/index.listCollections()`
  - Removed `@cumulus/integration-tests/index.listProviders()`
  - Removed `@cumulus/integration-tests/index.rulesList()`
  - Removed `@cumulus/integration-tests/api/api.addCollectionApi()`

## [v1.20.0] 2020-03-12

### BREAKING CHANGES

- **CUMULUS-1714**
  - Changed the format of the message sent to the granule SNS Topic. Message includes the granule record under `record` and the type of event under `event`. Messages with `deleted` events will have the record that was deleted with a `deletedAt` timestamp. Options for `event` are `Create | Update | Delete`
- **CUMULUS-1769** - `deploy_to_ngap` is now a **required** variable for the `tf-modules/cumulus` module. **For those deploying to NGAP environments, this variable should always be set to `true`.**

### Notable changes

- **CUMULUS-1739** - You can now exclude Elasticsearch from your `tf-modules/data-persistence` deployment (via `include_elasticsearch = false`) and your `tf-modules/cumulus` module will still deploy successfully.

- **CUMULUS-1769** - If you set `deploy_to_ngap = true` for the `tf-modules/archive` Terraform module, **you can only deploy your archive API gateway as `PRIVATE`**, not `EDGE`.

### Added

- Added `@cumulus/aws-client/S3.getS3ObjectReadStreamAsync()` to deal with S3 eventual consistency issues by checking for the existence an S3 object with retries before getting a readable stream for that object.
- **CUMULUS-1769**
  - Added `deploy_to_ngap` boolean variable for the `tf-modules/cumulus` and `tf-modules/archive` Terraform modules. This variable is required. **For those deploying to NGAP environments, this variable should always be set to `true`.**
- **HYRAX-70**
  - Add the hyrax-metadata-update task

### Changed

- [`AccessToken.get()`](https://github.com/nasa/cumulus/blob/master/packages/api/models/access-tokens.js) now enforces [strongly consistent reads from DynamoDB](https://docs.aws.amazon.com/amazondynamodb/latest/developerguide/HowItWorks.ReadConsistency.html)
- **CUMULUS-1739**
  - Updated `tf-modules/data-persistence` to make Elasticsearch alarm resources and outputs conditional on the `include_elasticsearch` variable
  - Updated `@cumulus/aws-client/S3.getObjectSize` to include automatic retries for any failures from `S3.headObject`
- **CUMULUS-1784**
  - Updated `@cumulus/api/lib/DistributionEvent.remoteIP()` to parse the IP address in an S3 access log from the `A-sourceip` query parameter if present, otherwise fallback to the original parsing behavior.
- **CUMULUS-1768**
  - The `stats/summary` endpoint reports the distinct collections for the number of granules reported

### Fixed

- **CUMULUS-1739** - Fixed the `tf-modules/cumulus` and `tf-modules/archive` modules to make these Elasticsearch variables truly optional:
  - `elasticsearch_domain_arn`
  - `elasticsearch_hostname`
  - `elasticsearch_security_group_id`

- **CUMULUS-1768**
  - Fixed the `stats/` endpoint so that data is correctly filtered by timestamp and `processingTime` is calculated correctly.

- **CUMULUS-1769**
  - In the `tf-modules/archive` Terraform module, the `lifecycle` block ignoring changes to the `policy` of the archive API gateway is now only enforced if `deploy_to_ngap = true`. This fixes a bug where users deploying outside of NGAP could not update their API gateway's resource policy when going from `PRIVATE` to `EDGE`, preventing their API from being accessed publicly.

- **CUMULUS-1775**
  - Fix/update api endpoint to use updated google auth endpoints such that it will work with new accounts

### Removed

- **CUMULUS-1768**
  - Removed API endpoints `stats/histogram` and `stats/average`. All advanced stats needs should be acquired from Cloud Metrics or similarly configured ELK stack.

## [v1.19.0] 2020-02-28

### BREAKING CHANGES

- **CUMULUS-1736**
  - The `@cumulus/discover-granules` task now sets the `dataType` of discovered
    granules based on the `name` of the configured collection, not the
    `dataType`.
  - The config schema of the `@cumulus/discover-granules` task now requires that
    collections contain a `version`.
  - The `@cumulus/sync-granule` task will set the `dataType` and `version` of a
    granule based on the configured collection if those fields are not already
    set on the granule. Previously it was using the `dataType` field of the
    configured collection, then falling back to the `name` field of the
    collection. This update will just use the `name` field of the collection to
    set the `dataType` field of the granule.

- **CUMULUS-1446**
  - Update the `@cumulus/integration-tests/api/executions.getExecution()`
    function to parse the response and return the execution, rather than return
    the full API response.

- **CUMULUS-1672**
  - The `cumulus` Terraform module in previous releases set a
    `Deployment = var.prefix` tag on all resources that it managed. In this
    release, a `tags` input variable has been added to the `cumulus` Terraform
    module to allow resource tagging to be customized. No default tags will be
    applied to Cumulus-managed resources. To replicate the previous behavior,
    set `tags = { Deployment: var.prefix }` as an input variable for the
    `cumulus` Terraform module.

- **CUMULUS-1684 Migration Instructions**
  - In previous releases, a provider's username and password were encrypted
    using a custom encryption library. That has now been updated to use KMS.
    This release includes a Lambda function named
    `<prefix>-ProviderSecretsMigration`, which will re-encrypt existing
    provider credentials to use KMS. After this release has been deployed, you
    will need to manually invoke that Lambda function using either the AWS CLI
    or AWS Console. It should only need to be successfully run once.
  - Future releases of Cumulus will invoke a
    `<prefix>-VerifyProviderSecretsMigration` Lambda function as part of the
    deployment, which will cause the deployment to fail if the migration
    Lambda has not been run.

- **CUMULUS-1718**
  - The `@cumulus/sf-sns-report` task for reporting mid-workflow updates has been retired.
  This task was used as the `PdrStatusReport` task in our ParsePdr example workflow.
  If you have a ParsePdr or other workflow using this task, use `@cumulus/sf-sqs-report` instead.
  Trying to deploy the old task will result in an error as the cumulus module no longer exports `sf_sns_report_task`.
  - Migration instruction: In your workflow definition, for each step using the old task change:
  `"Resource": "${module.cumulus.sf_sns_report_task.task_arn}"`
  to
  `"Resource": "${module.cumulus.sf_sqs_report_task.task_arn}"`

- **CUMULUS-1755**
  - The `thin_egress_jwt_secret_name` variable for the `tf-modules/cumulus` Terraform module is now **required**. This variable is passed on to the Thin Egress App in `tf-modules/distribution/main.tf`, which uses the keys stored in the secret to sign JWTs. See the [Thin Egress App documentation on how to create a value for this secret](https://github.com/asfadmin/thin-egress-app#setting-up-the-jwt-cookie-secrets).

### Added

- **CUMULUS-1446**
  - Add `@cumulus/common/FileUtils.readJsonFile()` function
  - Add `@cumulus/common/FileUtils.readTextFile()` function
  - Add `@cumulus/integration-tests/api/collections.createCollection()` function
  - Add `@cumulus/integration-tests/api/collections.deleteCollection()` function
  - Add `@cumulus/integration-tests/api/collections.getCollection()` function
  - Add `@cumulus/integration-tests/api/providers.getProvider()` function
  - Add `@cumulus/integration-tests/index.getExecutionOutput()` function
  - Add `@cumulus/integration-tests/index.loadCollection()` function
  - Add `@cumulus/integration-tests/index.loadProvider()` function
  - Add `@cumulus/integration-tests/index.readJsonFilesFromDir()` function

- **CUMULUS-1672**
  - Add a `tags` input variable to the `archive` Terraform module
  - Add a `tags` input variable to the `cumulus` Terraform module
  - Add a `tags` input variable to the `cumulus_ecs_service` Terraform module
  - Add a `tags` input variable to the `data-persistence` Terraform module
  - Add a `tags` input variable to the `distribution` Terraform module
  - Add a `tags` input variable to the `ingest` Terraform module
  - Add a `tags` input variable to the `s3-replicator` Terraform module

- **CUMULUS-1707**
  - Enable logrotate on ECS cluster

- **CUMULUS-1684**
  - Add a `@cumulus/aws-client/KMS` library of KMS-related functions
  - Add `@cumulus/aws-client/S3.getTextObject()`
  - Add `@cumulus/sftp-client` package
  - Create `ProviderSecretsMigration` Lambda function
  - Create `VerifyProviderSecretsMigration` Lambda function

- **CUMULUS-1548**
  - Add ability to put default Cumulus logs in Metrics' ELK stack
  - Add ability to add custom logs to Metrics' ELK Stack

- **CUMULUS-1702**
  - When logs are sent to Metrics' ELK stack, the logs endpoints will return results from there

- **CUMULUS-1459**
  - Async Operations are indexed in Elasticsearch
  - To index any existing async operations you'll need to perform an index from
    database function.

- **CUMULUS-1717**
  - Add `@cumulus/aws-client/deleteAndWaitForDynamoDbTableNotExists`, which
    deletes a DynamoDB table and waits to ensure the table no longer exists
  - Added `publishGranules` Lambda to handle publishing granule messages to SNS when granule records are written to DynamoDB
  - Added `@cumulus/api/models/Granule.storeGranulesFromCumulusMessage` to store granules from a Cumulus message to DynamoDB

- **CUMULUS-1718**
  - Added `@cumulus/sf-sqs-report` task to allow mid-workflow reporting updates.
  - Added `stepfunction_event_reporter_queue_url` and `sf_sqs_report_task` outputs to the `cumulus` module.
  - Added `publishPdrs` Lambda to handle publishing PDR messages to SNS when PDR records are written to DynamoDB.
  - Added `@cumulus/api/models/Pdr.storePdrFromCumulusMessage` to store PDRs from a Cumulus message to DynamoDB.
  - Added `@cumulus/aws-client/parseSQSMessageBody` to parse an SQS message body string into an object.

- **Ability to set custom backend API url in the archive module**
  - Add `api_url` definition in `tf-modules/cumulus/archive.tf`
  - Add `archive_api_url` variable in `tf-modules/cumulus/variables.tf`

- **CUMULUS-1741**
  - Added an optional `elasticsearch_security_group_ids` variable to the
    `data-persistence` Terraform module to allow additional security groups to
    be assigned to the Elasticsearch Domain.

- **CUMULUS-1752**
  - Added `@cumulus/integration-tests/api/distribution.invokeTEADistributionLambda` to simulate a request to the [Thin Egress App](https://github.com/asfadmin/thin-egress-app) by invoking the Lambda and getting a response payload.
  - Added `@cumulus/integration-tests/api/distribution.getTEARequestHeaders` to generate necessary request headers for a request to the Thin Egress App
  - Added `@cumulus/integration-tests/api/distribution.getTEADistributionApiFileStream` to get a response stream for a file served by Thin Egress App
  - Added `@cumulus/integration-tests/api/distribution.getTEADistributionApiRedirect` to get a redirect response from the Thin Egress App

- **CUMULUS-1755**
  - Added `@cumulus/aws-client/CloudFormation.describeCfStack()` to describe a Cloudformation stack
  - Added `@cumulus/aws-client/CloudFormation.getCfStackParameterValues()` to get multiple parameter values for a Cloudformation stack

### Changed

- **CUMULUS-1725**
  - Moved the logic that updates the granule files cache Dynamo table into its
    own Lambda function called `granuleFilesCacheUpdater`.

- **CUMULUS-1736**
  - The `collections` model in the API package now determines the name of a
    collection based on the `name` property, rather than using `dataType` and
    then falling back to `name`.
  - The `@cumulus/integration-tests.loadCollection()` function no longer appends
    the postfix to the end of the collection's `dataType`.
  - The `@cumulus/integration-tests.addCollections()` function no longer appends
    the postfix to the end of the collection's `dataType`.

- **CUMULUS-1672**
  - Add a `retryOptions` parameter to the `@cumulus/aws-client/S3.headObject`
     function, which will retry if the object being queried does not exist.

- **CUMULUS-1446**
  - Mark the `@cumulus/integration-tests/api.addCollectionApi()` function as
    deprecated
  - Mark the `@cumulus/integration-tests/index.listCollections()` function as
    deprecated
  - Mark the `@cumulus/integration-tests/index.listProviders()` function as
    deprecated
  - Mark the `@cumulus/integration-tests/index.rulesList()` function as
    deprecated

- **CUMULUS-1672**
  - Previously, the `cumulus` module defaulted to setting a
    `Deployment = var.prefix` tag on all resources that it managed. In this
    release, the `cumulus` module will now accept a `tags` input variable that
    defines the tags to be assigned to all resources that it manages.
  - Previously, the `data-persistence` module defaulted to setting a
    `Deployment = var.prefix` tag on all resources that it managed. In this
    release, the `data-persistence` module will now accept a `tags` input
    variable that defines the tags to be assigned to all resources that it
    manages.
  - Previously, the `distribution` module defaulted to setting a
    `Deployment = var.prefix` tag on all resources that it managed. In this
    release, the `distribution` module will now accept a `tags` input variable
    that defines the tags to be assigned to all resources that it manages.
  - Previously, the `ingest` module defaulted to setting a
    `Deployment = var.prefix` tag on all resources that it managed. In this
    release, the `ingest` module will now accept a `tags` input variable that
    defines the tags to be assigned to all resources that it manages.
  - Previously, the `s3-replicator` module defaulted to setting a
    `Deployment = var.prefix` tag on all resources that it managed. In this
    release, the `s3-replicator` module will now accept a `tags` input variable
    that defines the tags to be assigned to all resources that it manages.

- **CUMULUS-1684**
  - Update the API package to encrypt provider credentials using KMS instead of
    using RSA keys stored in S3

- **CUMULUS-1717**
  - Changed name of `cwSfExecutionEventToDb` Lambda to `cwSfEventToDbRecords`
  - Updated `cwSfEventToDbRecords` to write granule records to DynamoDB from the incoming Cumulus message

- **CUMULUS-1718**
  - Renamed `cwSfEventToDbRecords` to `sfEventSqsToDbRecords` due to architecture change to being a consumer of an SQS queue of Step Function Cloudwatch events.
  - Updated `sfEventSqsToDbRecords` to write PDR records to DynamoDB from the incoming Cumulus message
  - Moved `data-cookbooks/sns.md` to `data-cookbooks/ingest-notifications.md` and updated it to reflect recent changes.

- **CUMULUS-1748**
  - (S)FTP discovery tasks now use the provider-path as-is instead of forcing it to a relative path.
  - Improved error handling to catch permission denied FTP errors better and log them properly. Workflows will still fail encountering this error and we intend to consider that approach in a future ticket.

- **CUMULUS-1752**
  - Moved class for parsing distribution events to its own file: `@cumulus/api/lib/DistributionEvent.js`
    - Updated `DistributionEvent` to properly parse S3 access logs generated by requests from the [Thin Egress App](https://github.com/asfadmin/thin-egress-app)

- **CUMULUS-1753** - Changes to `@cumulus/ingest/HttpProviderClient.js`:
  - Removed regex filter in `HttpProviderClient.list()` that was used to return only files with an extension between 1 and 4 characters long. `HttpProviderClient.list()` will now return all files linked from the HTTP provider host.

- **CUMULUS-1755**
  - Updated the Thin Egress App module used in `tf-modules/distribution/main.tf` to build 61. [See the release notes](https://github.com/asfadmin/thin-egress-app/releases/tag/tea-build.61).

- **CUMULUS-1757**
  - Update @cumulus/cmr-client CMRSearchConceptQueue to take optional cmrEnvironment parameter

### Deprecated

- **CUMULUS-1684**
  - Deprecate `@cumulus/common/key-pair-provider/S3KeyPairProvider`
  - Deprecate `@cumulus/common/key-pair-provider/S3KeyPairProvider.encrypt()`
  - Deprecate `@cumulus/common/key-pair-provider/S3KeyPairProvider.decrypt()`
  - Deprecate `@cumulus/common/kms/KMS`
  - Deprecate `@cumulus/common/kms/KMS.encrypt()`
  - Deprecate `@cumulus/common/kms/KMS.decrypt()`
  - Deprecate `@cumulus/common/sftp.Sftp`

- **CUMULUS-1717**
  - Deprecate `@cumulus/api/models/Granule.createGranulesFromSns`

- **CUMULUS-1718**
  - Deprecate `@cumulus/sf-sns-report`.
    - This task has been updated to always throw an error directing the user to use `@cumulus/sf-sqs-report` instead. This was done because there is no longer an SNS topic to which to publish, and no consumers to listen to it.

- **CUMULUS-1748**
  - Deprecate `@cumulus/ingest/util.normalizeProviderPath`

- **CUMULUS-1752**
  - Deprecate `@cumulus/integration-tests/api/distribution.getDistributionApiFileStream`
  - Deprecate `@cumulus/integration-tests/api/distribution.getDistributionApiRedirect`
  - Deprecate `@cumulus/integration-tests/api/distribution.invokeApiDistributionLambda`

### Removed

- **CUMULUS-1684**
  - Remove the deployment script that creates encryption keys and stores them to
    S3

- **CUMULUS-1768**
  - Removed API endpoints `stats/histogram` and `stats/average`. All advanced stats needs should be acquired from Cloud Metrics or similarly configured ELK stack.

### Fixed

- **Fix default values for urs_url in variables.tf files**
  - Remove trailing `/` from default `urs_url` values.

- **CUMULUS-1610** - Add the Elasticsearch security group to the EC2 security groups

- **CUMULUS-1740** - `cumulus_meta.workflow_start_time` is now set in Cumulus
  messages

- **CUMULUS-1753** - Fixed `@cumulus/ingest/HttpProviderClient.js` to properly handle HTTP providers with:
  - Multiple link tags (e.g. `<a>`) per line of source code
  - Link tags in uppercase or lowercase (e.g. `<A>`)
  - Links with filepaths in the link target (e.g. `<a href="/path/to/file.txt">`). These files will be returned from HTTP file discovery **as the file name only** (e.g. `file.txt`).

- **CUMULUS-1768**
  - Fix an issue in the stats endpoints in `@cumulus/api` to send back stats for the correct type

## [v1.18.0] 2020-02-03

### BREAKING CHANGES

- **CUMULUS-1686**

  - `ecs_cluster_instance_image_id` is now a _required_ variable of the `cumulus` module, instead of optional.

- **CUMULUS-1698**

  - Change variable `saml_launchpad_metadata_path` to `saml_launchpad_metadata_url` in the `tf-modules/cumulus` Terraform module.

- **CUMULUS-1703**
  - Remove the unused `forceDownload` option from the `sync-granule` tasks's config
  - Remove the `@cumulus/ingest/granule.Discover` class
  - Remove the `@cumulus/ingest/granule.Granule` class
  - Remove the `@cumulus/ingest/pdr.Discover` class
  - Remove the `@cumulus/ingest/pdr.Granule` class
  - Remove the `@cumulus/ingest/parse-pdr.parsePdr` function

### Added

- **CUMULUS-1040**

  - Added `@cumulus/aws-client` package to provide utilities for working with AWS services and the Node.js AWS SDK
  - Added `@cumulus/errors` package which exports error classes for use in Cumulus workflow code
  - Added `@cumulus/integration-tests/sfnStep` to provide utilities for parsing step function execution histories

- **CUMULUS-1102**

  - Adds functionality to the @cumulus/api package for better local testing.
    - Adds data seeding for @cumulus/api's localAPI.
      - seed functions allow adding collections, executions, granules, pdrs, providers, and rules to a Localstack Elasticsearch and DynamoDB via `addCollections`, `addExecutions`, `addGranules`, `addPdrs`, `addProviders`, and `addRules`.
    - Adds `eraseDataStack` function to local API server code allowing resetting of local datastack for testing (ES and DynamoDB).
    - Adds optional parameters to the @cumulus/api bin serve to allow for launching the api without destroying the current data.

- **CUMULUS-1697**

  - Added the `@cumulus/tf-inventory` package that provides command line utilities for managing Terraform resources in your AWS account

- **CUMULUS-1703**

  - Add `@cumulus/aws-client/S3.createBucket` function
  - Add `@cumulus/aws-client/S3.putFile` function
  - Add `@cumulus/common/string.isNonEmptyString` function
  - Add `@cumulus/ingest/FtpProviderClient` class
  - Add `@cumulus/ingest/HttpProviderClient` class
  - Add `@cumulus/ingest/S3ProviderClient` class
  - Add `@cumulus/ingest/SftpProviderClient` class
  - Add `@cumulus/ingest/providerClientUtils.buildProviderClient` function
  - Add `@cumulus/ingest/providerClientUtils.fetchTextFile` function

- **CUMULUS-1731**

  - Add new optional input variables to the Cumulus Terraform module to support TEA upgrade:
    - `thin_egress_cookie_domain` - Valid domain for Thin Egress App cookie
    - `thin_egress_domain_cert_arn` - Certificate Manager SSL Cert ARN for Thin
      Egress App if deployed outside NGAP/CloudFront
    - `thin_egress_download_role_in_region_arn` - ARN for reading of Thin Egress
      App data buckets for in-region requests
    - `thin_egress_jwt_algo` - Algorithm with which to encode the Thin Egress
      App JWT cookie
    - `thin_egress_jwt_secret_name` - Name of AWS secret where keys for the Thin
      Egress App JWT encode/decode are stored
    - `thin_egress_lambda_code_dependency_archive_key` - Thin Egress App - S3
      Key of packaged python modules for lambda dependency layer

- **CUMULUS-1733**
  - Add `discovery-filtering` operator doc to document previously undocumented functionality.

- **CUMULUS-1737**
  - Added the `cumulus-test-cleanup` module to run a nightly cleanup on resources left over from the integration tests run from the `example/spec` directory.

### Changed

- **CUMULUS-1102**

  - Updates `@cumulus/api/auth/testAuth` to use JWT instead of random tokens.
  - Updates the default AMI for the ecs_cluster_instance_image_id.

- **CUMULUS-1622**

  - Mutex class has been deprecated in `@cumulus/common/concurrency` and will be removed in a future release.

- **CUMULUS-1686**

  - Changed `ecs_cluster_instance_image_id` to be a required variable of the `cumulus` module and removed the default value.
    The default was not available across accounts and regions, nor outside of NGAP and therefore not particularly useful.

- **CUMULUS-1688**

  - Updated `@cumulus/aws.receiveSQSMessages` not to replace `message.Body` with a parsed object. This behavior was undocumented and confusing as received messages appeared to contradict AWS docs that state `message.Body` is always a string.
  - Replaced `sf_watcher` CloudWatch rule from `cloudwatch-events.tf` with an EventSourceMapping on `sqs2sf` mapped to the `start_sf` SQS queue (in `event-sources.tf`).
  - Updated `sqs2sf` with an EventSourceMapping handler and unit test.

- **CUMULUS-1698**

  - Change variable `saml_launchpad_metadata_path` to `saml_launchpad_metadata_url` in the `tf-modules/cumulus` Terraform module.
  - Updated `@cumulus/api/launchpadSaml` to download launchpad IDP metadata from configured location when the metadata in s3 is not valid, and to work with updated IDP metadata and SAML response.

- **CUMULUS-1731**
  - Upgrade the version of the Thin Egress App deployed by Cumulus to v48
    - Note: New variables available, see the 'Added' section of this changelog.

### Fixed

- **CUMULUS-1664**

  - Updated `dbIndexer` Lambda to remove hardcoded references to DynamoDB table names.

- **CUMULUS-1733**
  - Fixed granule discovery recursion algorithm used in S/FTP protocols.

### Removed

- **CUMULUS-1481**
  - removed `process` config and output from PostToCmr as it was not required by the task nor downstream steps, and should still be in the output message's `meta` regardless.

### Deprecated

- **CUMULUS-1040**
  - Deprecated the following code. For cases where the code was moved into another package, the new code location is noted:
    - `@cumulus/common/CloudFormationGateway` -> `@cumulus/aws-client/CloudFormationGateway`
    - `@cumulus/common/DynamoDb` -> `@cumulus/aws-client/DynamoDb`
    - `@cumulus/common/errors` -> `@cumulus/errors`
    - `@cumulus/common/StepFunctions` -> `@cumulus/aws-client/StepFunctions`
    - All of the exported functions in `@cumulus/commmon/aws` (moved into `@cumulus/aws-client`), except:
      - `@cumulus/common/aws/isThrottlingException` -> `@cumulus/errors/isThrottlingException`
      - `@cumulus/common/aws/improveStackTrace` (not deprecated)
      - `@cumulus/common/aws/retryOnThrottlingException` (not deprecated)
    - `@cumulus/common/sfnStep/SfnStep.parseStepMessage` -> `@cumulus/integration-tests/sfnStep/SfnStep.parseStepMessage`
    - `@cumulus/common/sfnStep/ActivityStep` -> `@cumulus/integration-tests/sfnStep/ActivityStep`
    - `@cumulus/common/sfnStep/LambdaStep` -> `@cumulus/integration-tests/sfnStep/LambdaStep`
    - `@cumulus/common/string/unicodeEscape` -> `@cumulus/aws-client/StepFunctions.unicodeEscape`
    - `@cumulus/common/util/setErrorStack` -> `@cumulus/aws-client/util/setErrorStack`
    - `@cumulus/ingest/aws/invoke` -> `@cumulus/aws-client/Lambda/invoke`
    - `@cumulus/ingest/aws/CloudWatch.bucketSize`
    - `@cumulus/ingest/aws/CloudWatch.cw`
    - `@cumulus/ingest/aws/ECS.ecs`
    - `@cumulus/ingest/aws/ECS`
    - `@cumulus/ingest/aws/Events.putEvent` -> `@cumulus/aws-client/CloudwatchEvents.putEvent`
    - `@cumulus/ingest/aws/Events.deleteEvent` -> `@cumulus/aws-client/CloudwatchEvents.deleteEvent`
    - `@cumulus/ingest/aws/Events.deleteTarget` -> `@cumulus/aws-client/CloudwatchEvents.deleteTarget`
    - `@cumulus/ingest/aws/Events.putTarget` -> `@cumulus/aws-client/CloudwatchEvents.putTarget`
    - `@cumulus/ingest/aws/SQS.attributes` -> `@cumulus/aws-client/SQS.getQueueAttributes`
    - `@cumulus/ingest/aws/SQS.deleteMessage` -> `@cumulus/aws-client/SQS.deleteSQSMessage`
    - `@cumulus/ingest/aws/SQS.deleteQueue` -> `@cumulus/aws-client/SQS.deleteQueue`
    - `@cumulus/ingest/aws/SQS.getUrl` -> `@cumulus/aws-client/SQS.getQueueUrlByName`
    - `@cumulus/ingest/aws/SQS.receiveMessage` -> `@cumulus/aws-client/SQS.receiveSQSMessages`
    - `@cumulus/ingest/aws/SQS.sendMessage` -> `@cumulus/aws-client/SQS.sendSQSMessage`
    - `@cumulus/ingest/aws/StepFunction.getExecutionStatus` -> `@cumulus/aws-client/StepFunction.getExecutionStatus`
    - `@cumulus/ingest/aws/StepFunction.getExecutionUrl` -> `@cumulus/aws-client/StepFunction.getExecutionUrl`

## [v1.17.0] - 2019-12-31

### BREAKING CHANGES

- **CUMULUS-1498**
  - The `@cumulus/cmrjs.publish2CMR` function expects that the value of its
    `creds.password` parameter is a plaintext password.
  - Rather than using an encrypted password from the `cmr_password` environment
    variable, the `@cumulus/cmrjs.updateCMRMetadata` function now looks for an
    environment variable called `cmr_password_secret_name` and fetches the CMR
    password from that secret in AWS Secrets Manager.
  - The `@cumulus/post-to-cmr` task now expects a
    `config.cmr.passwordSecretName` value, rather than `config.cmr.password`.
    The CMR password will be fetched from that secret in AWS Secrets Manager.

### Added

- **CUMULUS-630**

  - Added support for replaying Kinesis records on a stream into the Cumulus Kinesis workflow triggering mechanism: either all the records, or some time slice delimited by start and end timestamps.
  - Added `/replays` endpoint to the operator API for triggering replays.
  - Added `Replay Kinesis Messages` documentation to Operator Docs.
  - Added `manualConsumer` lambda function to consume a Kinesis stream. Used by the replay AsyncOperation.

- **CUMULUS-1687**
  - Added new API endpoint for listing async operations at `/asyncOperations`
  - All asyncOperations now include the fields `description` and `operationType`. `operationType` can be one of the following. [`Bulk Delete`, `Bulk Granules`, `ES Index`, `Kinesis Replay`]

### Changed

- **CUMULUS-1626**

  - Updates Cumulus to use node10/CMA 1.1.2 for all of its internal lambdas in prep for AWS node 8 EOL

- **CUMULUS-1498**
  - Remove the DynamoDB Users table. The list of OAuth users who are allowed to
    use the API is now stored in S3.
  - The CMR password and Launchpad passphrase are now stored in Secrets Manager

## [v1.16.1] - 2019-12-6

**Please note**:

- The `region` argument to the `cumulus` Terraform module has been removed. You may see a warning or error if you have that variable populated.
- Your workflow tasks should use the following versions of the CMA libraries to utilize new granule, parentArn, asyncOperationId, and stackName fields on the logs:
  - `cumulus-message-adapter-js` version 1.0.10+
  - `cumulus-message-adapter-python` version 1.1.1+
  - `cumulus-message-adapter-java` version 1.2.11+
- The `data-persistence` module no longer manages the creation of an Elasticsearch service-linked role for deploying Elasticsearch to a VPC. Follow the [deployment instructions on preparing your VPC](https://nasa.github.io/cumulus/docs/deployment/deployment-readme#vpc-subnets-and-security-group) for guidance on how to create the Elasticsearch service-linked role manually.
- There is now a `distribution_api_gateway_stage` variable for the `tf-modules/cumulus` Terraform module that will be used as the API gateway stage name used for the distribution API (Thin Egress App)
- Default value for the `urs_url` variable is now `https://uat.urs.earthdata.nasa.gov/` in the `tf-modules/cumulus` and `tf-modules/archive` Terraform modules. So deploying the `cumulus` module without a `urs_url` variable set will integrate your Cumulus deployment with the UAT URS environment.

### Added

- **CUMULUS-1563**

  - Added `custom_domain_name` variable to `tf-modules/data-persistence` module

- **CUMULUS-1654**
  - Added new helpers to `@cumulus/common/execution-history`:
    - `getStepExitedEvent()` returns the `TaskStateExited` event in a workflow execution history after the given step completion/failure event
    - `getTaskExitedEventOutput()` returns the output message for a `TaskStateExited` event in a workflow execution history

### Changed

- **CUMULUS-1578**

  - Updates SAML launchpad configuration to authorize via configured userGroup.
    [See the NASA specific documentation (protected)](https://wiki.earthdata.nasa.gov/display/CUMULUS/Cumulus+SAML+Launchpad+Integration)

- **CUMULUS-1579**

  - Elasticsearch list queries use `match` instead of `term`. `term` had been analyzing the terms and not supporting `-` in the field values.

- **CUMULUS-1619**

  - Adds 4 new keys to `@cumulus/logger` to display granules, parentArn, asyncOperationId, and stackName.
  - Depends on `cumulus-message-adapter-js` version 1.0.10+. Cumulus tasks updated to use this version.

- **CUMULUS-1654**

  - Changed `@cumulus/common/SfnStep.parseStepMessage()` to a static class method

- **CUMULUS-1641**
  - Added `meta.retries` and `meta.visibilityTimeout` properties to sqs-type rule. To create sqs-type rule, you're required to configure a dead-letter queue on your queue.
  - Added `sqsMessageRemover` lambda which removes the message from SQS queue upon successful workflow execution.
  - Updated `sqsMessageConsumer` lambda to not delete message from SQS queue, and to retry the SQS message for configured number of times.

### Removed

- Removed `create_service_linked_role` variable from `tf-modules/data-persistence` module.

- **CUMULUS-1321**
  - The `region` argument to the `cumulus` Terraform module has been removed

### Fixed

- **CUMULUS-1668** - Fixed a race condition where executions may not have been
  added to the database correctly
- **CUMULUS-1654** - Fixed issue with `publishReports` Lambda not including workflow execution error information for failed workflows with a single step
- Fixed `tf-modules/cumulus` module so that the `urs_url` variable is passed on to its invocation of the `tf-modules/archive` module

## [v1.16.0] - 2019-11-15

### Added

- **CUMULUS-1321**

  - A `deploy_distribution_s3_credentials_endpoint` variable has been added to
    the `cumulus` Terraform module. If true, the NGAP-backed S3 credentials
    endpoint will be added to the Thin Egress App's API. Default: true

- **CUMULUS-1544**

  - Updated the `/granules/bulk` endpoint to correctly query Elasticsearch when
    granule ids are not provided.

- **CUMULUS-1580**
  - Added `/granules/bulk` endpoint to `@cumulus/api` to perform bulk actions on granules given either a list of granule ids or an Elasticsearch query and the workflow to perform.

### Changed

- **CUMULUS-1561**

  - Fix the way that we are handling Terraform provider version requirements
  - Pass provider configs into child modules using the method that the
    [Terraform documentation](https://www.terraform.io/docs/configuration/modules.html#providers-within-modules)
    suggests
  - Remove the `region` input variable from the `s3_access_test` Terraform module
  - Remove the `aws_profile` and `aws_region` input variables from the
    `s3-replicator` Terraform module

- **CUMULUS-1639**
  - Because of
    [S3's Data Consistency Model](https://docs.aws.amazon.com/AmazonS3/latest/dev/Introduction.html#BasicsObjects),
    there may be situations where a GET operation for an object can temporarily
    return a `NoSuchKey` response even if that object _has_ been created. The
    `@cumulus/common/aws.getS3Object()` function has been updated to support
    retries if a `NoSuchKey` response is returned by S3. This behavior can be
    enabled by passing a `retryOptions` object to that function. Supported
    values for that object can be found here:
    <https://github.com/tim-kos/node-retry#retryoperationoptions>

### Removed

- **CUMULUS-1559**
  - `logToSharedDestination` has been migrated to the Terraform deployment as `log_api_gateway_to_cloudwatch` and will ONLY apply to egress lambdas.
    Due to the differences in the Terraform deployment model, we cannot support a global log subscription toggle for a configurable subset of lambdas.
    However, setting up your own log forwarding for a Lambda with Terraform is fairly simple, as you will only need to add SubscriptionFilters to your Terraform configuration, one per log group.
    See [the Terraform documentation](https://www.terraform.io/docs/providers/aws/r/cloudwatch_log_subscription_filter.html) for details on how to do this.
    An empty FilterPattern ("") will capture all logs in a group.

## [v1.15.0] - 2019-11-04

### BREAKING CHANGES

- **CUMULUS-1644** - When a workflow execution begins or ends, the workflow
  payload is parsed and any new or updated PDRs or granules referenced in that
  workflow are stored to the Cumulus archive. The defined interface says that a
  PDR in `payload.pdr` will be added to the archive, and any granules in
  `payload.granules` will also be added to the archive. In previous releases,
  PDRs found in `meta.pdr` and granules found in `meta.input_granules` were also
  added to the archive. This caused unexpected behavior and has been removed.
  Only PDRs from `payload.pdr` and granules from `payload.granules` will now be
  added to the Cumulus archive.

- **CUMULUS-1449** - Cumulus now uses a universal workflow template when
  starting a workflow that contains general information specific to the
  deployment, but not specific to the workflow. Workflow task configs must be
  defined using AWS step function parameters. As part of this change,
  `CumulusConfig` has been retired and task configs must now be defined under
  the `cma.task_config` key in the Parameters section of a step function
  definition.

  **Migration instructions**:

  NOTE: These instructions require the use of Cumulus Message Adapter v1.1.x+.
  Please ensure you are using a compatible version before attempting to migrate
  workflow configurations. When defining workflow steps, remove any
  `CumulusConfig` section, as shown below:

  ```yaml
  ParsePdr:
    CumulusConfig:
      provider: "{$.meta.provider}"
      bucket: "{$.meta.buckets.internal.name}"
      stack: "{$.meta.stack}"
  ```

  Instead, use AWS Parameters to pass `task_config` for the task directly into
  the Cumulus Message Adapter:

  ```yaml
  ParsePdr:
    Parameters:
      cma:
        event.$: "$"
        task_config:
          provider: "{$.meta.provider}"
          bucket: "{$.meta.buckets.internal.name}"
          stack: "{$.meta.stack}"
  ```

  In this example, the `cma` key is used to pass parameters to the message
  adapter. Using `task_config` in combination with `event.$: '$'` allows the
  message adapter to process `task_config` as the `config` passed to the Cumulus
  task. See `example/workflows/sips.yml` in the core repository for further
  examples of how to set the Parameters.

  Additionally, workflow configurations for the `QueueGranules` and `QueuePdrs`
  tasks need to be updated:

  - `queue-pdrs` config changes:
    - `parsePdrMessageTemplateUri` replaced with `parsePdrWorkflow`, which is
      the workflow name (i.e. top-level name in `config.yml`, e.g. 'ParsePdr').
    - `internalBucket` and `stackName` configs now required to look up
      configuration from the deployment. Brings the task config in line with
      that of `queue-granules`.
  - `queue-granules` config change: `ingestGranuleMessageTemplateUri` replaced
    with `ingestGranuleWorkflow`, which is the workflow name (e.g.
    'IngestGranule').

- **CUMULUS-1396** - **Workflow steps at the beginning and end of a workflow
  using the `SfSnsReport` Lambda have now been deprecated (e.g. `StartStatus`,
  `StopStatus`) and should be removed from your workflow definitions**. These
  steps were used for publishing ingest notifications and have been replaced by
  an implementation using Cloudwatch events for Step Functions to trigger a
  Lambda that publishes ingest notifications. For further detail on how ingest
  notifications are published, see the notes below on **CUMULUS-1394**. For
  examples of how to update your workflow definitions, see our
  [example workflow definitions](https://github.com/nasa/cumulus/blob/master/example/workflows/).

- **CUMULUS-1470**
  - Remove Cumulus-defined ECS service autoscaling, allowing integrators to
    better customize autoscaling to meet their needs. In order to use
    autoscaling with ECS services, appropriate
    `AWS::ApplicationAutoScaling::ScalableTarget`,
    `AWS::ApplicationAutoScaling::ScalingPolicy`, and `AWS::CloudWatch::Alarm`
    resources should be defined in a kes overrides file. See
    [this example](https://github.com/nasa/cumulus/blob/release-1.15.x/example/overrides/app/cloudformation.template.yml)
    for an example.
  - The following config parameters are no longer used:
    - ecs.services.\<NAME\>.minTasks
    - ecs.services.\<NAME\>.maxTasks
    - ecs.services.\<NAME\>.scaleInActivityScheduleTime
    - ecs.services.\<NAME\>.scaleInAdjustmentPercent
    - ecs.services.\<NAME\>.scaleOutActivityScheduleTime
    - ecs.services.\<NAME\>.scaleOutAdjustmentPercent
    - ecs.services.\<NAME\>.activityName

### Added

- **CUMULUS-1100**

  - Added 30-day retention properties to all log groups that were missing those policies.

- **CUMULUS-1396**

  - Added `@cumulus/common/sfnStep`:
    - `LambdaStep` - A class for retrieving and parsing input and output to Lambda steps in AWS Step Functions
    - `ActivityStep` - A class for retrieving and parsing input and output to ECS activity steps in AWS Step Functions

- **CUMULUS-1574**

  - Added `GET /token` endpoint for SAML authorization when cumulus is protected by Launchpad.
    This lets a user retrieve a token by hand that can be presented to the API.

- **CUMULUS-1625**

  - Added `sf_start_rate` variable to the `ingest` Terraform module, equivalent to `sqs_consumer_rate` in the old model, but will not be automatically applied to custom queues as that was.

- **CUMULUS-1513**
  - Added `sqs`-type rule support in the Cumulus API `@cumulus/api`
  - Added `sqsMessageConsumer` lambda which processes messages from the SQS queues configured in the `sqs` rules.

### Changed

- **CUMULUS-1639**

  - Because of
    [S3's Data Consistency Model](https://docs.aws.amazon.com/AmazonS3/latest/dev/Introduction.html#BasicsObjects),
    there may be situations where a GET operation for an object can temporarily
    return a `NoSuchKey` response even if that object _has_ been created. The
    `@cumulus/common/aws.getS3Object()` function will now retry up to 10 times
    if a `NoSuchKey` response is returned by S3. This can behavior can be
    overridden by passing `{ retries: 0 }` as the `retryOptions` argument.

- **CUMULUS-1449**

  - `queue-pdrs` & `queue-granules` config changes. Details in breaking changes section.
  - Cumulus now uses a universal workflow template when starting workflow that contains general information specific to the deployment, but not specific to the workflow.
  - Changed the way workflow configs are defined, from `CumulusConfig` to a `task_config` AWS Parameter.

- **CUMULUS-1452**

  - Changed the default ECS docker storage drive to `devicemapper`

- **CUMULUS-1453**
  - Removed config schema for `@cumulus/sf-sns-report` task
  - Updated `@cumulus/sf-sns-report` to always assume that it is running as an intermediate step in a workflow, not as the first or last step

### Removed

- **CUMULUS-1449**
  - Retired `CumulusConfig` as part of step function definitions, as this is an artifact of the way Kes parses workflow definitions that was not possible to migrate to Terraform. Use AWS Parameters and the `task_config` key instead. See change note above.
  - Removed individual workflow templates.

### Fixed

- **CUMULUS-1620** - Fixed bug where `message_adapter_version` does not correctly inject the CMA

- **CUMULUS-1396** - Updated `@cumulus/common/StepFunctions.getExecutionHistory()` to recursively fetch execution history when `nextToken` is returned in response

- **CUMULUS-1571** - Updated `@cumulus/common/DynamoDb.get()` to throw any errors encountered when trying to get a record and the record does exist

- **CUMULUS-1452**
  - Updated the EC2 initialization scripts to use full volume size for docker storage
  - Changed the default ECS docker storage drive to `devicemapper`

## [v1.14.5] - 2019-12-30 - [BACKPORT]

### Updated

- **CUMULUS-1626**
  - Updates Cumulus to use node10/CMA 1.1.2 for all of its internal lambdas in prep for AWS node 8 EOL

## [v1.14.4] - 2019-10-28

### Fixed

- **CUMULUS-1632** - Pinned `aws-elasticsearch-connector` package in `@cumulus/api` to version `8.1.3`, since `8.2.0` includes breaking changes

## [v1.14.3] - 2019-10-18

### Fixed

- **CUMULUS-1620** - Fixed bug where `message_adapter_version` does not correctly inject the CMA

- **CUMULUS-1572** - A granule is now included in discovery results even when
  none of its files has a matching file type in the associated collection
  configuration. Previously, if all files for a granule were unmatched by a file
  type configuration, the granule was excluded from the discovery results.
  Further, added support for a `boolean` property
  `ignoreFilesConfigForDiscovery`, which controls how a granule's files are
  filtered at discovery time.

## [v1.14.2] - 2019-10-08

### BREAKING CHANGES

Your Cumulus Message Adapter version should be pinned to `v1.0.13` or lower in your `app/config.yml` using `message_adapter_version: v1.0.13` OR you should use the workflow migration steps below to work with CMA v1.1.1+.

- **CUMULUS-1394** - The implementation of the `SfSnsReport` Lambda requires additional environment variables for integration with the new ingest notification SNS topics. Therefore, **you must update the definition of `SfSnsReport` in your `lambdas.yml` like so**:

```yaml
SfSnsReport:
  handler: index.handler
  timeout: 300
  source: node_modules/@cumulus/sf-sns-report/dist
  tables:
    - ExecutionsTable
  envs:
    execution_sns_topic_arn:
      function: Ref
      value: reportExecutionsSns
    granule_sns_topic_arn:
      function: Ref
      value: reportGranulesSns
    pdr_sns_topic_arn:
      function: Ref
      value: reportPdrsSns
```

- **CUMULUS-1447** -
  The newest release of the Cumulus Message Adapter (v1.1.1) requires that parameterized configuration be used for remote message functionality. Once released, Kes will automatically bring in CMA v1.1.1 without additional configuration.

  **Migration instructions**
  Oversized messages are no longer written to S3 automatically. In order to utilize remote messaging functionality, configure a `ReplaceConfig` AWS Step Function parameter on your CMA task:

  ```yaml
  ParsePdr:
    Parameters:
      cma:
        event.$: "$"
        ReplaceConfig:
          FullMessage: true
  ```

  Accepted fields in `ReplaceConfig` include `MaxSize`, `FullMessage`, `Path` and `TargetPath`.
  See https://github.com/nasa/cumulus-message-adapter/blob/master/CONTRACT.md#remote-message-configuration for full details.

  As this change is backward compatible in Cumulus Core, users wishing to utilize the previous version of the CMA may opt to transition to using a CMA lambda layer, or set `message_adapter_version` in their configuration to a version prior to v1.1.0.

### PLEASE NOTE

- **CUMULUS-1394** - Ingest notifications are now provided via 3 separate SNS topics for executions, granules, and PDRs, instead of a single `sftracker` SNS topic. Whereas the `sftracker` SNS topic received a full Cumulus execution message, the new topics all receive generated records for the given object. The new topics are only published to if the given object exists for the current execution. For a given execution/granule/PDR, **two messages will be received by each topic**: one message indicating that ingest is running and another message indicating that ingest has completed or failed. The new SNS topics are:

  - `reportExecutions` - Receives 1 message per execution
  - `reportGranules` - Receives 1 message per granule in an execution
  - `reportPdrs` - Receives 1 message per PDR

### Added

- **CUMULUS-639**

  - Adds SAML JWT and launchpad token authentication to Cumulus API (configurable)
    - **NOTE** to authenticate with Launchpad ensure your launchpad user_id is in the `<prefix>-UsersTable`
    - when Cumulus configured to protect API via Launchpad:
      - New endpoints
        - `GET /saml/login` - starting point for SAML SSO creates the login request url and redirects to the SAML Identity Provider Service (IDP)
        - `POST /saml/auth` - SAML Assertion Consumer Service. POST receiver from SAML IDP. Validates response, logs the user in, and returns a SAML-based JWT.
    - Disabled endpoints
      - `POST /refresh`
      - Changes authorization worklow:
      - `ensureAuthorized` now presumes the bearer token is a JWT and tries to validate. If the token is malformed, it attempts to validate the token against Launchpad. This allows users to bring their own token as described here https://wiki.earthdata.nasa.gov/display/CUMULUS/Cumulus+API+with+Launchpad+Authentication. But it also allows dashboard users to manually authenticate via Launchpad SAML to receive a Launchpad-based JWT.

- **CUMULUS-1394**
  - Added `Granule.generateGranuleRecord()` method to granules model to generate a granule database record from a Cumulus execution message
  - Added `Pdr.generatePdrRecord()` method to PDRs model to generate a granule database record from a Cumulus execution message
  - Added helpers to `@cumulus/common/message`:
    - `getMessageExecutionName()` - Get the execution name from a Cumulus execution message
    - `getMessageStateMachineArn()` - Get the state machine ARN from a Cumulus execution message
    - `getMessageExecutionArn()` - Get the execution ARN for a Cumulus execution message
    - `getMessageGranules()` - Get the granules from a Cumulus execution message, if any.
  - Added `@cumulus/common/cloudwatch-event/isFailedSfStatus()` to determine if a Step Function status from a Cloudwatch event is a failed status

### Changed

- **CUMULUS-1308**

  - HTTP PUT of a Collection, Provider, or Rule via the Cumulus API now
    performs full replacement of the existing object with the object supplied
    in the request payload. Previous behavior was to perform a modification
    (partial update) by merging the existing object with the (possibly partial)
    object in the payload, but this did not conform to the HTTP standard, which
    specifies PATCH as the means for modifications rather than replacements.

- **CUMULUS-1375**

  - Migrate Cumulus from deprecated Elasticsearch JS client to new, supported one in `@cumulus/api`

- **CUMULUS-1485** Update `@cumulus/cmr-client` to return error message from CMR for validation failures.

- **CUMULUS-1394**

  - Renamed `Execution.generateDocFromPayload()` to `Execution.generateRecord()` on executions model. The method generates an execution database record from a Cumulus execution message.

- **CUMULUS-1432**

  - `logs` endpoint takes the level parameter as a string and not a number
  - Elasticsearch term query generation no longer converts numbers to boolean

- **CUMULUS-1447**

  - Consolidated all remote message handling code into @common/aws
  - Update remote message code to handle updated CMA remote message flags
  - Update example SIPS workflows to utilize Parameterized CMA configuration

- **CUMULUS-1448** Refactor workflows that are mutating cumulus_meta to utilize meta field

- **CUMULUS-1451**

  - Elasticsearch cluster setting `auto_create_index` will be set to false. This had been causing issues in the bootstrap lambda on deploy.

- **CUMULUS-1456**
  - `@cumulus/api` endpoints default error handler uses `boom` package to format errors, which is consistent with other API endpoint errors.

### Fixed

- **CUMULUS-1432** `logs` endpoint filter correctly filters logs by level
- **CUMULUS-1484** `useMessageAdapter` now does not set CUMULUS_MESSAGE_ADAPTER_DIR when `true`

### Removed

- **CUMULUS-1394**
  - Removed `sfTracker` SNS topic. Replaced by three new SNS topics for granule, execution, and PDR ingest notifications.
  - Removed unused functions from `@cumulus/common/aws`:
    - `getGranuleS3Params()`
    - `setGranuleStatus()`

## [v1.14.1] - 2019-08-29

### Fixed

- **CUMULUS-1455**

  - CMR token links updated to point to CMR legacy services rather than echo

- **CUMULUS-1211**
  - Errors thrown during granule discovery are no longer swallowed and ignored.
    Rather, errors are propagated to allow for proper error-handling and
    meaningful messaging.

## [v1.14.0] - 2019-08-22

### PLEASE NOTE

- We have encountered transient lambda service errors in our integration testing. Please handle transient service errors following [these guidelines](https://docs.aws.amazon.com/step-functions/latest/dg/bp-lambda-serviceexception.html). The workflows in the `example/workflows` folder have been updated with retries configured for these errors.

- **CUMULUS-799** added additional IAM permissions to support reading CloudWatch and API Gateway, so **you will have to redeploy your IAM stack.**

- **CUMULUS-800** Several items:

  - **Delete existing API Gateway stages**: To allow enabling of API Gateway logging, Cumulus now creates and manages a Stage resource during deployment. Before upgrading Cumulus, it is necessary to delete the API Gateway stages on both the Backend API and the Distribution API. Instructions are included in the documentation under [Delete API Gateway Stages](https://nasa.github.io/cumulus/docs/additional-deployment-options/delete-api-gateway-stages).

  - **Set up account permissions for API Gateway to write to CloudWatch**: In a one time operation for your AWS account, to enable CloudWatch Logs for API Gateway, you must first grant the API Gateway permission to read and write logs to CloudWatch for your account. The `AmazonAPIGatewayPushToCloudWatchLogs` managed policy (with an ARN of `arn:aws:iam::aws:policy/service-role/AmazonAPIGatewayPushToCloudWatchLogs`) has all the required permissions. You can find a simple how to in the documentation under [Enable API Gateway Logging.](https://nasa.github.io/cumulus/docs/additional-deployment-options/enable-gateway-logging-permissions)

  - **Configure API Gateway to write logs to CloudWatch** To enable execution logging for the distribution API set `config.yaml` `apiConfigs.distribution.logApigatewayToCloudwatch` value to `true`. More information [Enable API Gateway Logs](https://nasa.github.io/cumulus/docs/additional-deployment-options/enable-api-logs)

  - **Configure CloudWatch log delivery**: It is possible to deliver CloudWatch API execution and access logs to a cross-account shared AWS::Logs::Destination. An operator does this by adding the key `logToSharedDestination` to the `config.yml` at the default level with a value of a writable log destination. More information in the documentation under [Configure CloudWatch Logs Delivery.](https://nasa.github.io/cumulus/docs/additional-deployment-options/configure-cloudwatch-logs-delivery)

  - **Additional Lambda Logging**: It is now possible to configure any lambda to deliver logs to a shared subscriptions by setting `logToSharedDestination` to the ARN of a writable location (either an AWS::Logs::Destination or a Kinesis Stream) on any lambda config. Documentation for [Lambda Log Subscriptions](https://nasa.github.io/cumulus/docs/additional-deployment-options/additional-lambda-logging)

  - **Configure S3 Server Access Logs**: If you are running Cumulus in an NGAP environment you may [configure S3 Server Access Logs](https://nasa.github.io/cumulus/docs/next/deployment/server_access_logging) to be delivered to a shared bucket where the Metrics Team will ingest the logs into their ELK stack. Contact the Metrics team for permission and location.

- **CUMULUS-1368** The Cumulus distribution API has been deprecated and is being replaced by ASF's Thin Egress App. By default, the distribution API will not deploy. Please follow [the instructions for deploying and configuring Thin Egress](https://nasa.github.io/cumulus/docs/deployment/thin_egress_app).

To instead continue to deploy and use the legacy Cumulus distribution app, add the following to your `config.yml`:

```yaml
deployDistributionApi: true
```

If you deploy with no distribution app your deployment will succeed but you may encounter errors in your workflows, particularly in the `MoveGranule` task.

- **CUMULUS-1418** Users who are packaging the CMA in their Lambdas outside of Cumulus may need to update their Lambda configuration. Please see `BREAKING CHANGES` below for details.

### Added

- **CUMULUS-642**
  - Adds Launchpad as an authentication option for the Cumulus API.
  - Updated deployment documentation and added [instructions to setup Cumulus API Launchpad authentication](https://wiki.earthdata.nasa.gov/display/CUMULUS/Cumulus+API+with+Launchpad+Authentication)
- **CUMULUS-1418**
  - Adds usage docs/testing of lambda layers (introduced in PR1125), updates Core example tasks to use the updated `cumulus-ecs-task` and a CMA layer instead of kes CMA injection.
  - Added Terraform module to publish CMA as layer to user account.
- **PR1125** - Adds `layers` config option to support deploying Lambdas with layers
- **PR1128** - Added `useXRay` config option to enable AWS X-Ray for Lambdas.
- **CUMULUS-1345**
  - Adds new variables to the app deployment under `cmr`.
  - `cmrEnvironment` values are `SIT`, `UAT`, or `OPS` with `UAT` as the default.
  - `cmrLimit` and `cmrPageSize` have been added as configurable options.
- **CUMULUS-1273**
  - Added lambda function EmsProductMetadataReport to generate EMS Product Metadata report
- **CUMULUS-1226**
  - Added API endpoint `elasticsearch/index-from-database` to index to an Elasticsearch index from the database for recovery purposes and `elasticsearch/indices-status` to check the status of Elasticsearch indices via the API.
- **CUMULUS-824**
  - Added new Collection parameter `reportToEms` to configure whether the collection is reported to EMS
- **CUMULUS-1357**
  - Added new BackendApi endpoint `ems` that generates EMS reports.
- **CUMULUS-1241**
  - Added information about queues with maximum execution limits defined to default workflow templates (`meta.queueExecutionLimits`)
- **CUMULUS-1311**
  - Added `@cumulus/common/message` with various message parsing/preparation helpers
- **CUMULUS-812**

  - Added support for limiting the number of concurrent executions started from a queue. [See the data cookbook](https://nasa.github.io/cumulus/docs/data-cookbooks/throttling-queued-executions) for more information.

- **CUMULUS-1337**

  - Adds `cumulus.stackName` value to the `instanceMetadata` endpoint.

- **CUMULUS-1368**

  - Added `cmrGranuleUrlType` to the `@cumulus/move-granules` task. This determines what kind of links go in the CMR files. The options are `distribution`, `s3`, or `none`, with the default being distribution. If there is no distribution API being used with Cumulus, you must set the value to `s3` or `none`.

- Added `packages/s3-replicator` Terraform module to allow same-region s3 replication to metrics bucket.

- **CUMULUS-1392**

  - Added `tf-modules/report-granules` Terraform module which processes granule ingest notifications received via SNS and stores granule data to a database. The module includes:
    - SNS topic for publishing granule ingest notifications
    - Lambda to process granule notifications and store data
    - IAM permissions for the Lambda
    - Subscription for the Lambda to the SNS topic

- **CUMULUS-1393**

  - Added `tf-modules/report-pdrs` Terraform module which processes PDR ingest notifications received via SNS and stores PDR data to a database. The module includes:
    - SNS topic for publishing PDR ingest notifications
    - Lambda to process PDR notifications and store data
    - IAM permissions for the Lambda
    - Subscription for the Lambda to the SNS topic
  - Added unit tests for `@cumulus/api/models/pdrs.createPdrFromSns()`

- **CUMULUS-1400**

  - Added `tf-modules/report-executions` Terraform module which processes workflow execution information received via SNS and stores it to a database. The module includes:
    - SNS topic for publishing execution data
    - Lambda to process and store execution data
    - IAM permissions for the Lambda
    - Subscription for the Lambda to the SNS topic
  - Added `@cumulus/common/sns-event` which contains helpers for SNS events:
    - `isSnsEvent()` returns true if event is from SNS
    - `getSnsEventMessage()` extracts and parses the message from an SNS event
    - `getSnsEventMessageObject()` extracts and parses message object from an SNS event
  - Added `@cumulus/common/cloudwatch-event` which contains helpers for Cloudwatch events:
    - `isSfExecutionEvent()` returns true if event is from Step Functions
    - `isTerminalSfStatus()` determines if a Step Function status from a Cloudwatch event is a terminal status
    - `getSfEventStatus()` gets the Step Function status from a Cloudwatch event
    - `getSfEventDetailValue()` extracts a Step Function event detail field from a Cloudwatch event
    - `getSfEventMessageObject()` extracts and parses Step Function detail object from a Cloudwatch event

- **CUMULUS-1429**

  - Added `tf-modules/data-persistence` Terraform module which includes resources for data persistence in Cumulus:
    - DynamoDB tables
    - Elasticsearch with optional support for VPC
    - Cloudwatch alarm for number of Elasticsearch nodes

- **CUMULUS-1379** CMR Launchpad Authentication
  - Added `launchpad` configuration to `@cumulus/deployment/app/config.yml`, and cloudformation templates, workflow message, lambda configuration, api endpoint configuration
  - Added `@cumulus/common/LaunchpadToken` and `@cumulus/common/launchpad` to provide methods to get token and validate token
  - Updated lambdas to use Launchpad token for CMR actions (ingest and delete granules)
  - Updated deployment documentation and added [instructions to setup CMR client for Launchpad authentication](https://wiki.earthdata.nasa.gov/display/CUMULUS/CMR+Launchpad+Authentication)

## Changed

- **CUMULUS-1232**

  - Added retries to update `@cumulus/cmr-client` `updateToken()`

- **CUMULUS-1245 CUMULUS-795**

  - Added additional `ems` configuration parameters for sending the ingest reports to EMS
  - Added functionality to send daily ingest reports to EMS

- **CUMULUS-1241**

  - Removed the concept of "priority levels" and added ability to define a number of maximum concurrent executions per SQS queue
  - Changed mapping of Cumulus message properties for the `sqs2sfThrottle` lambda:
    - Queue name is read from `cumulus_meta.queueName`
    - Maximum executions for the queue is read from `meta.queueExecutionLimits[queueName]`, where `queueName` is `cumulus_meta.queueName`
  - Changed `sfSemaphoreDown` lambda to only attempt decrementing semaphores when:
    - the message is for a completed/failed/aborted/timed out workflow AND
    - `cumulus_meta.queueName` exists on the Cumulus message AND
    - An entry for the queue name (`cumulus_meta.queueName`) exists in the the object `meta.queueExecutionLimits` on the Cumulus message

- **CUMULUS-1338**

  - Updated `sfSemaphoreDown` lambda to be triggered via AWS Step Function Cloudwatch events instead of subscription to `sfTracker` SNS topic

- **CUMULUS-1311**

  - Updated `@cumulus/queue-granules` to set `cumulus_meta.queueName` for queued execution messages
  - Updated `@cumulus/queue-pdrs` to set `cumulus_meta.queueName` for queued execution messages
  - Updated `sqs2sfThrottle` lambda to immediately decrement queue semaphore value if dispatching Step Function execution throws an error

- **CUMULUS-1362**

  - Granule `processingStartTime` and `processingEndTime` will be set to the execution start time and end time respectively when there is no sync granule or post to cmr task present in the workflow

- **CUMULUS-1400**
  - Deprecated `@cumulus/ingest/aws/getExecutionArn`. Use `@cumulus/common/aws/getExecutionArn` instead.

### Fixed

- **CUMULUS-1439**

  - Fix bug with rule.logEventArn deletion on Kinesis rule update and fix unit test to verify

- **CUMULUS-796**

  - Added production information (collection ShortName and Version, granuleId) to EMS distribution report
  - Added functionality to send daily distribution reports to EMS

- **CUMULUS-1319**

  - Fixed a bug where granule ingest times were not being stored to the database

- **CUMULUS-1356**

  - The `Collection` model's `delete` method now _removes_ the specified item
    from the collection config store that was inserted by the `create` method.
    Previously, this behavior was missing.

- **CUMULUS-1374**
  - Addressed audit concerns (https://www.npmjs.com/advisories/782) in api package

### BREAKING CHANGES

### Changed

- **CUMULUS-1418**
  - Adding a default `cmaDir` key to configuration will cause `CUMULUS_MESSAGE_ADAPTER_DIR` to be set by default to `/opt` for any Lambda not setting `useCma` to true, or explicitly setting the CMA environment variable. In lambdas that package the CMA independently of the Cumulus packaging. Lambdas manually packaging the CMA should have their Lambda configuration updated to set the CMA path, or alternately if not using the CMA as a Lambda layer in this deployment set `cmaDir` to `./cumulus-message-adapter`.

### Removed

- **CUMULUS-1337**

  - Removes the S3 Access Metrics package added in CUMULUS-799

- **PR1130**
  - Removed code deprecated since v1.11.1:
    - Removed `@cumulus/common/step-functions`. Use `@cumulus/common/StepFunctions` instead.
    - Removed `@cumulus/api/lib/testUtils.fakeFilesFactory`. Use `@cumulus/api/lib/testUtils.fakeFileFactory` instead.
    - Removed `@cumulus/cmrjs/cmr` functions: `searchConcept`, `ingestConcept`, `deleteConcept`. Use the functions in `@cumulus/cmr-client` instead.
    - Removed `@cumulus/ingest/aws.getExecutionHistory`. Use `@cumulus/common/StepFunctions.getExecutionHistory` instead.

## [v1.13.5] - 2019-08-29 - [BACKPORT]

### Fixed

- **CUMULUS-1455** - CMR token links updated to point to CMR legacy services rather than echo

## [v1.13.4] - 2019-07-29

- **CUMULUS-1411** - Fix deployment issue when using a template override

## [v1.13.3] - 2019-07-26

- **CUMULUS-1345** Full backport of CUMULUS-1345 features - Adds new variables to the app deployment under `cmr`.
  - `cmrEnvironment` values are `SIT`, `UAT`, or `OPS` with `UAT` as the default.
  - `cmrLimit` and `cmrPageSize` have been added as configurable options.

## [v1.13.2] - 2019-07-25

- Re-release of v1.13.1 to fix broken npm packages.

## [v1.13.1] - 2019-07-22

- **CUMULUS-1374** - Resolve audit compliance with lodash version for api package subdependency
- **CUMULUS-1412** - Resolve audit compliance with googleapi package
- **CUMULUS-1345** - Backported CMR environment setting in getUrl to address immediate user need. CMR_ENVIRONMENT can now be used to set the CMR environment to OPS/SIT

## [v1.13.0] - 2019-5-20

### PLEASE NOTE

**CUMULUS-802** added some additional IAM permissions to support ECS autoscaling, so **you will have to redeploy your IAM stack.**
As a result of the changes for **CUMULUS-1193**, **CUMULUS-1264**, and **CUMULUS-1310**, **you must delete your existing stacks (except IAM) before deploying this version of Cumulus.**
If running Cumulus within a VPC and extended downtime is acceptable, we recommend doing this at the end of the day to allow AWS backend resources and network interfaces to be cleaned up overnight.

### BREAKING CHANGES

- **CUMULUS-1228**

  - The default AMI used by ECS instances is now an NGAP-compliant AMI. This
    will be a breaking change for non-NGAP deployments. If you do not deploy to
    NGAP, you will need to find the AMI ID of the
    [most recent Amazon ECS-optimized AMI](https://docs.aws.amazon.com/AmazonECS/latest/developerguide/ecs-optimized_AMI.html),
    and set the `ecs.amiid` property in your config. Instructions for finding
    the most recent NGAP AMI can be found using
    [these instructions](https://wiki.earthdata.nasa.gov/display/ESKB/Select+an+NGAP+Created+AMI).

- **CUMULUS-1310**

  - Database resources (DynamoDB, ElasticSearch) have been moved to an independent `db` stack.
    Migrations for this version will need to be user-managed. (e.g. [elasticsearch](https://docs.aws.amazon.com/elasticsearch-service/latest/developerguide/es-version-migration.html#snapshot-based-migration) and [dynamoDB](https://docs.aws.amazon.com/datapipeline/latest/DeveloperGuide/dp-template-exports3toddb.html)).
    Order of stack deployment is `iam` -> `db` -> `app`.
  - All stacks can now be deployed using a single `config.yml` file, i.e.: `kes cf deploy --kes-folder app --template node_modules/@cumulus/deployment/[iam|db|app] [...]`
    Backwards-compatible. For development, please re-run `npm run bootstrap` to build new `kes` overrides.
    Deployment docs have been updated to show how to deploy a single-config Cumulus instance.
  - `params` have been moved: Nest `params` fields under `app`, `db` or `iam` to override all Parameters for a particular stack's cloudformation template. Backwards-compatible with multi-config setups.
  - `stackName` and `stackNameNoDash` have been retired. Use `prefix` and `prefixNoDash` instead.
  - The `iams` section in `app/config.yml` IAM roles has been deprecated as a user-facing parameter,
    _unless_ your IAM role ARNs do not match the convention shown in `@cumulus/deployment/app/config.yml`
  - The `vpc.securityGroup` will need to be set with a pre-existing security group ID to use Cumulus in a VPC. Must allow inbound HTTP(S) (Port 443).

- **CUMULUS-1212**

  - `@cumulus/post-to-cmr` will now fail if any granules being processed are missing a metadata file. You can set the new config option `skipMetaCheck` to `true` to pass post-to-cmr without a metadata file.

- **CUMULUS-1232**

  - `@cumulus/sync-granule` will no longer silently pass if no checksum data is provided. It will use input
    from the granule object to:
    - Verify checksum if `checksumType` and `checksumValue` are in the file record OR a checksum file is provided
      (throws `InvalidChecksum` on fail), else log warning that no checksum is available.
    - Then, verify synced S3 file size if `file.size` is in the file record (throws `UnexpectedFileSize` on fail),
      else log warning that no file size is available.
    - Pass the step.

- **CUMULUS-1264**

  - The Cloudformation templating and deployment configuration has been substantially refactored.
    - `CumulusApiDefault` nested stack resource has been renamed to `CumulusApiDistribution`
    - `CumulusApiV1` nested stack resource has been renamed to `CumulusApiBackend`
  - The `urs: true` config option for when defining your lambdas (e.g. in `lambdas.yml`) has been deprecated. There are two new options to replace it:
    - `urs_redirect: 'token'`: This will expose a `TOKEN_REDIRECT_ENDPOINT` environment variable to your lambda that references the `/token` endpoint on the Cumulus backend API
    - `urs_redirect: 'distribution'`: This will expose a `DISTRIBUTION_REDIRECT_ENDPOINT` environment variable to your lambda that references the `/redirect` endpoint on the Cumulus distribution API

- **CUMULUS-1193**

  - The elasticsearch instance is moved behind the VPC.
  - Your account will need an Elasticsearch Service Linked role. This is a one-time setup for the account. You can follow the instructions to use the AWS console or AWS CLI [here](https://docs.aws.amazon.com/IAM/latest/UserGuide/using-service-linked-roles.html) or use the following AWS CLI command: `aws iam create-service-linked-role --aws-service-name es.amazonaws.com`

- **CUMULUS-802**

  - ECS `maxInstances` must be greater than `minInstances`. If you use defaults, no change is required.

- **CUMULUS-1269**
  - Brought Cumulus data models in line with CNM JSON schema:
    - Renamed file object `fileType` field to `type`
    - Renamed file object `fileSize` field to `size`
    - Renamed file object `checksumValue` field to `checksum` where not already done.
    - Added `ancillary` and `linkage` type support to file objects.

### Added

- **CUMULUS-799**

  - Added an S3 Access Metrics package which will take S3 Server Access Logs and
    write access metrics to CloudWatch

- **CUMULUS-1242** - Added `sqs2sfThrottle` lambda. The lambda reads SQS messages for queued executions and uses semaphores to only start new executions if the maximum number of executions defined for the priority key (`cumulus_meta.priorityKey`) has not been reached. Any SQS messages that are read but not used to start executions remain in the queue.

- **CUMULUS-1240**

  - Added `sfSemaphoreDown` lambda. This lambda receives SNS messages and for each message it decrements the semaphore used to track the number of running executions if:
    - the message is for a completed/failed workflow AND
    - the message contains a level of priority (`cumulus_meta.priorityKey`)
  - Added `sfSemaphoreDown` lambda as a subscriber to the `sfTracker` SNS topic

- **CUMULUS-1265**

  - Added `apiConfigs` configuration option to configure API Gateway to be private
  - All internal lambdas configured to run inside the VPC by default
  - Removed references to `NoVpc` lambdas from documentation and `example` folder.

- **CUMULUS-802**
  - Adds autoscaling of ECS clusters
  - Adds autoscaling of ECS services that are handling StepFunction activities

## Changed

- Updated `@cumulus/ingest/http/httpMixin.list()` to trim trailing spaces on discovered filenames

- **CUMULUS-1310**

  - Database resources (DynamoDB, ElasticSearch) have been moved to an independent `db` stack.
    This will enable future updates to avoid affecting database resources or requiring migrations.
    Migrations for this version will need to be user-managed.
    (e.g. [elasticsearch](https://docs.aws.amazon.com/elasticsearch-service/latest/developerguide/es-version-migration.html#snapshot-based-migration) and [dynamoDB](https://docs.aws.amazon.com/datapipeline/latest/DeveloperGuide/dp-template-exports3toddb.html)).
    Order of stack deployment is `iam` -> `db` -> `app`.
  - All stacks can now be deployed using a single `config.yml` file, i.e.: `kes cf deploy --kes-folder app --template node_modules/@cumulus/deployment/[iam|db|app] [...]`
    Backwards-compatible. Please re-run `npm run bootstrap` to build new `kes` overrides.
    Deployment docs have been updated to show how to deploy a single-config Cumulus instance.
  - `params` fields should now be nested under the stack key (i.e. `app`, `db` or `iam`) to provide Parameters for a particular stack's cloudformation template,
    for use with single-config instances. Keys _must_ match the name of the deployment package folder (`app`, `db`, or `iam`).
    Backwards-compatible with multi-config setups.
  - `stackName` and `stackNameNoDash` have been retired as user-facing config parameters. Use `prefix` and `prefixNoDash` instead.
    This will be used to create stack names for all stacks in a single-config use case.
    `stackName` may still be used as an override in multi-config usage, although this is discouraged.
    Warning: overriding the `db` stack's `stackName` will require you to set `dbStackName` in your `app/config.yml`.
    This parameter is required to fetch outputs from the `db` stack to reference in the `app` stack.
  - The `iams` section in `app/config.yml` IAM roles has been retired as a user-facing parameter,
    _unless_ your IAM role ARNs do not match the convention shown in `@cumulus/deployment/app/config.yml`
    In that case, overriding `iams` in your own config is recommended.
  - `iam` and `db` `cloudformation.yml` file names will have respective prefixes (e.g `iam.cloudformation.yml`).
  - Cumulus will now only attempt to create reconciliation reports for buckets of the `private`, `public` and `protected` types.
  - Cumulus will no longer set up its own security group.
    To pass a pre-existing security group for in-VPC deployments as a parameter to the Cumulus template, populate `vpc.securityGroup` in `config.yml`.
    This security group must allow inbound HTTP(S) traffic (Port 443). SSH traffic (Port 22) must be permitted for SSH access to ECS instances.
  - Deployment docs have been updated with examples for the new deployment model.

- **CUMULUS-1236**

  - Moves access to public files behind the distribution endpoint. Authentication is not required, but direct http access has been disallowed.

- **CUMULUS-1223**

  - Adds unauthenticated access for public bucket files to the Distribution API. Public files should be requested the same way as protected files, but for public files a redirect to a self-signed S3 URL will happen without requiring authentication with Earthdata login.

- **CUMULUS-1232**

  - Unifies duplicate handling in `ingest/granule.handleDuplicateFile` for maintainability.
  - Changed `ingest/granule.ingestFile` and `move-granules/index.moveFileRequest` to use new function.
  - Moved file versioning code to `ingest/granule.moveGranuleFileWithVersioning`
  - `ingest/granule.verifyFile` now also tests `file.size` for verification if it is in the file record and throws
    `UnexpectedFileSize` error for file size not matching input.
  - `ingest/granule.verifyFile` logs warnings if checksum and/or file size are not available.

- **CUMULUS-1193**

  - Moved reindex CLI functionality to an API endpoint. See [API docs](https://nasa.github.io/cumulus-api/#elasticsearch-1)

- **CUMULUS-1207**
  - No longer disable lambda event source mappings when disabling a rule

### Fixed

- Updated Lerna publish script so that published Cumulus packages will pin their dependencies on other Cumulus packages to exact versions (e.g. `1.12.1` instead of `^1.12.1`)

- **CUMULUS-1203**

  - Fixes IAM template's use of intrinsic functions such that IAM template overrides now work with kes

- **CUMULUS-1268**
  - Deployment will not fail if there are no ES alarms or ECS services

## [v1.12.1] - 2019-4-8

## [v1.12.0] - 2019-4-4

Note: There was an issue publishing 1.12.0. Upgrade to 1.12.1.

### BREAKING CHANGES

- **CUMULUS-1139**

  - `granule.applyWorkflow` uses the new-style granule record as input to workflows.

- **CUMULUS-1171**

  - Fixed provider handling in the API to make it consistent between protocols.
    NOTE: This is a breaking change. When applying this upgrade, users will need to:
    1. Disable all workflow rules
    2. Update any `http` or `https` providers so that the host field only
       contains a valid hostname or IP address, and the port field contains the
       provider port.
    3. Perform the deployment
    4. Re-enable workflow rules

- **CUMULUS-1176**:

  - `@cumulus/move-granules` input expectations have changed. `@cumulus/files-to-granules` is a new intermediate task to perform input translation in the old style.
    See the Added and Changed sections of this release changelog for more information.

- **CUMULUS-670**

  - The behavior of ParsePDR and related code has changed in this release. PDRs with FILE_TYPEs that do not conform to the PDR ICD (+ TGZ) (https://cdn.earthdata.nasa.gov/conduit/upload/6376/ESDS-RFC-030v1.0.pdf) will fail to parse.

- **CUMULUS-1208**
  - The granule object input to `@cumulus/queue-granules` will now be added to ingest workflow messages **as is**. In practice, this means that if you are using `@cumulus/queue-granules` to trigger ingest workflows and your granule objects input have invalid properties, then your ingest workflows will fail due to schema validation errors.

### Added

- **CUMULUS-777**
  - Added new cookbook entry on configuring Cumulus to track ancillary files.
- **CUMULUS-1183**
  - Kes overrides will now abort with a warning if a workflow step is configured without a corresponding
    lambda configuration
- **CUMULUS-1223**

  - Adds convenience function `@cumulus/common/bucketsConfigJsonObject` for fetching stack's bucket configuration as an object.

- **CUMULUS-853**
  - Updated FakeProcessing example lambda to include option to generate fake browse
  - Added feature documentation for ancillary metadata export, a new cookbook entry describing a workflow with ancillary metadata generation(browse), and related task definition documentation
- **CUMULUS-805**
  - Added a CloudWatch alarm to check running ElasticSearch instances, and a CloudWatch dashboard to view the health of ElasticSearch
  - Specify `AWS_REGION` in `.env` to be used by deployment script
- **CUMULUS-803**
  - Added CloudWatch alarms to check running tasks of each ECS service, and add the alarms to CloudWatch dashboard
- **CUMULUS-670**
  - Added Ancillary Metadata Export feature (see https://nasa.github.io/cumulus/docs/features/ancillary_metadata for more information)
  - Added new Collection file parameter "fileType" that allows configuration of workflow granule file fileType
- **CUMULUS-1184** - Added kes logging output to ensure we always see the state machine reference before failures due to configuration
- **CUMULUS-1105** - Added a dashboard endpoint to serve the dashboard from an S3 bucket
- **CUMULUS-1199** - Moves `s3credentials` endpoint from the backend to the distribution API.
- **CUMULUS-666**
  - Added `@api/endpoints/s3credentials` to allow EarthData Login authorized users to retrieve temporary security credentials for same-region direct S3 access.
- **CUMULUS-671**
  - Added `@packages/integration-tests/api/distribution/getDistributionApiS3SignedUrl()` to return the S3 signed URL for a file protected by the distribution API
- **CUMULUS-672**
  - Added `cmrMetadataFormat` and `cmrConceptId` to output for individual granules from `@cumulus/post-to-cmr`. `cmrMetadataFormat` will be read from the `cmrMetadataFormat` generated for each granule in `@cumulus/cmrjs/publish2CMR()`
  - Added helpers to `@packages/integration-tests/api/distribution`:
    - `getDistributionApiFileStream()` returns a stream to download files protected by the distribution API
    - `getDistributionFileUrl()` constructs URLs for requesting files from the distribution API
- **CUMULUS-1185** `@cumulus/api/models/Granule.removeGranuleFromCmrByGranule` to replace `@cumulus/api/models/Granule.removeGranuleFromCmr` and use the Granule UR from the CMR metadata to remove the granule from CMR

- **CUMULUS-1101**

  - Added new `@cumulus/checksum` package. This package provides functions to calculate and validate checksums.
  - Added new checksumming functions to `@cumulus/common/aws`: `calculateS3ObjectChecksum` and `validateS3ObjectChecksum`, which depend on the `checksum` package.

- CUMULUS-1171

  - Added `@cumulus/common` API documentation to `packages/common/docs/API.md`
  - Added an `npm run build-docs` task to `@cumulus/common`
  - Added `@cumulus/common/string#isValidHostname()`
  - Added `@cumulus/common/string#match()`
  - Added `@cumulus/common/string#matches()`
  - Added `@cumulus/common/string#toLower()`
  - Added `@cumulus/common/string#toUpper()`
  - Added `@cumulus/common/URLUtils#buildURL()`
  - Added `@cumulus/common/util#isNil()`
  - Added `@cumulus/common/util#isNull()`
  - Added `@cumulus/common/util#isUndefined()`
  - Added `@cumulus/common/util#negate()`

- **CUMULUS-1176**

  - Added new `@cumulus/files-to-granules` task to handle converting file array output from `cumulus-process` tasks into granule objects.
    Allows simplification of `@cumulus/move-granules` and `@cumulus/post-to-cmr`, see Changed section for more details.

- CUMULUS-1151 Compare the granule holdings in CMR with Cumulus' internal data store
- CUMULUS-1152 Compare the granule file holdings in CMR with Cumulus' internal data store

### Changed

- **CUMULUS-1216** - Updated `@cumulus/ingest/granule/ingestFile` to download files to expected staging location.
- **CUMULUS-1208** - Updated `@cumulus/ingest/queue/enqueueGranuleIngestMessage()` to not transform granule object passed to it when building an ingest message
- **CUMULUS-1198** - `@cumulus/ingest` no longer enforces any expectations about whether `provider_path` contains a leading slash or not.
- **CUMULUS-1170**
  - Update scripts and docs to use `npm` instead of `yarn`
  - Use `package-lock.json` files to ensure matching versions of npm packages
  - Update CI builds to use `npm ci` instead of `npm install`
- **CUMULUS-670**
  - Updated ParsePDR task to read standard PDR types+ (+ tgz as an external customer requirement) and add a fileType to granule-files on Granule discovery
  - Updated ParsePDR to fail if unrecognized type is used
  - Updated all relevant task schemas to include granule->files->filetype as a string value
  - Updated tests/test fixtures to include the fileType in the step function/task inputs and output validations as needed
  - Updated MoveGranules task to handle incoming configuration with new "fileType" values and to add them as appropriate to the lambda output.
  - Updated DiscoverGranules step/related workflows to read new Collection file parameter fileType that will map a discovered file to a workflow fileType
  - Updated CNM parser to add the fileType to the defined granule file fileType on ingest and updated integration tests to verify/validate that behavior
  - Updated generateEcho10XMLString in cmr-utils.js to use a map/related library to ensure order as CMR requires ordering for their online resources.
  - Updated post-to-cmr task to appropriately export CNM filetypes to CMR in echo10/UMM exports
- **CUMULUS-1139** - Granules stored in the API contain a `files` property. That schema has been greatly
  simplified and now better matches the CNM format.
  - The `name` property has been renamed to `fileName`.
  - The `filepath` property has been renamed to `key`.
  - The `checksumValue` property has been renamed to `checksum`.
  - The `path` property has been removed.
  - The `url_path` property has been removed.
  - The `filename` property (which contained an `s3://` URL) has been removed, and the `bucket`
    and `key` properties should be used instead. Any requests sent to the API containing a `granule.files[].filename`
    property will be rejected, and any responses coming back from the API will not contain that
    `filename` property.
  - A `source` property has been added, which is a URL indicating the original source of the file.
  - `@cumulus/ingest/granule.moveGranuleFiles()` no longer includes a `filename` field in its
    output. The `bucket` and `key` fields should be used instead.
- **CUMULUS-672**

  - Changed `@cumulus/integration-tests/api/EarthdataLogin.getEarthdataLoginRedirectResponse` to `@cumulus/integration-tests/api/EarthdataLogin.getEarthdataAccessToken`. The new function returns an access response from Earthdata login, if successful.
  - `@cumulus/integration-tests/cmr/getOnlineResources` now accepts an object of options, including `cmrMetadataFormat`. Based on the `cmrMetadataFormat`, the function will correctly retrieve the online resources for each metadata format (ECHO10, UMM-G)

- **CUMULUS-1101**

  - Moved `@cumulus/common/file/getFileChecksumFromStream` into `@cumulus/checksum`, and renamed it to `generateChecksumFromStream`.
    This is a breaking change for users relying on `@cumulus/common/file/getFileChecksumFromStream`.
  - Refactored `@cumulus/ingest/Granule` to depend on new `common/aws` checksum functions and remove significantly present checksumming code.
    - Deprecated `@cumulus/ingest/granule.validateChecksum`. Replaced with `@cumulus/ingest/granule.verifyFile`.
    - Renamed `granule.getChecksumFromFile` to `granule.retrieveSuppliedFileChecksumInformation` to be more accurate.
  - Deprecated `@cumulus/common/aws.checksumS3Objects`. Use `@cumulus/common/aws.calculateS3ObjectChecksum` instead.

- CUMULUS-1171

  - Fixed provider handling in the API to make it consistent between protocols.
    Before this change, FTP providers were configured using the `host` and
    `port` properties. HTTP providers ignored `port` and `protocol`, and stored
    an entire URL in the `host` property. Updated the API to only accept valid
    hostnames or IP addresses in the `provider.host` field. Updated ingest code
    to properly build HTTP and HTTPS URLs from `provider.protocol`,
    `provider.host`, and `provider.port`.
  - The default provider port was being set to 21, no matter what protocol was
    being used. Removed that default.

- **CUMULUS-1176**

  - `@cumulus/move-granules` breaking change:
    Input to `move-granules` is now expected to be in the form of a granules object (i.e. `{ granules: [ { ... }, { ... } ] }`);
    For backwards compatibility with array-of-files outputs from processing steps, use the new `@cumulus/files-to-granules` task as an intermediate step.
    This task will perform the input translation. This change allows `move-granules` to be simpler and behave more predictably.
    `config.granuleIdExtraction` and `config.input_granules` are no longer needed/used by `move-granules`.
  - `@cumulus/post-to-cmr`: `config.granuleIdExtraction` is no longer needed/used by `post-to-cmr`.

- CUMULUS-1174
  - Better error message and stacktrace for S3KeyPairProvider error reporting.

### Fixed

- **CUMULUS-1218** Reconciliation report will now scan only completed granules.
- `@cumulus/api` files and granules were not getting indexed correctly because files indexing was failing in `db-indexer`
- `@cumulus/deployment` A bug in the Cloudformation template was preventing the API from being able to be launched in a VPC, updated the IAM template to give the permissions to be able to run the API in a VPC

### Deprecated

- `@cumulus/api/models/Granule.removeGranuleFromCmr`, instead use `@cumulus/api/models/Granule.removeGranuleFromCmrByGranule`
- `@cumulus/ingest/granule.validateChecksum`, instead use `@cumulus/ingest/granule.verifyFile`
- `@cumulus/common/aws.checksumS3Objects`, instead use `@cumulus/common/aws.calculateS3ObjectChecksum`
- `@cumulus/cmrjs`: `getGranuleId` and `getCmrFiles` are deprecated due to changes in input handling.

## [v1.11.3] - 2019-3-5

### Added

- **CUMULUS-1187** - Added `@cumulus/ingest/granule/duplicateHandlingType()` to determine how duplicate files should be handled in an ingest workflow

### Fixed

- **CUMULUS-1187** - workflows not respecting the duplicate handling value specified in the collection
- Removed refreshToken schema requirement for OAuth

## [v1.11.2] - 2019-2-15

### Added

- CUMULUS-1169
  - Added a `@cumulus/common/StepFunctions` module. It contains functions for querying the AWS
    StepFunctions API. These functions have the ability to retry when a ThrottlingException occurs.
  - Added `@cumulus/common/aws.retryOnThrottlingException()`, which will wrap a function in code to
    retry on ThrottlingExceptions.
  - Added `@cumulus/common/test-utils.throttleOnce()`, which will cause a function to return a
    ThrottlingException the first time it is called, then return its normal result after that.
- CUMULUS-1103 Compare the collection holdings in CMR with Cumulus' internal data store
- CUMULUS-1099 Add support for UMMG JSON metadata versions > 1.4.
  - If a version is found in the metadata object, that version is used for processing and publishing to CMR otherwise, version 1.4 is assumed.
- CUMULUS-678
  - Added support for UMMG json v1.4 metadata files.
    `reconcileCMRMetadata` added to `@cumulus/cmrjs` to update metadata record with new file locations.
    `@cumulus/common/errors` adds two new error types `CMRMetaFileNotFound` and `InvalidArgument`.
    `@cumulus/common/test-utils` adds new function `randomId` to create a random string with id to help in debugging.
    `@cumulus/common/BucketsConfig` adds a new helper class `BucketsConfig` for working with bucket stack configuration and bucket names.
    `@cumulus/common/aws` adds new function `s3PutObjectTagging` as a convenience for the aws [s3().putObjectTagging](https://docs.aws.amazon.com/AWSJavaScriptSDK/latest/AWS/S3.html#putObjectTagging-property) function.
    `@cumulus/cmrjs` Adds: - `isCMRFile` - Identify an echo10(xml) or UMMG(json) metadata file. - `metadataObjectFromCMRFile` Read and parse CMR XML file from s3. - `updateCMRMetadata` Modify a cmr metadata (xml/json) file with updated information. - `publish2CMR` Posts XML or UMMG CMR data to CMR service. - `reconcileCMRMetadata` Reconciles cmr metadata file after a file moves.
- Adds some ECS and other permissions to StepRole to enable running ECS tasks from a workflow
- Added Apache logs to cumulus api and distribution lambdas
- **CUMULUS-1119** - Added `@cumulus/integration-tests/api/EarthdataLogin.getEarthdataLoginRedirectResponse` helper for integration tests to handle login with Earthdata and to return response from redirect to Cumulus API
- **CUMULUS-673** Added `@cumulus/common/file/getFileChecksumFromStream` to get file checksum from a readable stream

### Fixed

- CUMULUS-1123
  - Cloudformation template overrides now work as expected

### Changed

- CUMULUS-1169
  - Deprecated the `@cumulus/common/step-functions` module.
  - Updated code that queries the StepFunctions API to use the retry-enabled functions from
    `@cumulus/common/StepFunctions`
- CUMULUS-1121
  - Schema validation is now strongly enforced when writing to the database.
    Additional properties are not allowed and will result in a validation error.
- CUMULUS-678
  `tasks/move-granules` simplified and refactored to use functionality from cmrjs.
  `ingest/granules.moveGranuleFiles` now just moves granule files and returns a list of the updated files. Updating metadata now handled by `@cumulus/cmrjs/reconcileCMRMetadata`.
  `move-granules.updateGranuleMetadata` refactored and bugs fixed in the case of a file matching multiple collection.files.regexps.
  `getCmrXmlFiles` simplified and now only returns an object with the cmrfilename and the granuleId.
  `@cumulus/test-processing` - test processing task updated to generate UMM-G metadata

- CUMULUS-1043

  - `@cumulus/api` now uses [express](http://expressjs.com/) as the API engine.
  - All `@cumulus/api` endpoints on ApiGateway are consolidated to a single endpoint the uses `{proxy+}` definition.
  - All files under `packages/api/endpoints` along with associated tests are updated to support express's request and response objects.
  - Replaced environment variables `internal`, `bucket` and `systemBucket` with `system_bucket`.
  - Update `@cumulus/integration-tests` to work with updated cumulus-api express endpoints

- `@cumulus/integration-tests` - `buildAndExecuteWorkflow` and `buildWorkflow` updated to take a `meta` param to allow for additional fields to be added to the workflow `meta`

- **CUMULUS-1049** Updated `Retrieve Execution Status API` in `@cumulus/api`: If the execution doesn't exist in Step Function API, Cumulus API returns the execution status information from the database.

- **CUMULUS-1119**
  - Renamed `DISTRIBUTION_URL` environment variable to `DISTRIBUTION_ENDPOINT`
  - Renamed `DEPLOYMENT_ENDPOINT` environment variable to `DISTRIBUTION_REDIRECT_ENDPOINT`
  - Renamed `API_ENDPOINT` environment variable to `TOKEN_REDIRECT_ENDPOINT`

### Removed

- Functions deprecated before 1.11.0:
  - @cumulus/api/models/base: static Manager.createTable() and static Manager.deleteTable()
  - @cumulus/ingest/aws/S3
  - @cumulus/ingest/aws/StepFunction.getExecution()
  - @cumulus/ingest/aws/StepFunction.pullEvent()
  - @cumulus/ingest/consumer.Consume
  - @cumulus/ingest/granule/Ingest.getBucket()

### Deprecated

`@cmrjs/ingestConcept`, instead use the CMR object methods. `@cmrjs/CMR.ingestGranule` or `@cmrjs/CMR.ingestCollection`
`@cmrjs/searchConcept`, instead use the CMR object methods. `@cmrjs/CMR.searchGranules` or `@cmrjs/CMR.searchCollections`
`@cmrjs/deleteConcept`, instead use the CMR object methods. `@cmrjs/CMR.deleteGranule` or `@cmrjs/CMR.deleteCollection`

## [v1.11.1] - 2018-12-18

**Please Note**

- Ensure your `app/config.yml` has a `clientId` specified in the `cmr` section. This will allow CMR to identify your requests for better support and metrics.
  - For an example, please see [the example config](https://github.com/nasa/cumulus/blob/1c7e2bf41b75da9f87004c4e40fbcf0f39f56794/example/app/config.yml#L128).

### Added

- Added a `/tokenDelete` endpoint in `@cumulus/api` to delete access token records

### Changed

- CUMULUS-678
  `@cumulus/ingest/crypto` moved and renamed to `@cumulus/common/key-pair-provider`
  `@cumulus/ingest/aws` function: `KMSDecryptionFailed` and class: `KMS` extracted and moved to `@cumulus/common` and `KMS` is exported as `KMSProvider` from `@cumulus/common/key-pair-provider`
  `@cumulus/ingest/granule` functions: `publish`, `getGranuleId`, `getXMLMetadataAsString`, `getMetadataBodyAndTags`, `parseXmlString`, `getCmrXMLFiles`, `postS3Object`, `contructOnlineAccessUrls`, `updateMetadata`, extracted and moved to `@cumulus/cmrjs`
  `getGranuleId`, `getCmrXMLFiles`, `publish`, `updateMetadata` removed from `@cumulus/ingest/granule` and added to `@cumulus/cmrjs`;
  `updateMetadata` renamed `updateCMRMetadata`.
  `@cumulus/ingest` test files renamed.
- **CUMULUS-1070**
  - Add `'Client-Id'` header to all `@cumulus/cmrjs` requests (made via `searchConcept`, `ingestConcept`, and `deleteConcept`).
  - Updated `cumulus/example/app/config.yml` entry for `cmr.clientId` to use stackName for easier CMR-side identification.

## [v1.11.0] - 2018-11-30

**Please Note**

- Redeploy IAM roles:
  - CUMULUS-817 includes a migration that requires reconfiguration/redeployment of IAM roles. Please see the [upgrade instructions](https://nasa.github.io/cumulus/docs/upgrade/1.11.0) for more information.
  - CUMULUS-977 includes a few new SNS-related permissions added to the IAM roles that will require redeployment of IAM roles.
- `cumulus-message-adapter` v1.0.13+ is required for `@cumulus/api` granule reingest API to work properly. The latest version should be downloaded automatically by kes.
- A `TOKEN_SECRET` value (preferably 256-bit for security) must be added to `.env` to securely sign JWTs used for authorization in `@cumulus/api`

### Changed

- **CUUMULUS-1000** - Distribution endpoint now persists logins, instead of
  redirecting to Earthdata Login on every request
- **CUMULUS-783 CUMULUS-790** - Updated `@cumulus/sync-granule` and `@cumulus/move-granules` tasks to always overwrite existing files for manually-triggered reingest.
- **CUMULUS-906** - Updated `@cumulus/api` granule reingest API to
  - add `reingestGranule: true` and `forceDuplicateOverwrite: true` to Cumulus message `cumulus_meta.cumulus_context` field to indicate that the workflow is a manually triggered re-ingest.
  - return warning message to operator when duplicateHandling is not `replace`
  - `cumulus-message-adapter` v1.0.13+ is required.
- **CUMULUS-793** - Updated the granule move PUT request in `@cumulus/api` to reject the move with a 409 status code if one or more of the files already exist at the destination location
- Updated `@cumulus/helloworld` to use S3 to store state for pass on retry tests
- Updated `@cumulus/ingest`:
  - [Required for MAAP] `http.js#list` will now find links with a trailing whitespace
  - Removed code from `granule.js` which looked for files in S3 using `{ Bucket: discoveredFile.bucket, Key: discoveredFile.name }`. This is obsolete since `@cumulus/ingest` uses a `file-staging` and `constructCollectionId()` directory prefixes by default.
- **CUMULUS-989**
  - Updated `@cumulus/api` to use [JWT (JSON Web Token)](https://jwt.io/introduction/) as the transport format for API authorization tokens and to use JWT verification in the request authorization
  - Updated `/token` endpoint in `@cumulus/api` to return tokens as JWTs
  - Added a `/refresh` endpoint in `@cumulus/api` to request new access tokens from the OAuth provider using the refresh token
  - Added `refreshAccessToken` to `@cumulus/api/lib/EarthdataLogin` to manage refresh token requests with the Earthdata OAuth provider

### Added

- **CUMULUS-1050**
  - Separated configuration flags for originalPayload/finalPayload cleanup such that they can be set to different retention times
- **CUMULUS-798**
  - Added daily Executions cleanup CloudWatch event that triggers cleanExecutions lambda
  - Added cleanExecutions lambda that removes finalPayload/originalPayload field entries for records older than configured timeout value (execution_payload_retention_period), with a default of 30 days
- **CUMULUS-815/816**
  - Added 'originalPayload' and 'finalPayload' fields to Executions table
  - Updated Execution model to populate originalPayload with the execution payload on record creation
  - Updated Execution model code to populate finalPayload field with the execution payload on execution completion
  - Execution API now exposes the above fields
- **CUMULUS-977**
  - Rename `kinesisConsumer` to `messageConsumer` as it handles both Kinesis streams and SNS topics as of this version.
  - Add `sns`-type rule support. These rules create a subscription between an SNS topic and the `messageConsumer`.
    When a message is received, `messageConsumer` is triggered and passes the SNS message (JSON format expected) in
    its entirety to the workflow in the `payload` field of the Cumulus message. For more information on sns-type rules,
    see the [documentation](https://nasa.github.io/cumulus/docs/data-cookbooks/setup#rules).
- **CUMULUS-975**
  - Add `KinesisInboundEventLogger` and `KinesisOutboundEventLogger` API lambdas. These lambdas
    are utilized to dump incoming and outgoing ingest workflow kinesis streams
    to cloudwatch for analytics in case of AWS/stream failure.
  - Update rules model to allow tracking of log_event ARNs related to
    Rule event logging. Kinesis rule types will now automatically log
    incoming events via a Kinesis event triggered lambda.
    CUMULUS-975-migration-4
  - Update migration code to require explicit migration names per run
  - Added migration_4 to migrate/update existing Kinesis rules to have a log event mapping
  - Added new IAM policy for migration lambda
- **CUMULUS-775**
  - Adds a instance metadata endpoint to the `@cumulus/api` package.
  - Adds a new convenience function `hostId` to the `@cumulus/cmrjs` to help build environment specific cmr urls.
  - Fixed `@cumulus/cmrjs.searchConcept` to search and return CMR results.
  - Modified `@cumulus/cmrjs.CMR.searchGranule` and `@cumulus/cmrjs.CMR.searchCollection` to include CMR's provider as a default parameter to searches.
- **CUMULUS-965**
  - Add `@cumulus/test-data.loadJSONTestData()`,
    `@cumulus/test-data.loadTestData()`, and
    `@cumulus/test-data.streamTestData()` to safely load test data. These
    functions should be used instead of using `require()` to load test data,
    which could lead to tests interfering with each other.
  - Add a `@cumulus/common/util/deprecate()` function to mark a piece of code as
    deprecated
- **CUMULUS-986**
  - Added `waitForTestExecutionStart` to `@cumulus/integration-tests`
- **CUMULUS-919**
  - In `@cumulus/deployment`, added support for NGAP permissions boundaries for IAM roles with `useNgapPermissionBoundary` flag in `iam/config.yml`. Defaults to false.

### Fixed

- Fixed a bug where FTP sockets were not closed after an error, keeping the Lambda function active until it timed out [CUMULUS-972]
- **CUMULUS-656**
  - The API will no longer allow the deletion of a provider if that provider is
    referenced by a rule
  - The API will no longer allow the deletion of a collection if that collection
    is referenced by a rule
- Fixed a bug where `@cumulus/sf-sns-report` was not pulling large messages from S3 correctly.

### Deprecated

- `@cumulus/ingest/aws/StepFunction.pullEvent()`. Use `@cumulus/common/aws.pullStepFunctionEvent()`.
- `@cumulus/ingest/consumer.Consume` due to unpredictable implementation. Use `@cumulus/ingest/consumer.Consumer`.
  Call `Consumer.consume()` instead of `Consume.read()`.

## [v1.10.4] - 2018-11-28

### Added

- **CUMULUS-1008**
  - New `config.yml` parameter for SQS consumers: `sqs_consumer_rate: (default 500)`, which is the maximum number of
    messages the consumer will attempt to process per execution. Currently this is only used by the sf-starter consumer,
    which runs every minute by default, making this a messages-per-minute upper bound. SQS does not guarantee the number
    of messages returned per call, so this is not a fixed rate of consumption, only attempted number of messages received.

### Deprecated

- `@cumulus/ingest/consumer.Consume` due to unpredictable implementation. Use `@cumulus/ingest/consumer.Consumer`.

### Changed

- Backported update of `packages/api` dependency `@mapbox/dyno` to `1.4.2` to mitigate `event-stream` vulnerability.

## [v1.10.3] - 2018-10-31

### Added

- **CUMULUS-817**
  - Added AWS Dead Letter Queues for lambdas that are scheduled asynchronously/such that failures show up only in cloudwatch logs.
- **CUMULUS-956**
  - Migrated developer documentation and data-cookbooks to Docusaurus
    - supports versioning of documentation
  - Added `docs/docs-how-to.md` to outline how to do things like add new docs or locally install for testing.
  - Deployment/CI scripts have been updated to work with the new format
- **CUMULUS-811**
  - Added new S3 functions to `@cumulus/common/aws`:
    - `aws.s3TagSetToQueryString`: converts S3 TagSet array to querystring (for use with upload()).
    - `aws.s3PutObject`: Returns promise of S3 `putObject`, which puts an object on S3
    - `aws.s3CopyObject`: Returns promise of S3 `copyObject`, which copies an object in S3 to a new S3 location
    - `aws.s3GetObjectTagging`: Returns promise of S3 `getObjectTagging`, which returns an object containing an S3 TagSet.
  - `@/cumulus/common/aws.s3PutObject` defaults to an explicit `ACL` of 'private' if not overridden.
  - `@/cumulus/common/aws.s3CopyObject` defaults to an explicit `TaggingDirective` of 'COPY' if not overridden.

### Deprecated

- **CUMULUS-811**
  - Deprecated `@cumulus/ingest/aws.S3`. Member functions of this class will now
    log warnings pointing to similar functionality in `@cumulus/common/aws`.

## [v1.10.2] - 2018-10-24

### Added

- **CUMULUS-965**
  - Added a `@cumulus/logger` package
- **CUMULUS-885**
  - Added 'human readable' version identifiers to Lambda Versioning lambda aliases
- **CUMULUS-705**
  - Note: Make sure to update the IAM stack when deploying this update.
  - Adds an AsyncOperations model and associated DynamoDB table to the
    `@cumulus/api` package
  - Adds an /asyncOperations endpoint to the `@cumulus/api` package, which can
    be used to fetch the status of an AsyncOperation.
  - Adds a /bulkDelete endpoint to the `@cumulus/api` package, which performs an
    asynchronous bulk-delete operation. This is a stub right now which is only
    intended to demonstration how AsyncOperations work.
  - Adds an AsyncOperation ECS task to the `@cumulus/api` package, which will
    fetch an Lambda function, run it in ECS, and then store the result to the
    AsyncOperations table in DynamoDB.
- **CUMULUS-851** - Added workflow lambda versioning feature to allow in-flight workflows to use lambda versions that were in place when a workflow was initiated

  - Updated Kes custom code to remove logic that used the CMA file key to determine template compilation logic. Instead, utilize a `customCompilation` template configuration flag to indicate a template should use Cumulus's kes customized methods instead of 'core'.
  - Added `useWorkflowLambdaVersions` configuration option to enable the lambdaVersioning feature set. **This option is set to true by default** and should be set to false to disable the feature.
  - Added uniqueIdentifier configuration key to S3 sourced lambdas to optionally support S3 lambda resource versioning within this scheme. This key must be unique for each modified version of the lambda package and must be updated in configuration each time the source changes.
  - Added a new nested stack template that will create a `LambdaVersions` stack that will take lambda parameters from the base template, generate lambda versions/aliases and return outputs with references to the most 'current' lambda alias reference, and updated 'core' template to utilize these outputs (if `useWorkflowLambdaVersions` is enabled).

- Created a `@cumulus/api/lib/OAuth2` interface, which is implemented by the
  `@cumulus/api/lib/EarthdataLogin` and `@cumulus/api/lib/GoogleOAuth2` classes.
  Endpoints that need to handle authentication will determine which class to use
  based on environment variables. This also greatly simplifies testing.
- Added `@cumulus/api/lib/assertions`, containing more complex AVA test assertions
- Added PublishGranule workflow to publish a granule to CMR without full reingest. (ingest-in-place capability)

- `@cumulus/integration-tests` new functionality:
  - `listCollections` to list collections from a provided data directory
  - `deleteCollection` to delete list of collections from a deployed stack
  - `cleanUpCollections` combines the above in one function.
  - `listProviders` to list providers from a provided data directory
  - `deleteProviders` to delete list of providers from a deployed stack
  - `cleanUpProviders` combines the above in one function.
  - `@cumulus/integrations-tests/api.js`: `deleteGranule` and `deletePdr` functions to make `DELETE` requests to Cumulus API
  - `rules` API functionality for posting and deleting a rule and listing all rules
  - `wait-for-deploy` lambda for use in the redeployment tests
- `@cumulus/ingest/granule.js`: `ingestFile` inserts new `duplicate_found: true` field in the file's record if a duplicate file already exists on S3.
- `@cumulus/api`: `/execution-status` endpoint requests and returns complete execution output if execution output is stored in S3 due to size.
- Added option to use environment variable to set CMR host in `@cumulus/cmrjs`.
- **CUMULUS-781** - Added integration tests for `@cumulus/sync-granule` when `duplicateHandling` is set to `replace` or `skip`
- **CUMULUS-791** - `@cumulus/move-granules`: `moveFileRequest` inserts new `duplicate_found: true` field in the file's record if a duplicate file already exists on S3. Updated output schema to document new `duplicate_found` field.

### Removed

- Removed `@cumulus/common/fake-earthdata-login-server`. Tests can now create a
  service stub based on `@cumulus/api/lib/OAuth2` if testing requires handling
  authentication.

### Changed

- **CUMULUS-940** - modified `@cumulus/common/aws` `receiveSQSMessages` to take a parameter object instead of positional parameters. All defaults remain the same, but now access to long polling is available through `options.waitTimeSeconds`.
- **CUMULUS-948** - Update lambda functions `CNMToCMA` and `CnmResponse` in the `cumulus-data-shared` bucket and point the default stack to them.
- **CUMULUS-782** - Updated `@cumulus/sync-granule` task and `Granule.ingestFile` in `@cumulus/ingest` to keep both old and new data when a destination file with different checksum already exists and `duplicateHandling` is `version`
- Updated the config schema in `@cumulus/move-granules` to include the `moveStagedFiles` param.
- **CUMULUS-778** - Updated config schema and documentation in `@cumulus/sync-granule` to include `duplicateHandling` parameter for specifying how duplicate filenames should be handled
- **CUMULUS-779** - Updated `@cumulus/sync-granule` to throw `DuplicateFile` error when destination files already exist and `duplicateHandling` is `error`
- **CUMULUS-780** - Updated `@cumulus/sync-granule` to use `error` as the default for `duplicateHandling` when it is not specified
- **CUMULUS-780** - Updated `@cumulus/api` to use `error` as the default value for `duplicateHandling` in the `Collection` model
- **CUMULUS-785** - Updated the config schema and documentation in `@cumulus/move-granules` to include `duplicateHandling` parameter for specifying how duplicate filenames should be handled
- **CUMULUS-786, CUMULUS-787** - Updated `@cumulus/move-granules` to throw `DuplicateFile` error when destination files already exist and `duplicateHandling` is `error` or not specified
- **CUMULUS-789** - Updated `@cumulus/move-granules` to keep both old and new data when a destination file with different checksum already exists and `duplicateHandling` is `version`

### Fixed

- `getGranuleId` in `@cumulus/ingest` bug: `getGranuleId` was constructing an error using `filename` which was undefined. The fix replaces `filename` with the `uri` argument.
- Fixes to `del` in `@cumulus/api/endpoints/granules.js` to not error/fail when not all files exist in S3 (e.g. delete granule which has only 2 of 3 files ingested).
- `@cumulus/deployment/lib/crypto.js` now checks for private key existence properly.

## [v1.10.1] - 2018-09-4

### Fixed

- Fixed cloudformation template errors in `@cumulus/deployment/`
  - Replaced references to Fn::Ref: with Ref:
  - Moved long form template references to a newline

## [v1.10.0] - 2018-08-31

### Removed

- Removed unused and broken code from `@cumulus/common`
  - Removed `@cumulus/common/test-helpers`
  - Removed `@cumulus/common/task`
  - Removed `@cumulus/common/message-source`
  - Removed the `getPossiblyRemote` function from `@cumulus/common/aws`
  - Removed the `startPromisedSfnExecution` function from `@cumulus/common/aws`
  - Removed the `getCurrentSfnTask` function from `@cumulus/common/aws`

### Changed

- **CUMULUS-839** - In `@cumulus/sync-granule`, 'collection' is now an optional config parameter

### Fixed

- **CUMULUS-859** Moved duplicate code in `@cumulus/move-granules` and `@cumulus/post-to-cmr` to `@cumulus/ingest`. Fixed imports making assumptions about directory structure.
- `@cumulus/ingest/consumer` correctly limits the number of messages being received and processed from SQS. Details:
  - **Background:** `@cumulus/api` includes a lambda `<stack-name>-sqs2sf` which processes messages from the `<stack-name>-startSF` SQS queue every minute. The `sqs2sf` lambda uses `@cumulus/ingest/consumer` to receive and process messages from SQS.
  - **Bug:** More than `messageLimit` number of messages were being consumed and processed from the `<stack-name>-startSF` SQS queue. Many step functions were being triggered simultaneously by the lambda `<stack-name>-sqs2sf` (which consumes every minute from the `startSF` queue) and resulting in step function failure with the error: `An error occurred (ThrottlingException) when calling the GetExecutionHistory`.
  - **Fix:** `@cumulus/ingest/consumer#processMessages` now processes messages until `timeLimit` has passed _OR_ once it receives up to `messageLimit` messages. `sqs2sf` is deployed with a [default `messageLimit` of 10](https://github.com/nasa/cumulus/blob/670000c8a821ff37ae162385f921c40956e293f7/packages/deployment/app/config.yml#L147).
  - **IMPORTANT NOTE:** `consumer` will actually process up to `messageLimit * 2 - 1` messages. This is because sometimes `receiveSQSMessages` will return less than `messageLimit` messages and thus the consumer will continue to make calls to `receiveSQSMessages`. For example, given a `messageLimit` of 10 and subsequent calls to `receiveSQSMessages` returns up to 9 messages, the loop will continue and a final call could return up to 10 messages.

## [v1.9.1] - 2018-08-22

**Please Note** To take advantage of the added granule tracking API functionality, updates are required for the message adapter and its libraries. You should be on the following versions:

- `cumulus-message-adapter` 1.0.9+
- `cumulus-message-adapter-js` 1.0.4+
- `cumulus-message-adapter-java` 1.2.7+
- `cumulus-message-adapter-python` 1.0.5+

### Added

- **CUMULUS-687** Added logs endpoint to search for logs from a specific workflow execution in `@cumulus/api`. Added integration test.
- **CUMULUS-836** - `@cumulus/deployment` supports a configurable docker storage driver for ECS. ECS can be configured with either `devicemapper` (the default storage driver for AWS ECS-optimized AMIs) or `overlay2` (the storage driver used by the NGAP 2.0 AMI). The storage driver can be configured in `app/config.yml` with `ecs.docker.storageDriver: overlay2 | devicemapper`. The default is `overlay2`.
  - To support this configuration, a [Handlebars](https://handlebarsjs.com/) helper `ifEquals` was added to `packages/deployment/lib/kes.js`.
- **CUMULUS-836** - `@cumulus/api` added IAM roles required by the NGAP 2.0 AMI. The NGAP 2.0 AMI runs a script `register_instances_with_ssm.py` which requires the ECS IAM role to include `ec2:DescribeInstances` and `ssm:GetParameter` permissions.

### Fixed

- **CUMULUS-836** - `@cumulus/deployment` uses `overlay2` driver by default and does not attempt to write `--storage-opt dm.basesize` to fix [this error](https://github.com/moby/moby/issues/37039).
- **CUMULUS-413** Kinesis processing now captures all errors.
  - Added kinesis fallback mechanism when errors occur during record processing.
  - Adds FallbackTopicArn to `@cumulus/api/lambdas.yml`
  - Adds fallbackConsumer lambda to `@cumulus/api`
  - Adds fallbackqueue option to lambda definitions capture lambda failures after three retries.
  - Adds kinesisFallback SNS topic to signal incoming errors from kinesis stream.
  - Adds kinesisFailureSQS to capture fully failed events from all retries.
- **CUMULUS-855** Adds integration test for kinesis' error path.
- **CUMULUS-686** Added workflow task name and version tracking via `@cumulus/api` executions endpoint under new `tasks` property, and under `workflow_tasks` in step input/output.
  - Depends on `cumulus-message-adapter` 1.0.9+, `cumulus-message-adapter-js` 1.0.4+, `cumulus-message-adapter-java` 1.2.7+ and `cumulus-message-adapter-python` 1.0.5+
- **CUMULUS-771**
  - Updated sync-granule to stream the remote file to s3
  - Added integration test for ingesting granules from ftp provider
  - Updated http/https integration tests for ingesting granules from http/https providers
- **CUMULUS-862** Updated `@cumulus/integration-tests` to handle remote lambda output
- **CUMULUS-856** Set the rule `state` to have default value `ENABLED`

### Changed

- In `@cumulus/deployment`, changed the example app config.yml to have additional IAM roles

## [v1.9.0] - 2018-08-06

**Please note** additional information and upgrade instructions [here](https://nasa.github.io/cumulus/docs/upgrade/1.9.0)

### Added

- **CUMULUS-712** - Added integration tests verifying expected behavior in workflows
- **GITC-776-2** - Add support for versioned collections

### Fixed

- **CUMULUS-832**
  - Fixed indentation in example config.yml in `@cumulus/deployment`
  - Fixed issue with new deployment using the default distribution endpoint in `@cumulus/deployment` and `@cumulus/api`

## [v1.8.1] - 2018-08-01

**Note** IAM roles should be re-deployed with this release.

- **Cumulus-726**
  - Added function to `@cumulus/integration-tests`: `sfnStep` includes `getStepInput` which returns the input to the schedule event of a given step function step.
  - Added IAM policy `@cumulus/deployment`: Lambda processing IAM role includes `kinesis::PutRecord` so step function lambdas can write to kinesis streams.
- **Cumulus Community Edition**
  - Added Google OAuth authentication token logic to `@cumulus/api`. Refactored token endpoint to use environment variable flag `OAUTH_PROVIDER` when determining with authentication method to use.
  - Added API Lambda memory configuration variable `api_lambda_memory` to `@cumulus/api` and `@cumulus/deployment`.

### Changed

- **Cumulus-726**
  - Changed function in `@cumulus/api`: `models/rules.js#addKinesisEventSource` was modified to call to `deleteKinesisEventSource` with all required parameters (rule's name, arn and type).
  - Changed function in `@cumulus/integration-tests`: `getStepOutput` can now be used to return output of failed steps. If users of this function want the output of a failed event, they can pass a third parameter `eventType` as `'failure'`. This function will work as always for steps which completed successfully.

### Removed

- **Cumulus-726**

  - Configuration change to `@cumulus/deployment`: Removed default auto scaling configuration for Granules and Files DynamoDB tables.

- **CUMULUS-688**
  - Add integration test for ExecutionStatus
  - Function addition to `@cumulus/integration-tests`: `api` includes `getExecutionStatus` which returns the execution status from the Cumulus API

## [v1.8.0] - 2018-07-23

### Added

- **CUMULUS-718** Adds integration test for Kinesis triggering a workflow.

- **GITC-776-3** Added more flexibility for rules. You can now edit all fields on the rule's record
  We may need to update the api documentation to reflect this.

- **CUMULUS-681** - Add ingest-in-place action to granules endpoint

  - new applyWorkflow action at PUT /granules/{granuleid} Applying a workflow starts an execution of the provided workflow and passes the granule record as payload.
    Parameter(s):
    - workflow - the workflow name

- **CUMULUS-685** - Add parent exeuction arn to the execution which is triggered from a parent step function

### Changed

- **CUMULUS-768** - Integration tests get S3 provider data from shared data folder

### Fixed

- **CUMULUS-746** - Move granule API correctly updates record in dynamo DB and cmr xml file
- **CUMULUS-766** - Populate database fileSize field from S3 if value not present in Ingest payload

## [v1.7.1] - 2018-07-27 - [BACKPORT]

### Fixed

- **CUMULUS-766** - Backport from 1.8.0 - Populate database fileSize field from S3 if value not present in Ingest payload

## [v1.7.0] - 2018-07-02

### Please note: [Upgrade Instructions](https://nasa.github.io/cumulus/docs/upgrade/1.7.0)

### Added

- **GITC-776-2** - Add support for versioned collections
- **CUMULUS-491** - Add granule reconciliation API endpoints.
- **CUMULUS-480** Add support for backup and recovery:
  - Add DynamoDB tables for granules, executions and pdrs
  - Add ability to write all records to S3
  - Add ability to download all DynamoDB records in form json files
  - Add ability to upload records to DynamoDB
  - Add migration scripts for copying granule, pdr and execution records from ElasticSearch to DynamoDB
  - Add IAM support for batchWrite on dynamoDB
-
- **CUMULUS-508** - `@cumulus/deployment` cloudformation template allows for lambdas and ECS clusters to have multiple AZ availability.
  - `@cumulus/deployment` also ensures docker uses `devicemapper` storage driver.
- **CUMULUS-755** - `@cumulus/deployment` Add DynamoDB autoscaling support.
  - Application developers can add autoscaling and override default values in their deployment's `app/config.yml` file using a `{TableName}Table:` key.

### Fixed

- **CUMULUS-747** - Delete granule API doesn't delete granule files in s3 and granule in elasticsearch
  - update the StreamSpecification DynamoDB tables to have StreamViewType: "NEW_AND_OLD_IMAGES"
  - delete granule files in s3
- **CUMULUS-398** - Fix not able to filter executions by workflow
- **CUMULUS-748** - Fix invalid lambda .zip files being validated/uploaded to AWS
- **CUMULUS-544** - Post to CMR task has UAT URL hard-coded
  - Made configurable: PostToCmr now requires CMR_ENVIRONMENT env to be set to 'SIT' or 'OPS' for those CMR environments. Default is UAT.

### Changed

- **GITC-776-4** - Changed Discover-pdrs to not rely on collection but use provider_path in config. It also has an optional filterPdrs regex configuration parameter

- **CUMULUS-710** - In the integration test suite, `getStepOutput` returns the output of the first successful step execution or last failed, if none exists

## [v1.6.0] - 2018-06-06

### Please note: [Upgrade Instructions](https://nasa.github.io/cumulus/docs/upgrade/1.6.0)

### Fixed

- **CUMULUS-602** - Format all logs sent to Elastic Search.
  - Extract cumulus log message and index it to Elastic Search.

### Added

- **CUMULUS-556** - add a mechanism for creating and running migration scripts on deployment.
- **CUMULUS-461** Support use of metadata date and other components in `url_path` property

### Changed

- **CUMULUS-477** Update bucket configuration to support multiple buckets of the same type:
  - Change the structure of the buckets to allow for more than one bucket of each type. The bucket structure is now:
    bucket-key:
    name: <bucket-name>
    type: <type> i.e. internal, public, etc.
  - Change IAM and app deployment configuration to support new bucket structure
  - Update tasks and workflows to support new bucket structure
  - Replace instances where buckets.internal is relied upon to either use the system bucket or a configured bucket
  - Move IAM template to the deployment package. NOTE: You now have to specify '--template node_modules/@cumulus/deployment/iam' in your IAM deployment
  - Add IAM cloudformation template support to filter buckets by type

## [v1.5.5] - 2018-05-30

### Added

- **CUMULUS-530** - PDR tracking through Queue-granules
  - Add optional `pdr` property to the sync-granule task's input config and output payload.
- **CUMULUS-548** - Create a Lambda task that generates EMS distribution reports
  - In order to supply EMS Distribution Reports, you must enable S3 Server
    Access Logging on any S3 buckets used for distribution. See [How Do I Enable Server Access Logging for an S3 Bucket?](https://docs.aws.amazon.com/AmazonS3/latest/user-guide/server-access-logging.html)
    The "Target bucket" setting should point at the Cumulus internal bucket.
    The "Target prefix" should be
    "<STACK_NAME>/ems-distribution/s3-server-access-logs/", where "STACK_NAME"
    is replaced with the name of your Cumulus stack.

### Fixed

- **CUMULUS-546 - Kinesis Consumer should catch and log invalid JSON**
  - Kinesis Consumer lambda catches and logs errors so that consumer doesn't get stuck in a loop re-processing bad json records.
- EMS report filenames are now based on their start time instead of the time
  instead of the time that the report was generated
- **CUMULUS-552 - Cumulus API returns different results for the same collection depending on query**
  - The collection, provider and rule records in elasticsearch are now replaced with records from dynamo db when the dynamo db records are updated.

### Added

- `@cumulus/deployment`'s default cloudformation template now configures storage for Docker to match the configured ECS Volume. The template defines Docker's devicemapper basesize (`dm.basesize`) using `ecs.volumeSize`. This addresses ECS default of limiting Docker containers to 10GB of storage ([Read more](https://aws.amazon.com/premiumsupport/knowledge-center/increase-default-ecs-docker-limit/)).

## [v1.5.4] - 2018-05-21

### Added

- **CUMULUS-535** - EMS Ingest, Archive, Archive Delete reports
  - Add lambda EmsReport to create daily EMS Ingest, Archive, Archive Delete reports
  - ems.provider property added to `@cumulus/deployment/app/config.yml`.
    To change the provider name, please add `ems: provider` property to `app/config.yml`.
- **CUMULUS-480** Use DynamoDB to store granules, pdrs and execution records
  - Activate PointInTime feature on DynamoDB tables
  - Increase test coverage on api package
  - Add ability to restore metadata records from json files to DynamoDB
- **CUMULUS-459** provide API endpoint for moving granules from one location on s3 to another

## [v1.5.3] - 2018-05-18

### Fixed

- **CUMULUS-557 - "Add dataType to DiscoverGranules output"**
  - Granules discovered by the DiscoverGranules task now include dataType
  - dataType is now a required property for granules used as input to the
    QueueGranules task
- **CUMULUS-550** Update deployment app/config.yml to force elasticsearch updates for deleted granules

## [v1.5.2] - 2018-05-15

### Fixed

- **CUMULUS-514 - "Unable to Delete the Granules"**
  - updated cmrjs.deleteConcept to return success if the record is not found
    in CMR.

### Added

- **CUMULUS-547** - The distribution API now includes an
  "earthdataLoginUsername" query parameter when it returns a signed S3 URL
- **CUMULUS-527 - "parse-pdr queues up all granules and ignores regex"**
  - Add an optional config property to the ParsePdr task called
    "granuleIdFilter". This property is a regular expression that is applied
    against the filename of the first file of each granule contained in the
    PDR. If the regular expression matches, then the granule is included in
    the output. Defaults to '.', which will match all granules in the PDR.
- File checksums in PDRs now support MD5
- Deployment support to subscribe to an SNS topic that already exists
- **CUMULUS-470, CUMULUS-471** In-region S3 Policy lambda added to API to update bucket policy for in-region access.
- **CUMULUS-533** Added fields to granule indexer to support EMS ingest and archive record creation
- **CUMULUS-534** Track deleted granules
  - added `deletedgranule` type to `cumulus` index.
  - **Important Note:** Force custom bootstrap to re-run by adding this to
    app/config.yml `es: elasticSearchMapping: 7`
- You can now deploy cumulus without ElasticSearch. Just add `es: null` to your `app/config.yml` file. This is only useful for debugging purposes. Cumulus still requires ElasticSearch to properly operate.
- `@cumulus/integration-tests` includes and exports the `addRules` function, which seeds rules into the DynamoDB table.
- Added capability to support EFS in cloud formation template. Also added
  optional capability to ssh to your instance and privileged lambda functions.
- Added support to force discovery of PDRs that have already been processed
  and filtering of selected data types
- `@cumulus/cmrjs` uses an environment variable `USER_IP_ADDRESS` or fallback
  IP address of `10.0.0.0` when a public IP address is not available. This
  supports lambda functions deployed into a VPC's private subnet, where no
  public IP address is available.

### Changed

- **CUMULUS-550** Custom bootstrap automatically adds new types to index on
  deployment

## [v1.5.1] - 2018-04-23

### Fixed

- add the missing dist folder to the hello-world task
- disable uglifyjs on the built version of the pdr-status-check (read: https://github.com/webpack-contrib/uglifyjs-webpack-plugin/issues/264)

## [v1.5.0] - 2018-04-23

### Changed

- Removed babel from all tasks and packages and increased minimum node requirements to version 8.10
- Lambda functions created by @cumulus/deployment will use node8.10 by default
- Moved [cumulus-integration-tests](https://github.com/nasa/cumulus-integration-tests) to the `example` folder CUMULUS-512
- Streamlined all packages dependencies (e.g. remove redundant dependencies and make sure versions are the same across packages)
- **CUMULUS-352:** Update Cumulus Elasticsearch indices to use [index aliases](https://www.elastic.co/guide/en/elasticsearch/reference/current/indices-aliases.html).
- **CUMULUS-519:** ECS tasks are no longer restarted after each CF deployment unless `ecs.restartTasksOnDeploy` is set to true
- **CUMULUS-298:** Updated log filterPattern to include all CloudWatch logs in ElasticSearch
- **CUMULUS-518:** Updates to the SyncGranule config schema
  - `granuleIdExtraction` is no longer a property
  - `process` is now an optional property
  - `provider_path` is no longer a property

### Fixed

- **CUMULUS-455 "Kes deployments using only an updated message adapter do not get automatically deployed"**
  - prepended the hash value of cumulus-message-adapter.zip file to the zip file name of lambda which uses message adapter.
  - the lambda function will be redeployed when message adapter or lambda function are updated
- Fixed a bug in the bootstrap lambda function where it stuck during update process
- Fixed a bug where the sf-sns-report task did not return the payload of the incoming message as the output of the task [CUMULUS-441]

### Added

- **CUMULUS-352:** Add reindex CLI to the API package.
- **CUMULUS-465:** Added mock http/ftp/sftp servers to the integration tests
- Added a `delete` method to the `@common/CollectionConfigStore` class
- **CUMULUS-467 "@cumulus/integration-tests or cumulus-integration-tests should seed provider and collection in deployed DynamoDB"**
  - `example` integration-tests populates providers and collections to database
  - `example` workflow messages are populated from workflow templates in s3, provider and collection information in database, and input payloads. Input templates are removed.
  - added `https` protocol to provider schema

## [v1.4.1] - 2018-04-11

### Fixed

- Sync-granule install

## [v1.4.0] - 2018-04-09

### Fixed

- **CUMULUS-392 "queue-granules not returning the sfn-execution-arns queued"**
  - updated queue-granules to return the sfn-execution-arns queued and pdr if exists.
  - added pdr to ingest message meta.pdr instead of payload, so the pdr information doesn't get lost in the ingest workflow, and ingested granule in elasticsearch has pdr name.
  - fixed sf-sns-report schema, remove the invalid part
  - fixed pdr-status-check schema, the failed execution contains arn and reason
- **CUMULUS-206** make sure homepage and repository urls exist in package.json files of tasks and packages

### Added

- Example folder with a cumulus deployment example

### Changed

- [CUMULUS-450](https://bugs.earthdata.nasa.gov/browse/CUMULUS-450) - Updated
  the config schema of the **queue-granules** task
  - The config no longer takes a "collection" property
  - The config now takes an "internalBucket" property
  - The config now takes a "stackName" property
- [CUMULUS-450](https://bugs.earthdata.nasa.gov/browse/CUMULUS-450) - Updated
  the config schema of the **parse-pdr** task
  - The config no longer takes a "collection" property
  - The "stack", "provider", and "bucket" config properties are now
    required
- **CUMULUS-469** Added a lambda to the API package to prototype creating an S3 bucket policy for direct, in-region S3 access for the prototype bucket

### Removed

- Removed the `findTmpTestDataDirectory()` function from
  `@cumulus/common/test-utils`

### Fixed

- [CUMULUS-450](https://bugs.earthdata.nasa.gov/browse/CUMULUS-450)
  - The **queue-granules** task now enqueues a **sync-granule** task with the
    correct collection config for that granule based on the granule's
    data-type. It had previously been using the collection config from the
    config of the **queue-granules** task, which was a problem if the granules
    being queued belonged to different data-types.
  - The **parse-pdr** task now handles the case where a PDR contains granules
    with different data types, and uses the correct granuleIdExtraction for
    each granule.

### Added

- **CUMULUS-448** Add code coverage checking using [nyc](https://github.com/istanbuljs/nyc).

## [v1.3.0] - 2018-03-29

### Deprecated

- discover-s3-granules is deprecated. The functionality is provided by the discover-granules task

### Fixed

- **CUMULUS-331:** Fix aws.downloadS3File to handle non-existent key
- Using test ftp provider for discover-granules testing [CUMULUS-427]
- **CUMULUS-304: "Add AWS API throttling to pdr-status-check task"** Added concurrency limit on SFN API calls. The default concurrency is 10 and is configurable through Lambda environment variable CONCURRENCY.
- **CUMULUS-414: "Schema validation not being performed on many tasks"** revised npm build scripts of tasks that use cumulus-message-adapter to place schema directories into dist directories.
- **CUMULUS-301:** Update all tests to use test-data package for testing data.
- **CUMULUS-271: "Empty response body from rules PUT endpoint"** Added the updated rule to response body.
- Increased memory allotment for `CustomBootstrap` lambda function. Resolves failed deployments where `CustomBootstrap` lambda function was failing with error `Process exited before completing request`. This was causing deployments to stall, fail to update and fail to rollback. This error is thrown when the lambda function tries to use more memory than it is allotted.
- Cumulus repository folders structure updated:
  - removed the `cumulus` folder altogether
  - moved `cumulus/tasks` to `tasks` folder at the root level
  - moved the tasks that are not converted to use CMA to `tasks/.not_CMA_compliant`
  - updated paths where necessary

### Added

- `@cumulus/integration-tests` - Added support for testing the output of an ECS activity as well as a Lambda function.

## [v1.2.0] - 2018-03-20

### Fixed

- Update vulnerable npm packages [CUMULUS-425]
- `@cumulus/api`: `kinesis-consumer.js` uses `sf-scheduler.js#schedule` instead of placing a message directly on the `startSF` SQS queue. This is a fix for [CUMULUS-359](https://bugs.earthdata.nasa.gov/browse/CUMULUS-359) because `sf-scheduler.js#schedule` looks up the provider and collection data in DynamoDB and adds it to the `meta` object of the enqueued message payload.
- `@cumulus/api`: `kinesis-consumer.js` catches and logs errors instead of doing an error callback. Before this change, `kinesis-consumer` was failing to process new records when an existing record caused an error because it would call back with an error and stop processing additional records. It keeps trying to process the record causing the error because it's "position" in the stream is unchanged. Catching and logging the errors is part 1 of the fix. Proposed part 2 is to enqueue the error and the message on a "dead-letter" queue so it can be processed later ([CUMULUS-413](https://bugs.earthdata.nasa.gov/browse/CUMULUS-413)).
- **CUMULUS-260: "PDR page on dashboard only shows zeros."** The PDR stats in LPDAAC are all 0s, even if the dashboard has been fixed to retrieve the correct fields. The current version of pdr-status-check has a few issues.
  - pdr is not included in the input/output schema. It's available from the input event. So the pdr status and stats are not updated when the ParsePdr workflow is complete. Adding the pdr to the input/output of the task will fix this.
  - pdr-status-check doesn't update pdr stats which prevent the real time pdr progress from showing up in the dashboard. To solve this, added lambda function sf-sns-report which is copied from @cumulus/api/lambdas/sf-sns-broadcast with modification, sf-sns-report can be used to report step function status anywhere inside a step function. So add step sf-sns-report after each pdr-status-check, we will get the PDR status progress at real time.
  - It's possible an execution is still in the queue and doesn't exist in sfn yet. Added code to handle 'ExecutionDoesNotExist' error when checking the execution status.
- Fixed `aws.cloudwatchevents()` typo in `packages/ingest/aws.js`. This typo was the root cause of the error: `Error: Could not process scheduled_ingest, Error: : aws.cloudwatchevents is not a constructor` seen when trying to update a rule.

### Removed

- `@cumulus/ingest/aws`: Remove queueWorkflowMessage which is no longer being used by `@cumulus/api`'s `kinesis-consumer.js`.

## [v1.1.4] - 2018-03-15

### Added

- added flag `useList` to parse-pdr [CUMULUS-404]

### Fixed

- Pass encrypted password to the ApiGranule Lambda function [CUMULUS-424]

## [v1.1.3] - 2018-03-14

### Fixed

- Changed @cumulus/deployment package install behavior. The build process will happen after installation

## [v1.1.2] - 2018-03-14

### Added

- added tools to @cumulus/integration-tests for local integration testing
- added end to end testing for discovering and parsing of PDRs
- `yarn e2e` command is available for end to end testing

### Fixed

- **CUMULUS-326: "Occasionally encounter "Too Many Requests" on deployment"** The api gateway calls will handle throttling errors
- **CUMULUS-175: "Dashboard providers not in sync with AWS providers."** The root cause of this bug - DynamoDB operations not showing up in Elasticsearch - was shared by collections and rules. The fix was to update providers', collections' and rules; POST, PUT and DELETE endpoints to operate on DynamoDB and using DynamoDB streams to update Elasticsearch. The following packages were made:
  - `@cumulus/deployment` deploys DynamoDB streams for the Collections, Providers and Rules tables as well as a new lambda function called `dbIndexer`. The `dbIndexer` lambda has an event source mapping which listens to each of the DynamoDB streams. The dbIndexer lambda receives events referencing operations on the DynamoDB table and updates the elasticsearch cluster accordingly.
  - The `@cumulus/api` endpoints for collections, providers and rules _only_ query DynamoDB, with the exception of LIST endpoints and the collections' GET endpoint.

### Updated

- Broke up `kes.override.js` of @cumulus/deployment to multiple modules and moved to a new location
- Expanded @cumulus/deployment test coverage
- all tasks were updated to use cumulus-message-adapter-js 1.0.1
- added build process to integration-tests package to babelify it before publication
- Update @cumulus/integration-tests lambda.js `getLambdaOutput` to return the entire lambda output. Previously `getLambdaOutput` returned only the payload.

## [v1.1.1] - 2018-03-08

### Removed

- Unused queue lambda in api/lambdas [CUMULUS-359]

### Fixed

- Kinesis message content is passed to the triggered workflow [CUMULUS-359]
- Kinesis message queues a workflow message and does not write to rules table [CUMULUS-359]

## [v1.1.0] - 2018-03-05

### Added

- Added a `jlog` function to `common/test-utils` to aid in test debugging
- Integration test package with command line tool [CUMULUS-200] by @laurenfrederick
- Test for FTP `useList` flag [CUMULUS-334] by @kkelly51

### Updated

- The `queue-pdrs` task now uses the [cumulus-message-adapter-js](https://github.com/nasa/cumulus-message-adapter-js)
  library
- Updated the `queue-pdrs` JSON schemas
- The test-utils schema validation functions now throw an error if validation
  fails
- The `queue-granules` task now uses the [cumulus-message-adapter-js](https://github.com/nasa/cumulus-message-adapter-js)
  library
- Updated the `queue-granules` JSON schemas

### Removed

- Removed the `getSfnExecutionByName` function from `common/aws`
- Removed the `getGranuleStatus` function from `common/aws`

## [v1.0.1] - 2018-02-27

### Added

- More tests for discover-pdrs, dicover-granules by @yjpa7145
- Schema validation utility for tests by @yjpa7145

### Changed

- Fix an FTP listing bug for servers that do not support STAT [CUMULUS-334] by @kkelly51

## [v1.0.0] - 2018-02-23

[unreleased]: https://github.com/nasa/cumulus/compare/v18.2.2...HEAD
[v18.2.2]: https://github.com/nasa/cumulus/compare/v18.2.1...v18.2.2
[v18.2.1]: https://github.com/nasa/cumulus/compare/v18.2.0...v18.2.1
[v18.2.0]: https://github.com/nasa/cumulus/compare/v18.1.0...v18.2.0
[v18.1.0]: https://github.com/nasa/cumulus/compare/v18.0.0...v18.1.0
[v18.0.0]: https://github.com/nasa/cumulus/compare/v17.0.0...v18.0.0
[v17.0.0]: https://github.com/nasa/cumulus/compare/v16.1.3...v17.0.0
[v16.1.3]: https://github.com/nasa/cumulus/compare/v16.1.2...v16.1.3
[v16.1.2]: https://github.com/nasa/cumulus/compare/v16.1.1...v16.1.2
[v16.1.1]: https://github.com/nasa/cumulus/compare/v16.0.0...v16.1.1
[v16.0.0]: https://github.com/nasa/cumulus/compare/v15.0.4...v16.0.0
[v15.0.4]: https://github.com/nasa/cumulus/compare/v15.0.3...v15.0.4
[v15.0.3]: https://github.com/nasa/cumulus/compare/v15.0.2...v15.0.3
[v15.0.2]: https://github.com/nasa/cumulus/compare/v15.0.1...v15.0.2
[v15.0.1]: https://github.com/nasa/cumulus/compare/v15.0.0...v15.0.1
[v15.0.0]: https://github.com/nasa/cumulus/compare/v14.1.0...v15.0.0
[v14.1.0]: https://github.com/nasa/cumulus/compare/v14.0.0...v14.1.0
[v14.0.0]: https://github.com/nasa/cumulus/compare/v13.4.0...v14.0.0
[v13.4.0]: https://github.com/nasa/cumulus/compare/v13.3.2...v13.4.0
[v13.3.2]: https://github.com/nasa/cumulus/compare/v13.3.0...v13.3.2
[v13.3.0]: https://github.com/nasa/cumulus/compare/v13.2.1...v13.3.0
[v13.2.1]: https://github.com/nasa/cumulus/compare/v13.2.0...v13.2.1
[v13.2.0]: https://github.com/nasa/cumulus/compare/v13.1.0...v13.2.0
[v13.1.0]: https://github.com/nasa/cumulus/compare/v13.0.1...v13.1.0
[v13.0.1]: https://github.com/nasa/cumulus/compare/v13.0.0...v13.0.1
[v13.0.0]: https://github.com/nasa/cumulus/compare/v12.0.3...v13.0.0
[v12.0.3]: https://github.com/nasa/cumulus/compare/v12.0.2...v12.0.3
[v12.0.2]: https://github.com/nasa/cumulus/compare/v12.0.1...v12.0.2
[v12.0.1]: https://github.com/nasa/cumulus/compare/v12.0.0...v12.0.1
[v12.0.0]: https://github.com/nasa/cumulus/compare/v11.1.8...v12.0.0
[v11.1.8]: https://github.com/nasa/cumulus/compare/v11.1.7...v11.1.8
[v11.1.7]: https://github.com/nasa/cumulus/compare/v11.1.5...v11.1.7
[v11.1.5]: https://github.com/nasa/cumulus/compare/v11.1.4...v11.1.5
[v11.1.4]: https://github.com/nasa/cumulus/compare/v11.1.3...v11.1.4
[v11.1.3]: https://github.com/nasa/cumulus/compare/v11.1.2...v11.1.3
[v11.1.2]: https://github.com/nasa/cumulus/compare/v11.1.1...v11.1.2
[v11.1.1]: https://github.com/nasa/cumulus/compare/v11.1.0...v11.1.1
[v11.1.0]: https://github.com/nasa/cumulus/compare/v11.0.0...v11.1.0
[v11.0.0]: https://github.com/nasa/cumulus/compare/v10.1.3...v11.0.0
[v10.1.3]: https://github.com/nasa/cumulus/compare/v10.1.2...v10.1.3
[v10.1.2]: https://github.com/nasa/cumulus/compare/v10.1.1...v10.1.2
[v10.1.1]: https://github.com/nasa/cumulus/compare/v10.1.0...v10.1.1
[v10.1.0]: https://github.com/nasa/cumulus/compare/v10.0.1...v10.1.0
[v10.0.1]: https://github.com/nasa/cumulus/compare/v10.0.0...v10.0.1
[v10.0.0]: https://github.com/nasa/cumulus/compare/v9.9.0...v10.0.0
[v9.9.3]: https://github.com/nasa/cumulus/compare/v9.9.2...v9.9.3
[v9.9.2]: https://github.com/nasa/cumulus/compare/v9.9.1...v9.9.2
[v9.9.1]: https://github.com/nasa/cumulus/compare/v9.9.0...v9.9.1
[v9.9.0]: https://github.com/nasa/cumulus/compare/v9.8.0...v9.9.0
[v9.8.0]: https://github.com/nasa/cumulus/compare/v9.7.0...v9.8.0
[v9.7.1]: https://github.com/nasa/cumulus/compare/v9.7.0...v9.7.1
[v9.7.0]: https://github.com/nasa/cumulus/compare/v9.6.0...v9.7.0
[v9.6.0]: https://github.com/nasa/cumulus/compare/v9.5.0...v9.6.0
[v9.5.0]: https://github.com/nasa/cumulus/compare/v9.4.0...v9.5.0
[v9.4.1]: https://github.com/nasa/cumulus/compare/v9.3.0...v9.4.1
[v9.4.0]: https://github.com/nasa/cumulus/compare/v9.3.0...v9.4.0
[v9.3.0]: https://github.com/nasa/cumulus/compare/v9.2.2...v9.3.0
[v9.2.2]: https://github.com/nasa/cumulus/compare/v9.2.1...v9.2.2
[v9.2.1]: https://github.com/nasa/cumulus/compare/v9.2.0...v9.2.1
[v9.2.0]: https://github.com/nasa/cumulus/compare/v9.1.0...v9.2.0
[v9.1.0]: https://github.com/nasa/cumulus/compare/v9.0.1...v9.1.0
[v9.0.1]: https://github.com/nasa/cumulus/compare/v9.0.0...v9.0.1
[v9.0.0]: https://github.com/nasa/cumulus/compare/v8.1.0...v9.0.0
[v8.1.0]: https://github.com/nasa/cumulus/compare/v8.0.0...v8.1.0
[v8.0.0]: https://github.com/nasa/cumulus/compare/v7.2.0...v8.0.0
[v7.2.0]: https://github.com/nasa/cumulus/compare/v7.1.0...v7.2.0
[v7.1.0]: https://github.com/nasa/cumulus/compare/v7.0.0...v7.1.0
[v7.0.0]: https://github.com/nasa/cumulus/compare/v6.0.0...v7.0.0
[v6.0.0]: https://github.com/nasa/cumulus/compare/v5.0.1...v6.0.0
[v5.0.1]: https://github.com/nasa/cumulus/compare/v5.0.0...v5.0.1
[v5.0.0]: https://github.com/nasa/cumulus/compare/v4.0.0...v5.0.0
[v4.0.0]: https://github.com/nasa/cumulus/compare/v3.0.1...v4.0.0
[v3.0.1]: https://github.com/nasa/cumulus/compare/v3.0.0...v3.0.1
[v3.0.0]: https://github.com/nasa/cumulus/compare/v2.0.1...v3.0.0
[v2.0.7]: https://github.com/nasa/cumulus/compare/v2.0.6...v2.0.7
[v2.0.6]: https://github.com/nasa/cumulus/compare/v2.0.5...v2.0.6
[v2.0.5]: https://github.com/nasa/cumulus/compare/v2.0.4...v2.0.5
[v2.0.4]: https://github.com/nasa/cumulus/compare/v2.0.3...v2.0.4
[v2.0.3]: https://github.com/nasa/cumulus/compare/v2.0.2...v2.0.3
[v2.0.2]: https://github.com/nasa/cumulus/compare/v2.0.1...v2.0.2
[v2.0.1]: https://github.com/nasa/cumulus/compare/v1.24.0...v2.0.1
[v2.0.0]: https://github.com/nasa/cumulus/compare/v1.24.0...v2.0.0
[v1.24.0]: https://github.com/nasa/cumulus/compare/v1.23.2...v1.24.0
[v1.23.2]: https://github.com/nasa/cumulus/compare/v1.22.1...v1.23.2
[v1.22.1]: https://github.com/nasa/cumulus/compare/v1.21.0...v1.22.1
[v1.21.0]: https://github.com/nasa/cumulus/compare/v1.20.0...v1.21.0
[v1.20.0]: https://github.com/nasa/cumulus/compare/v1.19.0...v1.20.0
[v1.19.0]: https://github.com/nasa/cumulus/compare/v1.18.0...v1.19.0
[v1.18.0]: https://github.com/nasa/cumulus/compare/v1.17.0...v1.18.0
[v1.17.0]: https://github.com/nasa/cumulus/compare/v1.16.1...v1.17.0
[v1.16.1]: https://github.com/nasa/cumulus/compare/v1.16.0...v1.16.1
[v1.16.0]: https://github.com/nasa/cumulus/compare/v1.15.0...v1.16.0
[v1.15.0]: https://github.com/nasa/cumulus/compare/v1.14.5...v1.15.0
[v1.14.5]: https://github.com/nasa/cumulus/compare/v1.14.4...v1.14.5
[v1.14.4]: https://github.com/nasa/cumulus/compare/v1.14.3...v1.14.4
[v1.14.3]: https://github.com/nasa/cumulus/compare/v1.14.2...v1.14.3
[v1.14.2]: https://github.com/nasa/cumulus/compare/v1.14.1...v1.14.2
[v1.14.1]: https://github.com/nasa/cumulus/compare/v1.14.0...v1.14.1
[v1.14.0]: https://github.com/nasa/cumulus/compare/v1.13.5...v1.14.0
[v1.13.5]: https://github.com/nasa/cumulus/compare/v1.13.4...v1.13.5
[v1.13.4]: https://github.com/nasa/cumulus/compare/v1.13.3...v1.13.4
[v1.13.3]: https://github.com/nasa/cumulus/compare/v1.13.2...v1.13.3
[v1.13.2]: https://github.com/nasa/cumulus/compare/v1.13.1...v1.13.2
[v1.13.1]: https://github.com/nasa/cumulus/compare/v1.13.0...v1.13.1
[v1.13.0]: https://github.com/nasa/cumulus/compare/v1.12.1...v1.13.0
[v1.12.1]: https://github.com/nasa/cumulus/compare/v1.12.0...v1.12.1
[v1.12.0]: https://github.com/nasa/cumulus/compare/v1.11.3...v1.12.0
[v1.11.3]: https://github.com/nasa/cumulus/compare/v1.11.2...v1.11.3
[v1.11.2]: https://github.com/nasa/cumulus/compare/v1.11.1...v1.11.2
[v1.11.1]: https://github.com/nasa/cumulus/compare/v1.11.0...v1.11.1
[v1.11.0]: https://github.com/nasa/cumulus/compare/v1.10.4...v1.11.0
[v1.10.4]: https://github.com/nasa/cumulus/compare/v1.10.3...v1.10.4
[v1.10.3]: https://github.com/nasa/cumulus/compare/v1.10.2...v1.10.3
[v1.10.2]: https://github.com/nasa/cumulus/compare/v1.10.1...v1.10.2
[v1.10.1]: https://github.com/nasa/cumulus/compare/v1.10.0...v1.10.1
[v1.10.0]: https://github.com/nasa/cumulus/compare/v1.9.1...v1.10.0
[v1.9.1]: https://github.com/nasa/cumulus/compare/v1.9.0...v1.9.1
[v1.9.0]: https://github.com/nasa/cumulus/compare/v1.8.1...v1.9.0
[v1.8.1]: https://github.com/nasa/cumulus/compare/v1.8.0...v1.8.1
[v1.8.0]: https://github.com/nasa/cumulus/compare/v1.7.0...v1.8.0
[v1.7.0]: https://github.com/nasa/cumulus/compare/v1.6.0...v1.7.0
[v1.6.0]: https://github.com/nasa/cumulus/compare/v1.5.5...v1.6.0
[v1.5.5]: https://github.com/nasa/cumulus/compare/v1.5.4...v1.5.5
[v1.5.4]: https://github.com/nasa/cumulus/compare/v1.5.3...v1.5.4
[v1.5.3]: https://github.com/nasa/cumulus/compare/v1.5.2...v1.5.3
[v1.5.2]: https://github.com/nasa/cumulus/compare/v1.5.1...v1.5.2
[v1.5.1]: https://github.com/nasa/cumulus/compare/v1.5.0...v1.5.1
[v1.5.0]: https://github.com/nasa/cumulus/compare/v1.4.1...v1.5.0
[v1.4.1]: https://github.com/nasa/cumulus/compare/v1.4.0...v1.4.1
[v1.4.0]: https://github.com/nasa/cumulus/compare/v1.3.0...v1.4.0
[v1.3.0]: https://github.com/nasa/cumulus/compare/v1.2.0...v1.3.0
[v1.2.0]: https://github.com/nasa/cumulus/compare/v1.1.4...v1.2.0
[v1.1.4]: https://github.com/nasa/cumulus/compare/v1.1.3...v1.1.4
[v1.1.3]: https://github.com/nasa/cumulus/compare/v1.1.2...v1.1.3
[v1.1.2]: https://github.com/nasa/cumulus/compare/v1.1.1...v1.1.2
[v1.1.1]: https://github.com/nasa/cumulus/compare/v1.0.1...v1.1.1
[v1.1.0]: https://github.com/nasa/cumulus/compare/v1.0.1...v1.1.0
[v1.0.1]: https://github.com/nasa/cumulus/compare/v1.0.0...v1.0.1
[v1.0.0]: https://github.com/nasa/cumulus/compare/pre-v1-release...v1.0.0

[thin-egress-app]: <https://github.com/asfadmin/thin-egress-app> "Thin Egress App"<|MERGE_RESOLUTION|>--- conflicted
+++ resolved
@@ -159,9 +159,6 @@
     `cumulus-rds-tf` module to modify `aws_rds_cluster` scaling_configuration
 
 ### Changed
-<<<<<<< HEAD
-
-=======
 - **CUMULUS-3320**
   - Updated executions table (please see Migration section and Upgrade
     Instructions for more information) to:
@@ -175,7 +172,6 @@
   - Remove unused getGranuleIdsForPayload from `@cumulus/api/lib`
 - **CUMULUS-3746**
   - cicd unit test error log changed to environment unique name
->>>>>>> 1b3d3d38
 - **CUMULUS-3717**
   - Update `@cumulus/ingest/HttpProviderClient` to use direct injection test mocks, and remove rewire from unit tests
 - **CUMULUS-3720**
@@ -252,16 +248,13 @@
 
 ### Fixed
 
-<<<<<<< HEAD
 - **CUMULUS-3785**
   - Fixed `SftpProviderClient` not awaiting `decryptBase64String` with AWS KMS
   - Fixed method typo in `@cumulus/api/endpoints/dashboard.js`
-=======
 - **CUMULUS-3320**
   - Execution database deletions by `cumulus_id` should have greatly improved
     performance as a table scan will no longer be required for each record
     deletion to validate parent-child relationships
->>>>>>> 1b3d3d38
 - **CUMULUS-3715**
   - Update `ProvisionUserDatabase` lambda to correctly pass in knex/node debug
     flags to knex custom code
