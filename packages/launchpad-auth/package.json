{
  "name": "@cumulus/launchpad-auth",
<<<<<<< HEAD
  "version": "18.0.0",
=======
  "version": "18.1.0",
>>>>>>> 8428a02e
  "description": "Utilities for authentication with Launchpad",
  "keywords": [
    "CUMULUS",
    "NASA"
  ],
  "engines": {
    "node": ">=16.19.0"
  },
  "publishConfig": {
    "access": "public"
  },
  "homepage": "https://github.com/nasa/cumulus/tree/master/packages/launchpad-auth#readme",
  "repository": {
    "type": "git",
    "url": "https://github.com/nasa/cumulus"
  },
  "scripts": {
    "build-docs": "../../node_modules/.bin/jsdoc2md --heading-depth 3 --template templates/README.md.hbs index.js LaunchpadToken.js > README.md",
    "clean": "git clean -d -x -e node_modules -f",
    "test": "../../node_modules/.bin/ava",
    "test:coverage": "../../node_modules/.bin/nyc npm test",
    "prepare": "npm run tsc",
    "tsc": "../../node_modules/.bin/tsc",
    "tsc:listEmittedFiles": "../../node_modules/.bin/tsc --listEmittedFiles",
    "watch-test": "../../node_modules/.bin/tsc-watch --onsuccess 'npm test'",
    "coverage": "python ../../scripts/coverage_handler/coverage.py"
  },
  "ava": {
    "files": [
      "tests/**"
    ],
    "verbose": true,
    "timeout": "15m"
  },
  "author": "Cumulus Authors",
  "license": "Apache-2.0",
  "dependencies": {
<<<<<<< HEAD
    "@cumulus/aws-client": "18.0.0",
    "@cumulus/logger": "18.0.0",
=======
    "@cumulus/aws-client": "18.1.0",
    "@cumulus/logger": "18.1.0",
>>>>>>> 8428a02e
    "got": "^11.8.5",
    "lodash": "^4.17.21",
    "uuid": "^3.2.1"
  }
}<|MERGE_RESOLUTION|>--- conflicted
+++ resolved
@@ -1,10 +1,6 @@
 {
   "name": "@cumulus/launchpad-auth",
-<<<<<<< HEAD
-  "version": "18.0.0",
-=======
   "version": "18.1.0",
->>>>>>> 8428a02e
   "description": "Utilities for authentication with Launchpad",
   "keywords": [
     "CUMULUS",
@@ -42,13 +38,8 @@
   "author": "Cumulus Authors",
   "license": "Apache-2.0",
   "dependencies": {
-<<<<<<< HEAD
-    "@cumulus/aws-client": "18.0.0",
-    "@cumulus/logger": "18.0.0",
-=======
     "@cumulus/aws-client": "18.1.0",
     "@cumulus/logger": "18.1.0",
->>>>>>> 8428a02e
     "got": "^11.8.5",
     "lodash": "^4.17.21",
     "uuid": "^3.2.1"
