{
  "name": "@cumulus/postgres-reconcile",
<<<<<<< HEAD
  "version": "11.1.5",
=======
  "version": "13.2.0",
>>>>>>> 503c5383
  "description": "A Lambda function used for generating counts between Dynamo/ES and Postgres",
  "license": "Apache-2.0",
  "engines": {
    "node": ">=14.19.1"
  },
  "main": "./dist/lambda/index.js",
  "types": "./dist/lambda/index.d.ts",
  "private": true,
  "scripts": {
    "clean": "rm -rf dist",
    "webpack": "../../node_modules/.bin/webpack",
    "build-lambda-zip": "(cd dist/webpack && node ../../../../bin/zip.js lambda.zip index.js)",
    "package": "npm run clean && npm run prepare && npm run webpack && npm run build-lambda-zip",
    "prepare": "npm run tsc",
    "test": "../../node_modules/.bin/ava",
    "test:coverage": "../../node_modules/.bin/nyc npm test",
    "tsc": "rm -rf dist && ../../node_modules/.bin/tsc",
    "tsc:listEmittedFiles": "../../node_modules/.bin/tsc --listEmittedFiles"
  },
  "dependencies": {
<<<<<<< HEAD
    "@cumulus/api": "11.1.5",
    "@cumulus/api-client": "11.1.5",
    "@cumulus/common": "11.1.5",
    "@cumulus/db": "11.1.5",
    "@cumulus/message": "11.1.5",
    "@cumulus/types": "11.1.5",
=======
    "@cumulus/api": "13.2.0",
    "@cumulus/api-client": "13.2.0",
    "@cumulus/common": "13.2.0",
    "@cumulus/db": "13.2.0",
    "@cumulus/message": "13.2.0",
    "@cumulus/types": "13.2.0",
>>>>>>> 503c5383
    "knex": "0.95.15",
    "p-map": "^4.0.0",
    "pg": "^8.3.0"
  }
}<|MERGE_RESOLUTION|>--- conflicted
+++ resolved
@@ -1,10 +1,6 @@
 {
   "name": "@cumulus/postgres-reconcile",
-<<<<<<< HEAD
-  "version": "11.1.5",
-=======
   "version": "13.2.0",
->>>>>>> 503c5383
   "description": "A Lambda function used for generating counts between Dynamo/ES and Postgres",
   "license": "Apache-2.0",
   "engines": {
@@ -25,21 +21,12 @@
     "tsc:listEmittedFiles": "../../node_modules/.bin/tsc --listEmittedFiles"
   },
   "dependencies": {
-<<<<<<< HEAD
-    "@cumulus/api": "11.1.5",
-    "@cumulus/api-client": "11.1.5",
-    "@cumulus/common": "11.1.5",
-    "@cumulus/db": "11.1.5",
-    "@cumulus/message": "11.1.5",
-    "@cumulus/types": "11.1.5",
-=======
     "@cumulus/api": "13.2.0",
     "@cumulus/api-client": "13.2.0",
     "@cumulus/common": "13.2.0",
     "@cumulus/db": "13.2.0",
     "@cumulus/message": "13.2.0",
     "@cumulus/types": "13.2.0",
->>>>>>> 503c5383
     "knex": "0.95.15",
     "p-map": "^4.0.0",
     "pg": "^8.3.0"
