'use strict';

const cloneDeep = require('lodash/cloneDeep');
const keyBy = require('lodash/keyBy');
const camelCase = require('lodash/camelCase');
const moment = require('moment');

const { buildS3Uri, getJsonS3Object } = require('@cumulus/aws-client/S3');
const S3ListObjectsV2Queue = require('@cumulus/aws-client/S3ListObjectsV2Queue');
const { s3 } = require('@cumulus/aws-client/services');
const BucketsConfig = require('@cumulus/common/BucketsConfig');
const { getBucketsConfigKey } = require('@cumulus/common/stack');
const { CMR, CMRSearchConceptQueue } = require('@cumulus/cmr-client');
const { constructOnlineAccessUrl, getCmrSettings } = require('@cumulus/cmrjs/cmr-utils');
const {
  getFilesAndGranuleInfoQuery,
  getKnexClient,
  QuerySearchClient,
} = require('@cumulus/db');
const { fetchDistributionBucketMap } = require('@cumulus/distribution-utils');
const { ESCollectionGranuleQueue } = require('@cumulus/es-client/esCollectionGranuleQueue');
const Collection = require('@cumulus/es-client/collections');
const { ESSearchQueue } = require('@cumulus/es-client/esSearchQueue');
const Logger = require('@cumulus/logger');
const { constructCollectionId } = require('@cumulus/message/Collections');

const { createInternalReconciliationReport } = require('./internal-reconciliation-report');
const { createGranuleInventoryReport } = require('./reports/granule-inventory-report');
const { ReconciliationReport } = require('../models');
const { deconstructCollectionId, errorify, filenamify } = require('../lib/utils');
const {
  cmrGranuleSearchParams,
  convertToESCollectionSearchParams,
  convertToESGranuleSearchParams,
  filterCMRCollections,
  initialReportHeader,
} = require('../lib/reconciliationReport');

const log = new Logger({ sender: '@api/lambdas/create-reconciliation-report' });

const isDataBucket = (bucketConfig) => ['private', 'public', 'protected'].includes(bucketConfig.type);

/**
 *
 * @param {string} reportType - reconciliation report type
 * @returns {boolean} - Whether or not to include the link between files and
 * granules in the report.
 */
const linkingFilesToGranules = (reportType) => reportType === 'Granule Not Found';

/**
 * Checks to see if any of the included reportParams contains a value that
 * would turn a Cumulus Vs CMR collection comparison into a one way report.
 *
 * @param {Object} reportParams
 * @returns {boolean} Returns true if any tested key exists on the input
 *                    object and the key references a defined value.
 */
function isOneWayCollectionReport(reportParams) {
  return [
    'startTimestamp',
    'endTimestamp',
    'granuleIds',
    'providers',
  ].some((e) => !!reportParams[e]);
}

/**
 * Checks to see if any of the included reportParams contains a value that
 * would turn a Cumulus Vs CMR granule comparison into a one way report.
 *
 * @param {Object} reportParams
 * @returns {boolean} Returns true if any tested key exists on the input
 *                    object and the key references a defined value.
 */
function isOneWayGranuleReport(reportParams) {
  return [
    'startTimestamp',
    'endTimestamp',
    'providers',
  ].some((e) => !!reportParams[e]);
}

/**
 * Checks to see if the searchParams have any value that would require a
 * filtered search in ES
 * @param {Object} searchParams
 * @returns {boolean} returns true if searchParams contain a key that causes filtering to occur.
 */
function shouldAggregateGranulesForCollections(searchParams) {
  return [
    'updatedAt__from',
    'updatedAt__to',
    'granuleId__in',
    'provider__in',
  ].some((e) => !!searchParams[e]);
}

/**
 * Fetch collections in Elasticsearch.
 * @param {Object} recReportParams - input report params.
 * @returns {Promise<Array>} - list of collectionIds that match input paramaters
 */
async function fetchESCollections(recReportParams) {
  const esCollectionSearchParams = convertToESCollectionSearchParams(recReportParams);
  const esGranuleSearchParams = convertToESGranuleSearchParams(recReportParams);
  let esCollectionIds;
  // [MHS, 09/02/2020] We are doing these two because we can't use
  // aggregations on scrolls yet until we update elasticsearch version.
  if (shouldAggregateGranulesForCollections(esGranuleSearchParams)) {
    // Build an ESCollection and call the aggregateGranuleCollections to
    // get list of collection ids that have granules that have been updated
    const esCollection = new Collection({ queryStringParameters: esGranuleSearchParams }, 'collection', process.env.ES_INDEX);
    const esCollectionItems = await esCollection.aggregateGranuleCollections();
    esCollectionIds = esCollectionItems.sort();
  } else {
    // return all ES collections
    const esCollection = new ESSearchQueue(esCollectionSearchParams, 'collection', process.env.ES_INDEX);
    const esCollectionItems = await esCollection.empty();
    esCollectionIds = esCollectionItems.map(
      (item) => constructCollectionId(item.name, item.version)
    ).sort();
  }
  return esCollectionIds;
}

/**
 * Verify that all objects in an S3 bucket contain corresponding entries in
 * PostgreSQL, and that there are no extras in either S3 or PostgreSQL
 *
 * @param {string} Bucket - the bucket containing files to be reconciled
 * @param {Object} recReportParams - input report params.
 * @returns {Promise<Object>} a report
 */
async function createReconciliationReportForBucket(Bucket, recReportParams) {
<<<<<<< HEAD
  const s3ObjectsQueue = new S3ListObjectsV2Queue({ Bucket });
  const linkFilesAndGranules = linkingFilesToGranules(recReportParams.reportType);

  const query = getFilesAndGranuleInfoQuery({
    knex: recReportParams.knex,
    searchParams: { bucket: Bucket },
    sortColumns: ['key'],
    granuleColumns: ['granule_id'],
  });
  const pgFileSearchClient = new QuerySearchClient(
    query,
    100
  );

=======
  log.info(`createReconciliationReportForBucket(S3 vs. Dynamo): ${Bucket}: ${JSON.stringify(recReportParams)}`);
>>>>>>> e5c4507e
  let okCount = 0;
  const onlyInS3 = [];
  const onlyInDb = [];
  const okCountByGranule = {};
  try {
    const s3ObjectsQueue = new S3ListObjectsV2Queue({ Bucket });
    const dynamoDbFilesLister = createSearchQueueForBucket(Bucket);
    const linkFilesAndGranules = linkingFilesToGranules(recReportParams.reportType);

<<<<<<< HEAD
  log.info('Comparing PostgreSQL to S3');
  let [nextS3Object, nextPgItem] = await Promise.all([
    s3ObjectsQueue.peek(),
    pgFileSearchClient.peek(),
  ]);
  while (nextS3Object && nextPgItem) {
    const nextS3Uri = buildS3Uri(Bucket, nextS3Object.Key);
    const nextPgFileUri = buildS3Uri(Bucket, nextPgItem.key);

    if (linkFilesAndGranules && !okCountByGranule[nextPgItem.granule_id]) {
      okCountByGranule[nextPgItem.granule_id] = 0;
    }

    if (nextS3Uri < nextPgFileUri) {
      // Found an item that is only in S3 and not in PostgreSQL
      onlyInS3.push(nextS3Uri);
      s3ObjectsQueue.shift();
    } else if (nextS3Uri > nextPgFileUri) {
      // Found an item that is only in PostgreSQL and not in S3
      const pgItem = await pgFileSearchClient.shift(); // eslint-disable-line no-await-in-loop, max-len
      onlyInDb.push({
        uri: buildS3Uri(Bucket, pgItem.key),
        granuleId: pgItem.granule_id,
      });
    } else {
      // Found an item that is in both S3 and PostgreSQL
      okCount += 1;
      if (linkFilesAndGranules) {
        okCountByGranule[nextPgItem.granule_id] += 1;
      }
      s3ObjectsQueue.shift();
      pgFileSearchClient.shift();
    }

    // eslint-disable-next-line no-await-in-loop
    [nextS3Object, nextPgItem] = await Promise.all([
      s3ObjectsQueue.peek(),
      pgFileSearchClient.peek(),
    ]);
  }

  // Add any remaining S3 items to the report
  while (await s3ObjectsQueue.peek()) { // eslint-disable-line no-await-in-loop
    const s3Object = await s3ObjectsQueue.shift(); // eslint-disable-line no-await-in-loop
    onlyInS3.push(buildS3Uri(Bucket, s3Object.Key));
  }

  // Add any remaining PostgreSQL items to the report
  while (await pgFileSearchClient.peek()) { // eslint-disable-line no-await-in-loop
    const pgItem = await pgFileSearchClient.shift(); // eslint-disable-line no-await-in-loop
    onlyInDb.push({
      uri: buildS3Uri(Bucket, pgItem.key),
      granuleId: pgItem.granule_id,
    });
  }

  log.info('Compare PostgreSQL to S3 completed');

=======
    let [nextS3Object, nextDynamoDbItem] = await Promise.all([s3ObjectsQueue.peek(), dynamoDbFilesLister.peek()]); // eslint-disable-line max-len
    while (nextS3Object && nextDynamoDbItem) {
      const nextS3Uri = buildS3Uri(Bucket, nextS3Object.Key);
      const nextDynamoDbUri = buildS3Uri(Bucket, nextDynamoDbItem.key);

      if (linkFilesAndGranules && !okCountByGranule[nextDynamoDbItem.granuleId]) {
        okCountByGranule[nextDynamoDbItem.granuleId] = 0;
      }

      if (nextS3Uri < nextDynamoDbUri) {
        // Found an item that is only in S3 and not in DynamoDB
        onlyInS3.push(nextS3Uri);
        s3ObjectsQueue.shift();
      } else if (nextS3Uri > nextDynamoDbUri) {
        // Found an item that is only in DynamoDB and not in S3
        const dynamoDbItem = await dynamoDbFilesLister.shift(); // eslint-disable-line no-await-in-loop, max-len
        onlyInDynamoDb.push({
          uri: buildS3Uri(Bucket, dynamoDbItem.key),
          granuleId: dynamoDbItem.granuleId,
        });
      } else {
        // Found an item that is in both S3 and DynamoDB
        okCount += 1;
        if (linkFilesAndGranules) {
          okCountByGranule[nextDynamoDbItem.granuleId] += 1;
        }
        s3ObjectsQueue.shift();
        dynamoDbFilesLister.shift();
      }

      [nextS3Object, nextDynamoDbItem] = await Promise.all([s3ObjectsQueue.peek(), dynamoDbFilesLister.peek()]); // eslint-disable-line max-len, no-await-in-loop
    }

    // Add any remaining S3 items to the report
    while (await s3ObjectsQueue.peek()) { // eslint-disable-line no-await-in-loop
      const s3Object = await s3ObjectsQueue.shift(); // eslint-disable-line no-await-in-loop
      onlyInS3.push(buildS3Uri(Bucket, s3Object.Key));
    }

    // Add any remaining DynamoDB items to the report
    /* eslint-disable no-await-in-loop */
    while (await dynamoDbFilesLister.peek()) {
      const dynamoDbItem = await dynamoDbFilesLister.shift();
      onlyInDynamoDb.push({
        uri: buildS3Uri(Bucket, dynamoDbItem.key),
        granuleId: dynamoDbItem.granuleId,
      });
    }
    /* eslint-enable no-await-in-loop */
  } catch (error) {
    log.error(`Error caught in createReconciliationReportForBucket for ${Bucket}`);
    log.error(errorify(error));
    throw error;
  }
  log.info(`createReconciliationReportForBucket ${Bucket} returning `
            + `okCount: ${okCount}, onlyInS3: ${onlyInS3.length}, `
            + `onlyInDynamoDb: ${onlyInDynamoDb.length}, `
            + `okCountByGranule: ${Object.keys(okCountByGranule).length}`);
>>>>>>> e5c4507e
  return {
    okCount,
    onlyInS3,
    onlyInDb,
    okCountByGranule,
  };
}

/**
 * Compare the collection holdings in CMR with Cumulus
 *
 * @param {Object} recReportParams - lambda's input filtering parameters to
 *                                   narrow limit of report.
 * @returns {Promise<Object>} an object with the okCollections, onlyInCumulus and
 * onlyInCmr
 */
async function reconciliationReportForCollections(recReportParams) {
  // compare collection holdings:
  //   Get list of collections from CMR
  //   Get list of collections from CUMULUS
  //   Report collections only in CMR
  //   Report collections only in CUMULUS
  log.info(`reconciliationReportForCollections (${JSON.stringify(recReportParams)})`);
  const oneWayReport = isOneWayCollectionReport(recReportParams);
  log.debug(`Creating one way report: ${oneWayReport}`);

  const okCollections = [];
  let collectionsOnlyInCumulus = [];
  let collectionsOnlyInCmr = [];

  try {
    // get all collections from CMR and sort them, since CMR query doesn't support
    // 'Version' as sort_key
    log.debug('Fetching collections from CMR.');
    const cmrSettings = await getCmrSettings();
    const cmr = new CMR(cmrSettings);
    const cmrCollectionItems = await cmr.searchCollections({}, 'umm_json');
    const cmrCollectionIds = filterCMRCollections(cmrCollectionItems, recReportParams);
    const esCollectionIds = await fetchESCollections(recReportParams);
    log.info(`Comparing ${cmrCollectionIds.length} CMR collections to ${esCollectionIds.length} Elasticsearch collections`);

    let nextDbCollectionId = esCollectionIds[0];
    let nextCmrCollectionId = cmrCollectionIds[0];

    while (nextDbCollectionId && nextCmrCollectionId) {
      if (nextDbCollectionId < nextCmrCollectionId) {
        // Found an item that is only in Cumulus database and not in cmr
        esCollectionIds.shift();
        collectionsOnlyInCumulus.push(nextDbCollectionId);
      } else if (nextDbCollectionId > nextCmrCollectionId) {
        // Found an item that is only in cmr and not in Cumulus database
        if (!oneWayReport) collectionsOnlyInCmr.push(nextCmrCollectionId);
        cmrCollectionIds.shift();
      } else {
        // Found an item that is in both cmr and database
        okCollections.push(nextDbCollectionId);
        esCollectionIds.shift();
        cmrCollectionIds.shift();
      }

      nextDbCollectionId = (esCollectionIds.length !== 0) ? esCollectionIds[0] : undefined;
      nextCmrCollectionId = (cmrCollectionIds.length !== 0) ? cmrCollectionIds[0] : undefined;
    }

    // Add any remaining database items to the report
    collectionsOnlyInCumulus = collectionsOnlyInCumulus.concat(esCollectionIds);

    // Add any remaining CMR items to the report
    if (!oneWayReport) collectionsOnlyInCmr = collectionsOnlyInCmr.concat(cmrCollectionIds);
  } catch (error) {
    log.error(`Error caught in reconciliationReportForCollections. with params ${JSON.stringify(recReportParams)}`);
    log.error(errorify(error));
    throw error;
  }
  log.info(`reconciliationReportForCollections returning {okCollections: ${okCollections.length}, onlyInCumulus: ${collectionsOnlyInCumulus.length}, onlyInCmr: ${collectionsOnlyInCmr.length}}`);
  return {
    okCollections,
    onlyInCumulus: collectionsOnlyInCumulus,
    onlyInCmr: collectionsOnlyInCmr,
  };
}

/**
 * Compare the file holdings in CMR with Cumulus for a given granule
 * @param {Object} params .                      - parameters
 * @param {Object} params.granuleInDb            - granule object in database
 * @param {Object} params.granuleInCmr           - granule object in CMR
 * @param {Object} params.bucketsConfig          - bucket configuration
 * @param {Object} params.distributionBucketMap  - mapping of bucket->distirubtion path values
 *                                                 (e.g. { bucket: distribution path })
 * @returns {Promise<Object>}    - an object with the okCount, onlyInCumulus, onlyInCmr
 */
async function reconciliationReportForGranuleFiles(params) {
  const { granuleInDb, granuleInCmr, bucketsConfig, distributionBucketMap } = params;
  let okCount = 0;
  const onlyInCumulus = [];
  const onlyInCmr = [];
  try {
    const granuleFiles = keyBy(granuleInDb.files, 'fileName');

    // URL types for downloading granule files
    const cmrGetDataTypes = ['GET DATA', 'GET DATA VIA DIRECT ACCESS', 'GET RELATED VISUALIZATION', 'EXTENDED METADATA'];
    const cmrRelatedDataTypes = ['VIEW RELATED INFORMATION'];

    const bucketTypes = Object.values(bucketsConfig.buckets)
      .reduce(
        (acc, { name, type }) => ({ ...acc, [name]: type }),
        {}
      );

    // check each URL entry against database records
    const relatedUrlPromises = granuleInCmr.RelatedUrls.map(async (relatedUrl) => {
      // only check URL types for downloading granule files and related data (such as documents)
      if (cmrGetDataTypes.includes(relatedUrl.Type)
          || cmrRelatedDataTypes.includes(relatedUrl.Type)) {
        const urlFileName = relatedUrl.URL.split('/').pop();

        // filename in both Cumulus and CMR
        if (granuleFiles[urlFileName] && bucketsConfig.key(granuleFiles[urlFileName].bucket)) {
          // not all files should be in CMR
          const distributionAccessUrl = await constructOnlineAccessUrl({
            file: granuleFiles[urlFileName],
            distEndpoint: process.env.DISTRIBUTION_ENDPOINT,
            bucketTypes,
            urlType: 'distribution',
            distributionBucketMap,
          });

          const s3AccessUrl = await constructOnlineAccessUrl({
            file: granuleFiles[urlFileName],
            distEndpoint: process.env.DISTRIBUTION_ENDPOINT,
            bucketTypes,
            urlType: 's3',
            distributionBucketMap,
            useDirectS3Type: true,
          });

          if (distributionAccessUrl && relatedUrl.URL === distributionAccessUrl.URL) {
            okCount += 1;
          } else if (s3AccessUrl && relatedUrl.URL === s3AccessUrl.URL) {
            okCount += 1;
          } else if (cmrGetDataTypes.includes(relatedUrl.Type)) {
            // ignore any URL which is not for getting data
            // some files should not be in CMR such as private files
            onlyInCmr.push({
              URL: relatedUrl.URL,
              Type: relatedUrl.Type,
              GranuleUR: granuleInCmr.GranuleUR,
            });
          }

          delete granuleFiles[urlFileName];
        } else if (cmrGetDataTypes.includes(relatedUrl.Type)) {
          // no matching database file, only in CMR
          onlyInCmr.push({
            URL: relatedUrl.URL,
            Type: relatedUrl.Type,
            GranuleUR: granuleInCmr.GranuleUR,
          });
        }
      }
    });

    await Promise.all(relatedUrlPromises);

    // any remaining database items to the report
    Object.keys(granuleFiles).forEach((fileName) => {
      // private file only in database, it's ok
      if (bucketsConfig.key(granuleFiles[fileName].bucket)
          && bucketsConfig.type(granuleFiles[fileName].bucket) === 'private') {
        okCount += 1;
      } else {
        let uri = granuleFiles[fileName].source;
        if (granuleFiles[fileName].bucket && granuleFiles[fileName].key) {
          uri = buildS3Uri(granuleFiles[fileName].bucket, granuleFiles[fileName].key);
        }

        onlyInCumulus.push({
          fileName: fileName,
          uri,
          granuleId: granuleInDb.granuleId,
        });
      }
    });
  } catch (error) {
    log.error(`Error caught in reconciliationReportForGranuleFiles(${granuleInDb.granuleId})`);
    log.error(errorify(error));
    throw error;
  }
  return { okCount, onlyInCumulus, onlyInCmr };
}
// export for testing
exports.reconciliationReportForGranuleFiles = reconciliationReportForGranuleFiles;

/**
 * Compare the granule holdings in CMR with Cumulus for a given collection
 *
 * @param {Object} params                        - parameters
 * @param {string} params.collectionId           - the collection which has the granules to be
 *                                                 reconciled
 * @param {Object} params.bucketsConfig          - bucket configuration object
 * @param {Object} params.distributionBucketMap  - mapping of bucket->distirubtion path values
 *                                                 (e.g. { bucket: distribution path })
 * @param {Object} params.recReportParams        - Lambda report paramaters for narrowing focus
 * @returns {Promise<Object>}                    - an object with the granulesReport and filesReport
 */
async function reconciliationReportForGranules(params) {
  // compare granule holdings:
  //   Get CMR granules list (by PROVIDER, short_name, version, sort_key: ['granule_ur'])
  //   Get CUMULUS granules list (by collectionId order by granuleId)
  //   Report granules only in CMR
  //   Report granules only in CUMULUS
  log.info(`reconciliationReportForGranules(${params.collectionId})`);
  const { collectionId, bucketsConfig, distributionBucketMap, recReportParams } = params;
  const { name, version } = deconstructCollectionId(collectionId);
  const granulesReport = { okCount: 0, onlyInCumulus: [], onlyInCmr: [] };
  const filesReport = { okCount: 0, onlyInCumulus: [], onlyInCmr: [] };
  try {
    const cmrSettings = await getCmrSettings();
    const searchParams = new URLSearchParams({ short_name: name, version: version, sort_key: ['granule_ur'] });
    cmrGranuleSearchParams(recReportParams).forEach(([paramName, paramValue]) => {
      searchParams.append(paramName, paramValue);
    });

    log.debug(`fetch CMRSearchConceptQueue(${collectionId}) with searchParams: ${JSON.stringify(searchParams)}`);
    const cmrGranulesIterator = new CMRSearchConceptQueue({
      cmrSettings,
      type: 'granules',
      searchParams,
      format: 'umm_json',
    });

    const esGranuleSearchParamsByCollectionId = convertToESGranuleSearchParams(
      { ...recReportParams, collectionIds: [collectionId] }
    );

    log.debug(`Create ES granule iterator with ${JSON.stringify(esGranuleSearchParamsByCollectionId)}`);
    const esGranulesIterator = new ESCollectionGranuleQueue(
      esGranuleSearchParamsByCollectionId, process.env.ES_INDEX
    );
    const oneWay = isOneWayGranuleReport(recReportParams);
    log.debug(`is oneWay granule report: ${collectionId}, ${oneWay}`);

    let [nextDbItem, nextCmrItem] = await Promise.all(
      [esGranulesIterator.peek(), cmrGranulesIterator.peek()]
    );

    while (nextDbItem && nextCmrItem) {
      const nextDbGranuleId = nextDbItem.granuleId;
      const nextCmrGranuleId = nextCmrItem.umm.GranuleUR;

      if (nextDbGranuleId < nextCmrGranuleId) {
        // Found an item that is only in Cumulus database and not in CMR
        granulesReport.onlyInCumulus.push({
          granuleId: nextDbGranuleId,
          collectionId: collectionId,
        });
        await esGranulesIterator.shift(); // eslint-disable-line no-await-in-loop
      } else if (nextDbGranuleId > nextCmrGranuleId) {
        // Found an item that is only in CMR and not in Cumulus database
        if (!oneWay) {
          granulesReport.onlyInCmr.push({
            GranuleUR: nextCmrGranuleId,
            ShortName: nextCmrItem.umm.CollectionReference.ShortName,
            Version: nextCmrItem.umm.CollectionReference.Version,
          });
        }
        await cmrGranulesIterator.shift(); // eslint-disable-line no-await-in-loop
      } else {
        // Found an item that is in both CMR and Cumulus database
        granulesReport.okCount += 1;
        const granuleInDb = {
          granuleId: nextDbGranuleId,
          collectionId: collectionId,
          files: nextDbItem.files,
        };
        const granuleInCmr = {
          GranuleUR: nextCmrGranuleId,
          ShortName: nextCmrItem.umm.CollectionReference.ShortName,
          Version: nextCmrItem.umm.CollectionReference.Version,
          RelatedUrls: nextCmrItem.umm.RelatedUrls,
        };
        await esGranulesIterator.shift(); // eslint-disable-line no-await-in-loop
        await cmrGranulesIterator.shift(); // eslint-disable-line no-await-in-loop

        // compare the files now to avoid keeping the granules' information in memory
        // eslint-disable-next-line no-await-in-loop
        const fileReport = await reconciliationReportForGranuleFiles({
          granuleInDb, granuleInCmr, bucketsConfig, distributionBucketMap,
        });
        filesReport.okCount += fileReport.okCount;
        filesReport.onlyInCumulus = filesReport.onlyInCumulus.concat(fileReport.onlyInCumulus);
        filesReport.onlyInCmr = filesReport.onlyInCmr.concat(fileReport.onlyInCmr);
      }

      [nextDbItem, nextCmrItem] = await Promise.all([esGranulesIterator.peek(), cmrGranulesIterator.peek()]); // eslint-disable-line max-len, no-await-in-loop
    }

    // Add any remaining DynamoDB items to the report
    while (await esGranulesIterator.peek()) { // eslint-disable-line no-await-in-loop
      const dbItem = await esGranulesIterator.shift(); // eslint-disable-line no-await-in-loop
      granulesReport.onlyInCumulus.push({
        granuleId: dbItem.granuleId,
        collectionId: collectionId,
      });
    }

<<<<<<< HEAD
    [nextDbItem, nextCmrItem] = await Promise.all([esGranulesIterator.peek(), cmrGranulesIterator.peek()]); // eslint-disable-line max-len, no-await-in-loop
  }

  // Add any remaining PostgreSQL items to the report
  while (await esGranulesIterator.peek()) { // eslint-disable-line no-await-in-loop
    const dbItem = await esGranulesIterator.shift(); // eslint-disable-line no-await-in-loop
    granulesReport.onlyInCumulus.push({
      granuleId: dbItem.granuleId,
      collectionId: collectionId,
    });
  }

  // Add any remaining CMR items to the report
  if (!oneWay) {
    while (await cmrGranulesIterator.peek()) { // eslint-disable-line no-await-in-loop
      const cmrItem = await cmrGranulesIterator.shift(); // eslint-disable-line no-await-in-loop
      granulesReport.onlyInCmr.push({
        GranuleUR: cmrItem.umm.GranuleUR,
        ShortName: nextCmrItem.umm.CollectionReference.ShortName,
        Version: nextCmrItem.umm.CollectionReference.Version,
      });
=======
    // Add any remaining CMR items to the report
    if (!oneWay) {
      while (await cmrGranulesIterator.peek()) { // eslint-disable-line no-await-in-loop
        const cmrItem = await cmrGranulesIterator.shift(); // eslint-disable-line no-await-in-loop
        granulesReport.onlyInCmr.push({
          GranuleUR: cmrItem.umm.GranuleUR,
          ShortName: nextCmrItem.umm.CollectionReference.ShortName,
          Version: nextCmrItem.umm.CollectionReference.Version,
        });
      }
>>>>>>> e5c4507e
    }
  } catch (error) {
    log.error(`Error caught in reconciliationReportForGranules(${collectionId})`);
    log.error(errorify(error));
    throw error;
  }
  log.info(`returning reconciliationReportForGranules(${collectionId}) granulesReport: `
           + `okCount: ${granulesReport.okCount} onlyInCumulus: ${granulesReport.onlyInCumulus.length}, `
           + `onlyInCmr: ${granulesReport.onlyInCmr.length}`);
  log.info(`returning reconciliationReportForGranules(${collectionId}) filesReport: `
           + `okCount: ${filesReport.okCount}, onlyInCumulus: ${filesReport.onlyInCumulus.length}, `
           + `onlyInCmr: ${filesReport.onlyInCmr.length}`);
  return {
    granulesReport,
    filesReport,
  };
}
// export for testing
exports.reconciliationReportForGranules = reconciliationReportForGranules;

/**
 * Compare the holdings in CMR with Cumulus' internal data store, report any discrepancies
 *
 * @param {Object} params .                      - parameters
 * @param {Object} params.bucketsConfig          - bucket configuration object
 * @param {Object} params.distributionBucketMap  - mapping of bucket->distirubtion path values
 *                                                 (e.g. { bucket: distribution path })
 * @param {Object} [params.recReportParams]      - optional Lambda endpoint's input params to
 *                                                 narrow report focus
 * @param {number} [params.recReportParams.StartTimestamp]
 * @param {number} [params.recReportParams.EndTimestamp]
 * @param {string} [params.recReportparams.collectionIds]
 * @returns {Promise<Object>}                    - a reconcilation report
 */
async function reconciliationReportForCumulusCMR(params) {
  log.info(`reconciliationReportForCumulusCMR with params ${JSON.stringify(params)}`);
  const { bucketsConfig, distributionBucketMap, recReportParams } = params;
  const collectionReport = await reconciliationReportForCollections(recReportParams);
  const collectionsInCumulusCmr = {
    okCount: collectionReport.okCollections.length,
    onlyInCumulus: collectionReport.onlyInCumulus,
    onlyInCmr: collectionReport.onlyInCmr,
  };

  // create granule and granule file report for collections in both Cumulus and CMR
  const promisedGranuleReports = collectionReport.okCollections.map(
    (collectionId) => reconciliationReportForGranules({
      collectionId, bucketsConfig, distributionBucketMap, recReportParams,
    })
  );
  const granuleAndFilesReports = await Promise.all(promisedGranuleReports);
  log.info('reconciliationReportForCumulusCMR: All Granule and Granule Files Reports completed. '
            + `${JSON.stringify(recReportParams)}`);

  const granulesInCumulusCmr = {};
  const filesInCumulusCmr = {};

  granulesInCumulusCmr.okCount = granuleAndFilesReports
    .reduce((accumulator, currentValue) => accumulator + currentValue.granulesReport.okCount, 0);
  granulesInCumulusCmr.onlyInCumulus = granuleAndFilesReports.reduce(
    (accumulator, currentValue) => accumulator.concat(currentValue.granulesReport.onlyInCumulus), []
  );
  granulesInCumulusCmr.onlyInCmr = granuleAndFilesReports.reduce(
    (accumulator, currentValue) => accumulator.concat(currentValue.granulesReport.onlyInCmr), []
  );

  filesInCumulusCmr.okCount = granuleAndFilesReports
    .reduce((accumulator, currentValue) => accumulator + currentValue.filesReport.okCount, 0);
  filesInCumulusCmr.onlyInCumulus = granuleAndFilesReports.reduce(
    (accumulator, currentValue) => accumulator.concat(currentValue.filesReport.onlyInCumulus), []
  );
  filesInCumulusCmr.onlyInCmr = granuleAndFilesReports.reduce(
    (accumulator, currentValue) => accumulator.concat(currentValue.filesReport.onlyInCmr), []
  );

  log.info('returning reconciliationReportForCumulusCMR');
  return { collectionsInCumulusCmr, granulesInCumulusCmr, filesInCumulusCmr };
}

/**
 * Create a Reconciliation report and save it to S3
 *
 * @param {Object} recReportParams - params
 * @param {Object} recReportParams.reportType - the report type
 * @param {moment} recReportParams.createStartTime - when the report creation was begun
 * @param {moment} recReportParams.endTimestamp - ending report datetime ISO Timestamp
 * @param {string} recReportParams.location - location to invetory for report
 * @param {string} recReportParams.reportKey - the s3 report key
 * @param {string} recReportParams.stackName - the name of the CUMULUS stack
 * @param {moment} recReportParams.startTimestamp - beginning report datetime ISO timestamp
 * @param {string} recReportParams.systemBucket - the name of the CUMULUS system bucket
 * @param {Knex} recReportParams.knex - Database client for interacting with PostgreSQL database
 * @returns {Promise<null>} a Promise that resolves when the report has been
 *   uploaded to S3
 */
async function createReconciliationReport(recReportParams) {
  const {
    reportKey,
    stackName,
    systemBucket,
    location,
    knex,
  } = recReportParams;
  log.info(`createReconciliationReport (${JSON.stringify(recReportParams)})`);
  // Fetch the bucket names to reconcile
  const bucketsConfigJson = await getJsonS3Object(systemBucket, getBucketsConfigKey(stackName));
  const distributionBucketMap = await fetchDistributionBucketMap(systemBucket, stackName);

  const dataBuckets = Object.values(bucketsConfigJson)
    .filter(isDataBucket).map((config) => config.name);

  const bucketsConfig = new BucketsConfig(bucketsConfigJson);

  // Write an initial report to S3
  const filesInCumulus = {
    okCount: 0,
    okCountByGranule: {},
    onlyInS3: [],
    onlyInDb: [],
  };

  const reportFormatCumulusCmr = {
    okCount: 0,
    onlyInCumulus: [],
    onlyInCmr: [],
  };
  let report = {
    ...initialReportHeader(recReportParams),
    filesInCumulus,
    collectionsInCumulusCmr: cloneDeep(reportFormatCumulusCmr),
    granulesInCumulusCmr: cloneDeep(reportFormatCumulusCmr),
    filesInCumulusCmr: cloneDeep(reportFormatCumulusCmr),
  };

  await s3().putObject({
    Bucket: systemBucket,
    Key: reportKey,
    Body: JSON.stringify(report),
  }).promise();

  // Internal consistency check S3 vs Cumulus DBs
  // --------------------------------------------
  if (location !== 'CMR') {
    // Create a report for each bucket

    const promisedBucketReports = dataBuckets.map(
      (bucket) => createReconciliationReportForBucket(bucket, recReportParams, knex)
    );

    const bucketReports = await Promise.all(promisedBucketReports);
    log.info('bucketReports (S3 vs database) completed');

    bucketReports.forEach((bucketReport) => {
      report.filesInCumulus.okCount += bucketReport.okCount;
      report.filesInCumulus.onlyInS3 = report.filesInCumulus.onlyInS3.concat(bucketReport.onlyInS3);
      report.filesInCumulus.onlyInDb = report.filesInCumulus.onlyInDb.concat(
        bucketReport.onlyInDb
      );

      if (linkingFilesToGranules(recReportParams.reportType)) {
        Object.keys(bucketReport.okCountByGranule).forEach((granuleId) => {
          const currentGranuleCount = report.filesInCumulus.okCountByGranule[granuleId];
          const bucketGranuleCount = bucketReport.okCountByGranule[granuleId];

          report.filesInCumulus.okCountByGranule[granuleId] = (currentGranuleCount || 0)
            + bucketGranuleCount;
        });
      } else {
        delete report.filesInCumulus.okCountByGranule;
      }
    });
  }

  // compare the CUMULUS holdings with the holdings in CMR
  // -----------------------------------------------------
  if (location !== 'S3') {
    const cumulusCmrReport = await reconciliationReportForCumulusCMR({
      bucketsConfig, distributionBucketMap, recReportParams,
    });
    report = Object.assign(report, cumulusCmrReport);
  }

  log.info(`Writing report to S3: at ${systemBucket}/${reportKey}`);
  // Create the full report
  report.createEndTime = moment.utc().toISOString();
  report.status = 'SUCCESS';

  // Write the full report to S3
  return s3().putObject({
    Bucket: systemBucket,
    Key: reportKey,
    Body: JSON.stringify(report),
  }).promise();
}

/**
 * start the report generation process and save the record to database
 * @param {Object} params - params
 * @param {string} params.systemBucket - the name of the CUMULUS system bucket
 * @param {string} params.stackName - the name of the CUMULUS stack
 * @returns {Object} report record saved to the database
 */
async function processRequest(params) {
  log.info(`processing reconciliation report request with params: ${JSON.stringify(params)}`);
  const { reportType, reportName, systemBucket, stackName } = params;
  const createStartTime = moment.utc();
  const reportRecordName = reportName
    || `${camelCase(reportType)}Report-${createStartTime.format('YYYYMMDDTHHmmssSSS')}`;
  let reportKey = `${stackName}/reconciliation-reports/${filenamify(reportRecordName)}.json`;
  if (reportType === 'Granule Inventory') reportKey = reportKey.replace('.json', '.csv');

  // add request to database
  const reconciliationReportModel = new ReconciliationReport();
  const reportRecord = {
    name: reportRecordName,
    type: reportType,
    status: 'Pending',
    location: buildS3Uri(systemBucket, reportKey),
  };
  await reconciliationReportModel.create(reportRecord);
  log.info(`Report added to database as pending: ${JSON.stringify(reportRecord)}.`);

  const env = params.env ? params.env : process.env;
  const knex = await getKnexClient(env);
  const concurrency = env.CONCURRENCY || 3;

  try {
<<<<<<< HEAD
    const recReportParams = {
      ...params,
      createStartTime,
      reportKey,
      reportType,
      knex,
      concurrency,
    };
=======
    const recReportParams = { ...params, createStartTime, reportKey, reportType };
    log.info(`Beginning ${reportType} report with params: ${JSON.stringify(recReportParams)}`);
>>>>>>> e5c4507e
    if (reportType === 'Internal') {
      await createInternalReconciliationReport(recReportParams);
    } else if (reportType === 'Granule Inventory') {
      await createGranuleInventoryReport(recReportParams);
    } else {
      // reportType is in ['Inventory', 'Granule Not Found']
      await createReconciliationReport(recReportParams);
    }
    await reconciliationReportModel.updateStatus({ name: reportRecord.name }, 'Generated');
  } catch (error) {
    log.error(`Error creating ${reportType} report ${reportRecordName}`, error);
    log.error(errorify(error));
    const updates = {
      status: 'Failed',
      error: {
        Error: error.message,
        Cause: errorify(error),
      },
    };
    await reconciliationReportModel.update({ name: reportRecord.name }, updates);
  }

  return reconciliationReportModel.get({ name: reportRecord.name });
}

async function handler(event) {
  // increase the limit of search result from CMR.searchCollections/searchGranules
  process.env.CMR_LIMIT = process.env.CMR_LIMIT || 5000;
  process.env.CMR_PAGE_SIZE = process.env.CMR_PAGE_SIZE || 200;

  return await processRequest(event);
}
exports.handler = handler;<|MERGE_RESOLUTION|>--- conflicted
+++ resolved
@@ -133,7 +133,6 @@
  * @returns {Promise<Object>} a report
  */
 async function createReconciliationReportForBucket(Bucket, recReportParams) {
-<<<<<<< HEAD
   const s3ObjectsQueue = new S3ListObjectsV2Queue({ Bucket });
   const linkFilesAndGranules = linkingFilesToGranules(recReportParams.reportType);
 
@@ -148,109 +147,51 @@
     100
   );
 
-=======
   log.info(`createReconciliationReportForBucket(S3 vs. Dynamo): ${Bucket}: ${JSON.stringify(recReportParams)}`);
->>>>>>> e5c4507e
   let okCount = 0;
   const onlyInS3 = [];
   const onlyInDb = [];
   const okCountByGranule = {};
   try {
-    const s3ObjectsQueue = new S3ListObjectsV2Queue({ Bucket });
-    const dynamoDbFilesLister = createSearchQueueForBucket(Bucket);
-    const linkFilesAndGranules = linkingFilesToGranules(recReportParams.reportType);
-
-<<<<<<< HEAD
-  log.info('Comparing PostgreSQL to S3');
-  let [nextS3Object, nextPgItem] = await Promise.all([
-    s3ObjectsQueue.peek(),
-    pgFileSearchClient.peek(),
-  ]);
-  while (nextS3Object && nextPgItem) {
-    const nextS3Uri = buildS3Uri(Bucket, nextS3Object.Key);
-    const nextPgFileUri = buildS3Uri(Bucket, nextPgItem.key);
-
-    if (linkFilesAndGranules && !okCountByGranule[nextPgItem.granule_id]) {
-      okCountByGranule[nextPgItem.granule_id] = 0;
-    }
-
-    if (nextS3Uri < nextPgFileUri) {
-      // Found an item that is only in S3 and not in PostgreSQL
-      onlyInS3.push(nextS3Uri);
-      s3ObjectsQueue.shift();
-    } else if (nextS3Uri > nextPgFileUri) {
-      // Found an item that is only in PostgreSQL and not in S3
-      const pgItem = await pgFileSearchClient.shift(); // eslint-disable-line no-await-in-loop, max-len
-      onlyInDb.push({
-        uri: buildS3Uri(Bucket, pgItem.key),
-        granuleId: pgItem.granule_id,
-      });
-    } else {
-      // Found an item that is in both S3 and PostgreSQL
-      okCount += 1;
-      if (linkFilesAndGranules) {
-        okCountByGranule[nextPgItem.granule_id] += 1;
-      }
-      s3ObjectsQueue.shift();
-      pgFileSearchClient.shift();
-    }
-
-    // eslint-disable-next-line no-await-in-loop
-    [nextS3Object, nextPgItem] = await Promise.all([
+    log.info('Comparing PostgreSQL to S3');
+    let [nextS3Object, nextPgItem] = await Promise.all([
       s3ObjectsQueue.peek(),
       pgFileSearchClient.peek(),
     ]);
-  }
-
-  // Add any remaining S3 items to the report
-  while (await s3ObjectsQueue.peek()) { // eslint-disable-line no-await-in-loop
-    const s3Object = await s3ObjectsQueue.shift(); // eslint-disable-line no-await-in-loop
-    onlyInS3.push(buildS3Uri(Bucket, s3Object.Key));
-  }
-
-  // Add any remaining PostgreSQL items to the report
-  while (await pgFileSearchClient.peek()) { // eslint-disable-line no-await-in-loop
-    const pgItem = await pgFileSearchClient.shift(); // eslint-disable-line no-await-in-loop
-    onlyInDb.push({
-      uri: buildS3Uri(Bucket, pgItem.key),
-      granuleId: pgItem.granule_id,
-    });
-  }
-
-  log.info('Compare PostgreSQL to S3 completed');
-
-=======
-    let [nextS3Object, nextDynamoDbItem] = await Promise.all([s3ObjectsQueue.peek(), dynamoDbFilesLister.peek()]); // eslint-disable-line max-len
-    while (nextS3Object && nextDynamoDbItem) {
+    while (nextS3Object && nextPgItem) {
       const nextS3Uri = buildS3Uri(Bucket, nextS3Object.Key);
-      const nextDynamoDbUri = buildS3Uri(Bucket, nextDynamoDbItem.key);
-
-      if (linkFilesAndGranules && !okCountByGranule[nextDynamoDbItem.granuleId]) {
-        okCountByGranule[nextDynamoDbItem.granuleId] = 0;
+      const nextPgFileUri = buildS3Uri(Bucket, nextPgItem.key);
+
+      if (linkFilesAndGranules && !okCountByGranule[nextPgItem.granule_id]) {
+        okCountByGranule[nextPgItem.granule_id] = 0;
       }
 
-      if (nextS3Uri < nextDynamoDbUri) {
-        // Found an item that is only in S3 and not in DynamoDB
+      if (nextS3Uri < nextPgFileUri) {
+      // Found an item that is only in S3 and not in PostgreSQL
         onlyInS3.push(nextS3Uri);
         s3ObjectsQueue.shift();
-      } else if (nextS3Uri > nextDynamoDbUri) {
-        // Found an item that is only in DynamoDB and not in S3
-        const dynamoDbItem = await dynamoDbFilesLister.shift(); // eslint-disable-line no-await-in-loop, max-len
-        onlyInDynamoDb.push({
-          uri: buildS3Uri(Bucket, dynamoDbItem.key),
-          granuleId: dynamoDbItem.granuleId,
+      } else if (nextS3Uri > nextPgFileUri) {
+      // Found an item that is only in PostgreSQL and not in S3
+        const pgItem = await pgFileSearchClient.shift(); // eslint-disable-line no-await-in-loop, max-len
+        onlyInDb.push({
+          uri: buildS3Uri(Bucket, pgItem.key),
+          granuleId: pgItem.granule_id,
         });
       } else {
-        // Found an item that is in both S3 and DynamoDB
+      // Found an item that is in both S3 and PostgreSQL
         okCount += 1;
         if (linkFilesAndGranules) {
-          okCountByGranule[nextDynamoDbItem.granuleId] += 1;
+          okCountByGranule[nextPgItem.granule_id] += 1;
         }
         s3ObjectsQueue.shift();
-        dynamoDbFilesLister.shift();
+        pgFileSearchClient.shift();
       }
 
-      [nextS3Object, nextDynamoDbItem] = await Promise.all([s3ObjectsQueue.peek(), dynamoDbFilesLister.peek()]); // eslint-disable-line max-len, no-await-in-loop
+      // eslint-disable-next-line no-await-in-loop
+      [nextS3Object, nextPgItem] = await Promise.all([
+        s3ObjectsQueue.peek(),
+        pgFileSearchClient.peek(),
+      ]);
     }
 
     // Add any remaining S3 items to the report
@@ -259,16 +200,15 @@
       onlyInS3.push(buildS3Uri(Bucket, s3Object.Key));
     }
 
-    // Add any remaining DynamoDB items to the report
-    /* eslint-disable no-await-in-loop */
-    while (await dynamoDbFilesLister.peek()) {
-      const dynamoDbItem = await dynamoDbFilesLister.shift();
-      onlyInDynamoDb.push({
-        uri: buildS3Uri(Bucket, dynamoDbItem.key),
-        granuleId: dynamoDbItem.granuleId,
+    // Add any remaining PostgreSQL items to the report
+    while (await pgFileSearchClient.peek()) { // eslint-disable-line no-await-in-loop
+      const pgItem = await pgFileSearchClient.shift(); // eslint-disable-line no-await-in-loop
+      onlyInDb.push({
+        uri: buildS3Uri(Bucket, pgItem.key),
+        granuleId: pgItem.granule_id,
       });
     }
-    /* eslint-enable no-await-in-loop */
+    log.info('Compare PostgreSQL to S3 completed');
   } catch (error) {
     log.error(`Error caught in createReconciliationReportForBucket for ${Bucket}`);
     log.error(errorify(error));
@@ -276,9 +216,8 @@
   }
   log.info(`createReconciliationReportForBucket ${Bucket} returning `
             + `okCount: ${okCount}, onlyInS3: ${onlyInS3.length}, `
-            + `onlyInDynamoDb: ${onlyInDynamoDb.length}, `
+            + `onlyInDb: ${onlyInDb.length}, `
             + `okCountByGranule: ${Object.keys(okCountByGranule).length}`);
->>>>>>> e5c4507e
   return {
     okCount,
     onlyInS3,
@@ -586,29 +525,6 @@
       });
     }
 
-<<<<<<< HEAD
-    [nextDbItem, nextCmrItem] = await Promise.all([esGranulesIterator.peek(), cmrGranulesIterator.peek()]); // eslint-disable-line max-len, no-await-in-loop
-  }
-
-  // Add any remaining PostgreSQL items to the report
-  while (await esGranulesIterator.peek()) { // eslint-disable-line no-await-in-loop
-    const dbItem = await esGranulesIterator.shift(); // eslint-disable-line no-await-in-loop
-    granulesReport.onlyInCumulus.push({
-      granuleId: dbItem.granuleId,
-      collectionId: collectionId,
-    });
-  }
-
-  // Add any remaining CMR items to the report
-  if (!oneWay) {
-    while (await cmrGranulesIterator.peek()) { // eslint-disable-line no-await-in-loop
-      const cmrItem = await cmrGranulesIterator.shift(); // eslint-disable-line no-await-in-loop
-      granulesReport.onlyInCmr.push({
-        GranuleUR: cmrItem.umm.GranuleUR,
-        ShortName: nextCmrItem.umm.CollectionReference.ShortName,
-        Version: nextCmrItem.umm.CollectionReference.Version,
-      });
-=======
     // Add any remaining CMR items to the report
     if (!oneWay) {
       while (await cmrGranulesIterator.peek()) { // eslint-disable-line no-await-in-loop
@@ -619,7 +535,6 @@
           Version: nextCmrItem.umm.CollectionReference.Version,
         });
       }
->>>>>>> e5c4507e
     }
   } catch (error) {
     log.error(`Error caught in reconciliationReportForGranules(${collectionId})`);
@@ -847,7 +762,6 @@
   const concurrency = env.CONCURRENCY || 3;
 
   try {
-<<<<<<< HEAD
     const recReportParams = {
       ...params,
       createStartTime,
@@ -856,10 +770,7 @@
       knex,
       concurrency,
     };
-=======
-    const recReportParams = { ...params, createStartTime, reportKey, reportType };
     log.info(`Beginning ${reportType} report with params: ${JSON.stringify(recReportParams)}`);
->>>>>>> e5c4507e
     if (reportType === 'Internal') {
       await createInternalReconciliationReport(recReportParams);
     } else if (reportType === 'Granule Inventory') {
