--- conflicted
+++ resolved
@@ -418,13 +418,7 @@
   t.is(results.length, 3);
   t.is(meta.stack, process.env.stackName);
   t.is(meta.table, 'granule');
-<<<<<<< HEAD
   t.is(meta.count, 3);
-  const granuleIds = t.context.fakePGGranules.map((i) => i.granule_id);
-=======
-  t.is(meta.count, 2);
-
->>>>>>> bcd4c769
   results.forEach((r) => {
     t.true(granuleIds.includes(r.granuleId));
   });
