--- conflicted
+++ resolved
@@ -1,10 +1,6 @@
 {
   "name": "@cumulus/oauth-client",
-<<<<<<< HEAD
-  "version": "18.1.0",
-=======
   "version": "18.2.0",
->>>>>>> c3b3d1a8
   "description": "A generic auth client",
   "homepage": "https://github.com/nasa/cumulus/tree/master/packages/oauth-client#readme",
   "repository": {
