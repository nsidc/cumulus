--- conflicted
+++ resolved
@@ -92,8 +92,6 @@
       accessible via the Core API.
 
 ### Added
-<<<<<<< HEAD
-=======
 
 - **CUMULUS-2371**
   - Added helpers to `@cumulus/ingest/sqs`:
@@ -104,7 +102,6 @@
   - Added call to `deleteArchivedMessageFrom` to `sqs-message-remover` which
     deletes archived SQS message from S3 once it has been processed.
 
->>>>>>> 64f366a5
 - **CUMULUS-2185** - RDS Migration Epic
   - **CUMULUS-2130**
     - Added postgres-migration-count-tool lambda/ECS task to allow for
