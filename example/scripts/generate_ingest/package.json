{
  "name": "@cumulus/generate_ingest",
  "private": true,
<<<<<<< HEAD
  "version": "18.0.0",
=======
  "version": "18.1.0",
>>>>>>> 8428a02e
  "description": "Script to generate test data for scaled ingest",
  "keywords": [
    "GIBS",
    "CUMULUS",
    "NASA"
  ],
  "types": "./index.d.ts",
  "engines": {
    "node": ">=16.19.0"
  },
  "publishConfig": {
    "access": "private"
  },
  "homepage": "https://github.com/nasa/cumulus/tree/master/packages/types#readme",
  "repository": {
    "type": "git",
    "url": "https://github.com/nasa/cumulus",
    "directory": "packages/types"
  },
  "dependencies": {
<<<<<<< HEAD
    "@cumulus/aws-client": "18.0.0",
    "@cumulus/common": "18.0.0"
=======
    "@cumulus/aws-client": "18.1.0",
    "@cumulus/common": "18.1.0"
>>>>>>> 8428a02e
  },
  "author": "Cumulus Authors",
  "license": "Apache-2.0"
}<|MERGE_RESOLUTION|>--- conflicted
+++ resolved
@@ -1,11 +1,7 @@
 {
   "name": "@cumulus/generate_ingest",
   "private": true,
-<<<<<<< HEAD
-  "version": "18.0.0",
-=======
   "version": "18.1.0",
->>>>>>> 8428a02e
   "description": "Script to generate test data for scaled ingest",
   "keywords": [
     "GIBS",
@@ -26,13 +22,8 @@
     "directory": "packages/types"
   },
   "dependencies": {
-<<<<<<< HEAD
-    "@cumulus/aws-client": "18.0.0",
-    "@cumulus/common": "18.0.0"
-=======
     "@cumulus/aws-client": "18.1.0",
     "@cumulus/common": "18.1.0"
->>>>>>> 8428a02e
   },
   "author": "Cumulus Authors",
   "license": "Apache-2.0"
