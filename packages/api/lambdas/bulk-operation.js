const elasticsearch = require('@elastic/elasticsearch');
const get = require('lodash/get');
const pMap = require('p-map');

const log = require('@cumulus/common/log');
const { RecordDoesNotExist } = require('@cumulus/errors');
const { CollectionPgModel, GranulePgModel, getKnexClient } = require('@cumulus/db');

const { deconstructCollectionId } = require('../lib/utils');
const GranuleModel = require('../models/granules');
const { deleteGranuleAndFiles } = require('../lib/granule-delete');
const { unpublishGranule } = require('../lib/granule-remove-from-cmr');

const SCROLL_SIZE = 500; // default size in Kibana

/**
 * Return a unique list of granule IDs based on the provided list or the response from the
 * query to ES using the provided query and index.
 *
 * @param {Object} payload
 * @param {Object} [payload.query] - Optional parameter of query to send to ES
 * @param {string} [payload.index] - Optional parameter of ES index to query.
 * Must exist if payload.query exists.
 * @param {Object} [payload.ids] - Optional list of granule IDs to bulk operate on
 * @returns {Promise<Array<string>>}
 */
async function getGranuleIdsForPayload(payload) {
  const granuleIds = payload.ids || [];

  // query ElasticSearch if needed
  if (granuleIds.length === 0 && payload.query) {
    log.info('No granule ids detected. Searching for granules in Elasticsearch.');

    if (!process.env.METRICS_ES_HOST
        || !process.env.METRICS_ES_USER
        || !process.env.METRICS_ES_PASS) {
      throw new Error('ELK Metrics stack not configured');
    }

    const query = payload.query;
    const index = payload.index;
    const responseQueue = [];

    const esUrl = `https://${process.env.METRICS_ES_USER}:${
      process.env.METRICS_ES_PASS}@${process.env.METRICS_ES_HOST}`;
    const client = new elasticsearch.Client({
      node: esUrl,
    });

    const searchResponse = await client.search({
      index: index,
      scroll: '30s',
      size: SCROLL_SIZE,
      _source: ['granuleId'],
      body: query,
    });

    responseQueue.push(searchResponse);

    while (responseQueue.length) {
      const { body } = responseQueue.shift();

      body.hits.hits.forEach((hit) => {
        granuleIds.push(hit._source.granuleId);
      });
      if (body.hits.total.value !== granuleIds.length) {
        responseQueue.push(
          // eslint-disable-next-line no-await-in-loop
          await client.scroll({
            scrollId: body._scroll_id,
            scroll: '30s',
          })
        );
      }
    }
  }

  // Remove duplicate Granule IDs
  // TODO: could we get unique IDs from the query directly?
  const uniqueGranuleIds = [...new Set(granuleIds)];
  return uniqueGranuleIds;
}

function applyWorkflowToGranules({
  granuleIds,
  workflowName,
  meta,
  queueUrl,
  granuleModel = new GranuleModel(),
}) {
  const applyWorkflowRequests = granuleIds.map(async (granuleId) => {
    try {
      const granule = await granuleModel.get({ granuleId });
      await granuleModel.applyWorkflow(
        granule,
        workflowName,
        meta,
        queueUrl,
        process.env.asyncOperationId
      );
      return granuleId;
    } catch (error) {
      return { granuleId, err: error };
    }
  });
  return Promise.all(applyWorkflowRequests);
}

/**
 * Fetch a Postgres Granule by granule and collection IDs
 *
 * @param {Knex } knex - DB client
 * @param {string} granuleId - Granule ID
 * @param {string} collectionId - Collection ID in "name___version" format
 * @returns {Promise<PostgresGranuleRecord>} - The fetched Postgres Granule
 * @private
 */
async function _getPgGranuleByCollection(knex, granuleId, collectionId) {
  const granulePgModel = new GranulePgModel();
  const collectionPgModel = new CollectionPgModel();

  let pgGranule;

  try {
    const collectionCumulusId = await collectionPgModel.getRecordCumulusId(
      knex,
      deconstructCollectionId(collectionId)
    );

    pgGranule = granulePgModel.get(knex,
      {
        granule_id: granuleId,
        collection_cumulus_id: collectionCumulusId,
      });
  } catch (error) {
    if (!(error instanceof RecordDoesNotExist)) {
      throw error;
    }
  }

  return pgGranule;
}

// FUTURE: the Dynamo Granule is currently the primary record driving the
// "unpublish from CMR" logic.
// This should be switched to pgGranule once the postgres
// reads are implemented.

/**
 * Bulk delete granules based on either a list of granules (IDs) or the query response from
 * ES using the provided query and index.
 *
 * @param {Object} payload
 * @param {boolean} [payload.forceRemoveFromCmr]
 *   Whether published granule should be deleted from CMR before removal
 * @param {Object} [payload.query] - Optional parameter of query to send to ES
 * @param {string} [payload.index] - Optional parameter of ES index to query.
 * Must exist if payload.query exists.
 * @param {Object} [payload.ids] - Optional list of granule IDs to bulk operate on
 * @param {Function} [unpublishGranuleFunc] - Optional function to delete the
 * granule from CMR. Useful for testing.
 * @returns {Promise}
 */
async function bulkGranuleDelete(
  payload,
  unpublishGranuleFunc = unpublishGranule
) {
  const deletedGranules = [];
  const forceRemoveFromCmr = payload.forceRemoveFromCmr === true;
  const granuleIds = await getGranuleIdsForPayload(payload);
  const granuleModel = new GranuleModel();
  const knex = await getKnexClient({ env: process.env });

  await pMap(
    granuleIds,
    async (granuleId) => {
      let dynamoGranule;
      let pgGranule;

      try {
        dynamoGranule = await granuleModel.getRecord({ granuleId });
      } catch (error) {
        if (error instanceof RecordDoesNotExist) {
          log.info(`Granule ${granuleId} does not exist or was already deleted, continuing`);
          return;
        }
        throw error;
      }

      if (dynamoGranule && dynamoGranule.published && forceRemoveFromCmr) {
        ({ pgGranule, dynamoGranule } = await unpublishGranuleFunc(knex, dynamoGranule));
      }

      await deleteGranuleAndFiles({
        knex,
        dynamoGranule,
        pgGranule: pgGranule || await _getPgGranuleByCollection(
          knex, granuleId, dynamoGranule.collectionId
        ),
      });

      deletedGranules.push(granuleId);
    },
    {
      concurrency: 10, // is this necessary?
      stopOnError: false,
    }
  );
  return { deletedGranules };
}

/**
 * Bulk apply workflow to either a list of granules (IDs) or to a list of responses from
 * ES using the provided query and index.
 *
 * @param {Object} payload
 * @param {string} payload.workflowName - name of the workflow that will be applied to each granule.
 * @param {Object} [payload.meta] - Optional meta to add to workflow input
 * @param {string} [payload.queueUrl] - Optional name of queue that will be used to start workflows
 * @param {Object} [payload.query] - Optional parameter of query to send to ES
 * @param {string} [payload.index] - Optional parameter of ES index to query.
 * Must exist if payload.query exists.
 * @param {Object} [payload.ids] - Optional list of granule IDs to bulk operate on
 * @returns {Promise}
 */
async function bulkGranule(payload) {
  const { queueUrl, workflowName, meta } = payload;
  const granuleIds = await getGranuleIdsForPayload(payload);
  return applyWorkflowToGranules({ granuleIds, workflowName, meta, queueUrl });
}

async function bulkGranuleReingest(payload) {
  const granuleIds = await getGranuleIdsForPayload(payload);
  const granuleModel = new GranuleModel();
  return pMap(
    granuleIds,
    async (granuleId) => {
      try {
        const granule = await granuleModel.getRecord({ granuleId });
        await granuleModel.reingest(granule, process.env.asyncOperationId);
        return granuleId;
      } catch (error) {
        log.debug(`Granule ${granuleId} encountered an error`, error);
        return { granuleId, err: error };
      }
    },
    {
      concurrency: 10,
      stopOnError: false,
    }
  );
}

function setEnvVarsForOperation(event) {
  const envVars = get(event, 'envVars', {});
  Object.keys(envVars).forEach((envVarKey) => {
    if (!process.env[envVarKey]) {
      process.env[envVarKey] = envVars[envVarKey];
    }
  });
}

async function handler(event) {
  setEnvVarsForOperation(event);
  log.info(`bulkOperation asyncOperationId ${process.env.asyncOperationId} event type ${event.type}`);
  if (event.type === 'BULK_GRANULE') {
    return bulkGranule(event.payload);
  }
  if (event.type === 'BULK_GRANULE_DELETE') {
    return bulkGranuleDelete(event.payload);
  }
  if (event.type === 'BULK_GRANULE_REINGEST') {
    return bulkGranuleReingest(event.payload);
  }
  // throw an appropriate error here
  throw new TypeError(`Type ${event.type} could not be matched, no operation attempted.`);
}

module.exports = {
<<<<<<< HEAD
  bulkGranuleDelete,
=======
  applyWorkflowToGranules,
>>>>>>> b3263aff
  getGranuleIdsForPayload,
  handler,
};<|MERGE_RESOLUTION|>--- conflicted
+++ resolved
@@ -277,11 +277,8 @@
 }
 
 module.exports = {
-<<<<<<< HEAD
+  applyWorkflowToGranules,
   bulkGranuleDelete,
-=======
-  applyWorkflowToGranules,
->>>>>>> b3263aff
   getGranuleIdsForPayload,
   handler,
 };