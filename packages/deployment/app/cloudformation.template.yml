--- conflicted
+++ resolved
@@ -391,7 +391,6 @@
             Action: "es:*"
             Resource:
               - Fn::Sub: "arn:aws:es:${AWS::Region}:${AWS::AccountId}:domain/{{stackName}}-{{es.name}}/*"
-<<<<<<< HEAD
     {{# if vpc }}
       VPCOptions:
         SecurityGroupIds:
@@ -403,7 +402,6 @@
           - {{this}}
         {{/each}}
     {{/if}}
-=======
 
   {{#if es.alarms}}
   {{# each es.alarms}}
@@ -430,7 +428,6 @@
             Ref: {{../es.name}}Domain
   {{/each}}
   {{/if}}
->>>>>>> 798ceea6
 
   #################################################
   # ElasticSearch config END
