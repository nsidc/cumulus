--- conflicted
+++ resolved
@@ -1,11 +1,7 @@
 {
   "name": "@cumulus/example-lib",
   "private": true,
-<<<<<<< HEAD
-  "version": "18.1.0",
-=======
   "version": "18.2.0",
->>>>>>> c3b3d1a8
   "description": "example project libs",
   "homepage": "https://github.com/nasa/cumulus/tree/master/example/scripts/lib",
   "engines": {
