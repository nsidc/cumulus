{
  "name": "@cumulus/aws-client",
<<<<<<< HEAD
  "version": "18.1.0",
=======
  "version": "18.2.0",
>>>>>>> c3b3d1a8
  "description": "Utilities for working with AWS",
  "keywords": [
    "GIBS",
    "CUMULUS",
    "NASA"
  ],
  "engines": {
    "node": ">=16.19.0"
  },
  "files": [
    "*.js",
    "*.d.ts",
    "lib/*.js",
    "lib/*.d.ts"
  ],
  "publishConfig": {
    "access": "public"
  },
  "homepage": "https://github.com/nasa/cumulus/tree/master/packages/aws-client/README.md",
  "repository": {
    "type": "git",
    "url": "https://github.com/nasa/cumulus"
  },
  "scripts": {
    "build-docs": "npm run tsc && ../../node_modules/.bin/jsdoc2md -t templates/README.hbs *.js > README.md",
    "clean": "git clean -d -x -e node_modules -f",
    "test": "../../node_modules/.bin/ava",
    "test:coverage": "../../node_modules/.bin/nyc npm test",
    "prepare": "npm run tsc",
    "tsc": "../../node_modules/.bin/tsc",
    "tsc:listEmittedFiles": "../../node_modules/.bin/tsc --listEmittedFiles",
    "watch-test": "../../node_modules/.bin/tsc-watch --onsuccess 'npm test'",
    "coverage": "python ../../scripts/coverage_handler/coverage.py"
  },
  "ava": {
    "files": [
      "tests/**/*.js"
    ],
    "verbose": true
  },
  "author": "Cumulus Authors",
  "license": "Apache-2.0",
  "dependencies": {
<<<<<<< HEAD
    "@aws-sdk/client-api-gateway": "^3.58.0",
    "@aws-sdk/client-dynamodb": "^3.58.0",
    "@aws-sdk/client-dynamodb-streams": "^3.58.0",
    "@aws-sdk/client-s3": "^3.58.0",
    "@aws-sdk/lib-dynamodb": "^3.58.0",
    "@aws-sdk/lib-storage": "^3.58.0",
    "@aws-sdk/s3-request-presigner": "^3.58.0",
    "@aws-sdk/signature-v4-crt": "^3.58.0",
    "@aws-sdk/types": "^3.58.0",
    "@cumulus/checksum": "18.1.0",
    "@cumulus/errors": "18.1.0",
    "@cumulus/logger": "18.1.0",
    "aws-sdk": "^2.585.0",
=======
    "@aws-sdk/client-api-gateway": "^3.499.0",
    "@aws-sdk/client-cloudformation": "^3.447.0",
    "@aws-sdk/client-cloudwatch-events": "^3.447.0",
    "@aws-sdk/client-dynamodb": "^3.447.0",
    "@aws-sdk/client-dynamodb-streams": "^3.447.0",
    "@aws-sdk/client-kinesis": "^3.447.0",
    "@aws-sdk/client-kms": "^3.447.0",
    "@aws-sdk/client-lambda": "^3.447.0",
    "@aws-sdk/client-s3": "^3.447.0",
    "@aws-sdk/client-sns": "^3.447.0",
    "@aws-sdk/client-sqs": "^3.447.0",
    "@aws-sdk/lib-dynamodb": "^3.447.0",
    "@aws-sdk/lib-storage": "^3.447.0",
    "@aws-sdk/s3-request-presigner": "^3.447.0",
    "@aws-sdk/signature-v4-crt": "^3.447.0",
    "@aws-sdk/types": "^3.447.0",
    "@cumulus/checksum": "18.2.0",
    "@cumulus/errors": "18.2.0",
    "@cumulus/logger": "18.2.0",
    "aws-sdk": "^2.1492.0",
>>>>>>> c3b3d1a8
    "jsonpath-plus": "^1.1.0",
    "lodash": "~4.17.21",
    "mem": "^8.0.2",
    "p-map": "^1.2.0",
    "p-retry": "^4.2.0",
    "p-timeout": "^4.1.0",
    "p-wait-for": "^3.2.0",
    "pump": "^3.0.0",
    "uuid": "^8.2.0"
  },
  "devDependencies": {
    "@cumulus/test-data": "18.0.0",
    "@types/uuid": "^8.0.0"
  }
}<|MERGE_RESOLUTION|>--- conflicted
+++ resolved
@@ -1,10 +1,6 @@
 {
   "name": "@cumulus/aws-client",
-<<<<<<< HEAD
-  "version": "18.1.0",
-=======
   "version": "18.2.0",
->>>>>>> c3b3d1a8
   "description": "Utilities for working with AWS",
   "keywords": [
     "GIBS",
@@ -48,21 +44,6 @@
   "author": "Cumulus Authors",
   "license": "Apache-2.0",
   "dependencies": {
-<<<<<<< HEAD
-    "@aws-sdk/client-api-gateway": "^3.58.0",
-    "@aws-sdk/client-dynamodb": "^3.58.0",
-    "@aws-sdk/client-dynamodb-streams": "^3.58.0",
-    "@aws-sdk/client-s3": "^3.58.0",
-    "@aws-sdk/lib-dynamodb": "^3.58.0",
-    "@aws-sdk/lib-storage": "^3.58.0",
-    "@aws-sdk/s3-request-presigner": "^3.58.0",
-    "@aws-sdk/signature-v4-crt": "^3.58.0",
-    "@aws-sdk/types": "^3.58.0",
-    "@cumulus/checksum": "18.1.0",
-    "@cumulus/errors": "18.1.0",
-    "@cumulus/logger": "18.1.0",
-    "aws-sdk": "^2.585.0",
-=======
     "@aws-sdk/client-api-gateway": "^3.499.0",
     "@aws-sdk/client-cloudformation": "^3.447.0",
     "@aws-sdk/client-cloudwatch-events": "^3.447.0",
@@ -83,7 +64,6 @@
     "@cumulus/errors": "18.2.0",
     "@cumulus/logger": "18.2.0",
     "aws-sdk": "^2.1492.0",
->>>>>>> c3b3d1a8
     "jsonpath-plus": "^1.1.0",
     "lodash": "~4.17.21",
     "mem": "^8.0.2",
