{
  "name": "@cumulus/core",
  "version": "1.0.0",
  "description": "Cumulus Framework for ingesting and processing NASA Earth data streams",
  "scripts": {
    "audit": "audit-ci --config ./audit-ci.json && lerna exec -- audit-ci --config $(pwd)/audit-ci.json",
    "db:local:drop": "node bin/db-local-rollback.js --all",
    "db:local:migrate": "node bin/db-local-migrate.js",
    "db:local:reset": "npm run db:local:drop && npm run db:local:migrate",
    "docs-build-packages": "lerna run build-docs",
    "docs-build-tasks": "./bin/build-tasks-doc.js",
    "docs-install": "(cd website && npm install)",
    "docs-build": "npm run docs-install && npm run docs-build-tasks && (cd website && npm run build)",
    "docs-serve": "npm run docs-build && (cd website && npm run start)",
    "eslint": "eslint --ext .js --ext .ts .",
    "remove-locks": "lerna exec 'rm -f package-lock.json'",
    "install-locks": "lerna exec --no-sort -- npm i --package-lock-only --no-audit",
    "install-python-deps": "lerna run install-python-deps --concurrency 1",
    "lint": "npm run lint-package-json && npm run eslint && lerna run python-lint && npm run lint-md",
    "lint-md": "markdownlint docs/**/*.md docs/*.md tf-modules/**/*.md tf-modules/*.md",
    "lint-package-json": "npmPkgJsonLint .",
    "test": "lerna run --concurrency 1 test",
    "test:ci": "lerna run --ignore @cumulus/cumulus-integration-tests --concurrency 1 test",
    "test:coverage": "rm -rf .nyc_output coverage && env NYC_CLEAN=false NYC_SILENT=true lerna run --concurrency 1 test:coverage && nyc report --reporter=text --reporter=html",
    "tsc": "lerna run tsc",
    "tsc:listEmittedFiles": "lerna run tsc:listEmittedFiles --stream --no-prefix",
    "package": "lerna run package",
    "bootstrap": "lerna bootstrap --no-ci --force-local && npm run package",
    "bootstrap-no-build": "lerna bootstrap --no-ci --force-local",
    "bootstrap-no-build-no-scripts": "lerna bootstrap --no-ci --force-local --ignore-scripts",
    "bootstrap-no-build-no-concurrency": "lerna bootstrap --no-ci --force-local --concurrency 1",
    "bootstrap-no-build-quiet": "lerna bootstrap --no-ci --force-local --loglevel=error",
<<<<<<< HEAD
    "ci:bootstrap": "lerna bootstrap --no-ci --force-local --ignore-scripts && lerna run prepublish",
=======
>>>>>>> 07c723e1
    "ci:bootstrap-no-scripts": "lerna bootstrap --no-ci --force-local --ignore-scripts",
    "ci:bootstrap-no-scripts-quiet": "lerna bootstrap --no-ci --force-local --ignore-scripts --loglevel=error",
    "update": "lerna version --exact --force-publish --no-git-tag-version --no-push",
    "clean": "lerna run clean && lerna clean --yes && rm -rf ./node_modules",
    "build": "lerna run --ignore @cumulus/cumulus-integration-tests build",
    "watch": "lerna run --parallel --no-sort watch",
    "serve": "lerna run --stream serve --scope @cumulus/api",
    "serve-oauth": "lerna run --stream serve-oauth --scope @cumulus/api",
    "serve-remote": "lerna run --stream serve-remote --scope @cumulus/api",
    "serve-dist": "lerna run --stream serve-dist --scope @cumulus/api",
    "serve-dist-oauth": "lerna run --stream serve-dist-oauth --scope @cumulus/api",
    "serve-dist-remote": "lerna run --stream serve-dist-remote --scope @cumulus/api",
    "coverage": "nyc report --reporter text-summary --reporter html",
    "coveralls": "nyc report --reporter=text-lcov --temp-directory=\"./.final_nyc_output\" | coveralls",
    "start-unit-test-stack": "export SSH_USERS=user:$(id -u):$(id -u) && docker-compose -f ./bamboo/docker-compose.yml -f ./bamboo/docker-compose-local.yml -p cumulusstack up -d",
    "stop-unit-test-stack": "docker-compose -f ./bamboo/docker-compose.yml -f ./bamboo/docker-compose-local.yml -p cumulusstack down"
  },
  "repository": {
    "type": "git",
    "url": "https://github.com/nasa/cumulus"
  },
  "engines": {
    "node": ">=12.18.0"
  },
  "bin": {
    "build-tasks-doc": "./bin/build-tasks-doc.js"
  },
  "keywords": [
    "GIBS",
    "CUMULUS",
    "NASA"
  ],
  "author": "Cumulus Authors",
  "license": "Apache-2.0",
  "dependencies": {
    "@cumulus/aws-client": "^1.24.0",
    "archiver": "^4.0.2",
    "fs-extra": "^9.0.0"
  },
  "devDependencies": {
    "@ava/typescript": "^1.1.1",
    "@babel/core": "^7.9.6",
    "@octokit/graphql": "2.1.1",
    "@types/lodash": "^4.14.150",
    "@types/lodash.iserror": "^3.1.6",
    "@types/mime-types": "^2.1.0",
    "@types/node": "^12.12.6",
    "@types/pg": "^7.14.4",
    "@types/pump": "^1.1.0",
    "@types/sinon": "^9.0.4",
    "@types/xml2js": "^0.4.5",
    "@typescript-eslint/eslint-plugin": "^2.29.0",
    "@typescript-eslint/parser": "^2.29.0",
    "audit-ci": "^2.4.2",
    "ava": "^3.12.1",
    "aws-sdk": "^2.585.0",
    "babel-eslint": "^10.0.3",
    "babel-loader": "^8.0.6",
    "babel-plugin-source-map-support": "^2.1.1",
    "babel-preset-env": "^1.7.0",
    "cookie-parser": "^1.4.5",
    "copy-webpack-plugin": "^6.0.3",
    "coveralls": "^3.0.0",
    "create-test-server": "^3.0.1",
    "crypto-random-string": "^3.2.0",
    "delay": "^4.3.0",
    "eslint": "^6.8.0",
    "eslint-config-airbnb-base": "^14.0.0",
    "eslint-config-airbnb-typescript": "^7.2.1",
    "eslint-plugin-eslint-comments": "^3.0.1",
    "eslint-plugin-import": "^2.20.2",
    "eslint-plugin-jsdoc": "^22.1.0",
    "eslint-plugin-lodash": "^2.7.0",
    "eslint-plugin-node": "^7.0.1",
    "eslint-plugin-promise": "^4.2.1",
    "eslint-plugin-unicorn": "^19.0.1",
    "file-loader": "^3.0.1",
    "got": "^11.7.0",
    "hasha": "v5.2.0",
    "inject-loader": "^4.0.1",
    "is-ip": "^3.1.0",
    "jasmine": "^3.1.0",
    "jasmine-console-reporter": "^2.0.1",
    "jasmine-reporters": "^2.3.2",
    "js-yaml": "^3.13.1",
    "jsdoc-to-markdown": "^5.0.3",
    "knex": "0.21.6",
    "latest-version": "^4.0.0",
    "lerna": "3.20.2",
    "lodash": "^4.17.20",
    "markdownlint-cli": "^0.19.0",
    "md5": "^2.2.1",
    "mime-types": "^2.1.22",
    "moment": "2.24.0",
    "nock": "^12.0.3",
    "npm-package-json-lint": "^5.1.0",
    "nyc": "^15.1.0",
    "p-all": "^3.0.0",
    "p-map": "^4.0.0",
    "p-retry": "^4.2.0",
    "p-timeout": "^3.2.0",
    "p-wait-for": "^3.1.0",
    "parallel": "^1.2.0",
    "pg": "^8.3.0",
    "proxyquire": "^2.1.3",
    "retry": "^0.12.0",
    "rewire": "^4.0.1",
    "semver": "^5.5.0",
    "simple-git": "^1.96.0",
    "sinon": "^9.0.2",
    "snake-camel": "^1.0.6",
    "ssh2-streams": "^0.4.8",
    "string-replace-loader": "^2.3.0",
    "supertest": "^4.0.2",
    "tough-cookie": "^4.0.0",
    "ts-loader": "^8.0.3",
    "tsc-watch": "^4.2.8",
    "typescript": "^3.9.0",
    "uuid": "^3.2.1",
    "webpack": "^4.44.1",
    "webpack-cli": "^3.3.5",
    "xml2js": "^0.4.19"
  },
  "private": true
}<|MERGE_RESOLUTION|>--- conflicted
+++ resolved
@@ -30,10 +30,6 @@
     "bootstrap-no-build-no-scripts": "lerna bootstrap --no-ci --force-local --ignore-scripts",
     "bootstrap-no-build-no-concurrency": "lerna bootstrap --no-ci --force-local --concurrency 1",
     "bootstrap-no-build-quiet": "lerna bootstrap --no-ci --force-local --loglevel=error",
-<<<<<<< HEAD
-    "ci:bootstrap": "lerna bootstrap --no-ci --force-local --ignore-scripts && lerna run prepublish",
-=======
->>>>>>> 07c723e1
     "ci:bootstrap-no-scripts": "lerna bootstrap --no-ci --force-local --ignore-scripts",
     "ci:bootstrap-no-scripts-quiet": "lerna bootstrap --no-ci --force-local --ignore-scripts --loglevel=error",
     "update": "lerna version --exact --force-publish --no-git-tag-version --no-push",
