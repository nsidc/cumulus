--- conflicted
+++ resolved
@@ -277,7 +277,6 @@
 
 ### Fixed
 
-<<<<<<< HEAD
 - **CUMULUS-3785**
   - Fixed `SftpProviderClient` not awaiting `decryptBase64String` with AWS KMS
   - Fixed method typo in `@cumulus/api/endpoints/dashboard.js`
@@ -285,8 +284,6 @@
   - Execution database deletions by `cumulus_id` should have greatly improved
     performance as a table scan will no longer be required for each record
     deletion to validate parent-child relationships
-=======
->>>>>>> 9b6d0df2
 - **CUMULUS-3715**
   - Update `ProvisionUserDatabase` lambda to correctly pass in knex/node debug
     flags to knex custom code
