--- conflicted
+++ resolved
@@ -18,15 +18,11 @@
     "build": "lerna run --ignore cumulus-integration-tests build",
     "watch": "lerna run --parallel --no-sort watch",
     "serve": "lerna run --stream serve --scope @cumulus/api",
-<<<<<<< HEAD
-    "serve-dist": "lerna run --stream serve-dist --scope @cumulus/api",
-=======
     "serve-oauth": "lerna run --stream serve-oauth --scope @cumulus/api",
     "serve-remote": "lerna run --stream serve-remote --scope @cumulus/api",
     "serve-dist": "lerna run --stream serve-dist --scope @cumulus/api",
     "serve-dist-oauth": "lerna run --stream serve-dist-oauth --scope @cumulus/api",
     "serve-dist-remote": "lerna run --stream serve-dist-remote --scope @cumulus/api",
->>>>>>> 1fbb0085
     "coverage": "nyc report --reporter text-summary --reporter html",
     "coveralls": "nyc report --reporter=text-lcov --temp-direcotry=\"./.final_nyc_output\" | coveralls"
   },
