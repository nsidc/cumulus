--- conflicted
+++ resolved
@@ -1,10 +1,6 @@
 {
   "name": "@cumulus/db",
-<<<<<<< HEAD
-  "version": "18.0.0",
-=======
   "version": "18.1.0",
->>>>>>> 8428a02e
   "description": "Utilities for working with the Cumulus DB",
   "license": "Apache-2.0",
   "main": "./dist/index.js",
@@ -34,21 +30,12 @@
     "node": ">=16.19.0"
   },
   "dependencies": {
-<<<<<<< HEAD
-    "@cumulus/aws-client": "18.0.0",
-    "@cumulus/common": "18.0.0",
-    "@cumulus/errors": "18.0.0",
-    "@cumulus/logger": "18.0.0",
-    "@cumulus/message": "18.0.0",
-    "@cumulus/types": "18.0.0",
-=======
     "@cumulus/aws-client": "18.1.0",
     "@cumulus/common": "18.1.0",
     "@cumulus/errors": "18.1.0",
     "@cumulus/logger": "18.1.0",
     "@cumulus/message": "18.1.0",
     "@cumulus/types": "18.1.0",
->>>>>>> 8428a02e
     "crypto-random-string": "^3.2.0",
     "is-valid-hostname": "1.0.2",
     "knex": "2.4.1",
