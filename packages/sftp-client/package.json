--- conflicted
+++ resolved
@@ -1,10 +1,6 @@
 {
   "name": "@cumulus/sftp-client",
-<<<<<<< HEAD
-  "version": "18.0.0",
-=======
   "version": "18.1.0",
->>>>>>> 8428a02e
   "description": "A Promise-based SFTP client",
   "keywords": [
     "GIBS",
@@ -41,26 +37,16 @@
   "author": "Cumulus Authors",
   "license": "Apache-2.0",
   "dependencies": {
-<<<<<<< HEAD
-    "@cumulus/aws-client": "18.0.0",
-    "@cumulus/common": "18.0.0",
-=======
     "@cumulus/aws-client": "18.1.0",
     "@cumulus/common": "18.1.0",
->>>>>>> 8428a02e
     "lodash": "^4.17.21",
     "mime-types": "^2.1.27",
     "ssh2": "^1.0.0",
     "ssh2-sftp-client": "^7.0.4"
   },
   "devDependencies": {
-<<<<<<< HEAD
-    "@cumulus/checksum": "18.0.0",
-    "@cumulus/test-data": "18.0.0",
-=======
     "@cumulus/checksum": "18.1.0",
     "@cumulus/test-data": "18.1.0",
->>>>>>> 8428a02e
     "@types/ssh2-sftp-client": "^7.0.0"
   }
 }