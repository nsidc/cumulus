{
  "name": "@cumulus/discover-granules",
  "version": "10.0.0-beta.0",
  "description": "Discover Granules in FTP/HTTP/HTTPS/SFTP/S3 endpoints",
  "main": "index.js",
  "directories": {
    "test": "tests"
  },
  "homepage": "https://github.com/nasa/cumulus/tree/master/tasks/discover-granules",
  "repository": {
    "type": "git",
    "url": "https://github.com/nasa/cumulus"
  },
  "engines": {
    "node": ">=12.18.0"
  },
  "scripts": {
    "build": "rm -rf dist && mkdir dist && cp -R schemas dist/ && ../../node_modules/.bin/webpack",
    "local": "node index.js | pino",
    "package": "npm run build && (cd dist && node ../../../bin/zip.js lambda.zip index.js schemas)",
    "test": "../../node_modules/.bin/ava",
    "test:coverage": "../../node_modules/.bin/nyc npm test",
    "watch": "rm -rf dist && mkdir dist && cp -R schemas dist/ && ../../node_modules/.bin/webpack --progress -w"
  },
  "publishConfig": {
    "access": "public"
  },
  "ava": {
    "files": [
      "!tests/fixtures/**/*"
    ],
    "timeout": "15m"
  },
  "author": "Cumulus Authors",
  "license": "Apache-2.0",
  "dependencies": {
<<<<<<< HEAD
    "@cumulus/api-client": "10.0.0-beta.0",
    "@cumulus/cumulus-message-adapter-js": "2.0.3",
    "@cumulus/ingest": "10.0.0-beta.0",
    "@cumulus/logger": "10.0.0-beta.0",
=======
    "@cumulus/api-client": "9.9.0",
    "@cumulus/cumulus-message-adapter-js": "2.0.4",
    "@cumulus/ingest": "9.9.0",
    "@cumulus/logger": "9.9.0",
>>>>>>> c7c0d476
    "got": "^9.2.1",
    "lodash": "^4.17.20",
    "p-map": "^4.0.0"
  },
  "devDependencies": {
    "@cumulus/aws-client": "10.0.0-beta.0",
    "@cumulus/common": "10.0.0-beta.0"
  }
}<|MERGE_RESOLUTION|>--- conflicted
+++ resolved
@@ -34,17 +34,10 @@
   "author": "Cumulus Authors",
   "license": "Apache-2.0",
   "dependencies": {
-<<<<<<< HEAD
-    "@cumulus/api-client": "10.0.0-beta.0",
-    "@cumulus/cumulus-message-adapter-js": "2.0.3",
-    "@cumulus/ingest": "10.0.0-beta.0",
-    "@cumulus/logger": "10.0.0-beta.0",
-=======
     "@cumulus/api-client": "9.9.0",
     "@cumulus/cumulus-message-adapter-js": "2.0.4",
     "@cumulus/ingest": "9.9.0",
     "@cumulus/logger": "9.9.0",
->>>>>>> c7c0d476
     "got": "^9.2.1",
     "lodash": "^4.17.20",
     "p-map": "^4.0.0"
