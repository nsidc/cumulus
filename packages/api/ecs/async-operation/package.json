--- conflicted
+++ resolved
@@ -20,16 +20,10 @@
     "test": "../../../../node_modules/.bin/ava"
   },
   "dependencies": {
-<<<<<<< HEAD
     "@cumulus/aws-client": "10.1.0",
     "@cumulus/db": "10.1.0",
     "@cumulus/es-client": "10.1.2-alpha.0",
     "@cumulus/logger": "10.1.0",
-=======
-    "@cumulus/aws-client": "10.1.1",
-    "@cumulus/db": "10.1.1",
-    "@cumulus/logger": "10.1.1",
->>>>>>> cd0810fd
     "aws-sdk": "^2.585.0",
     "crypto-random-string": "^3.2.0",
     "got": "^11.7.0",
