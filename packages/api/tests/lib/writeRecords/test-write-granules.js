--- conflicted
+++ resolved
@@ -513,10 +513,7 @@
     knex,
     executionCumulusId,
     providerCumulusId,
-<<<<<<< HEAD
-=======
     stepFunctionUtils,
->>>>>>> 0dabdc36
   } = t.context;
   const cumulusMessage = {};
   const actual = await writeGranulesFromMessage({
@@ -524,10 +521,7 @@
     executionCumulusId,
     providerCumulusId,
     knex,
-<<<<<<< HEAD
-=======
-    testOverrides: { stepFunctionUtils },
->>>>>>> 0dabdc36
+    testOverrides: { stepFunctionUtils },
   });
   t.is(actual, undefined);
 });
@@ -537,10 +531,7 @@
     knex,
     executionCumulusId,
     providerCumulusId,
-<<<<<<< HEAD
-=======
     stepFunctionUtils,
->>>>>>> 0dabdc36
   } = t.context;
   const cumulusMessage = { granules: [] };
   const actual = await writeGranulesFromMessage({
@@ -548,10 +539,7 @@
     executionCumulusId,
     providerCumulusId,
     knex,
-<<<<<<< HEAD
-=======
-    testOverrides: { stepFunctionUtils },
->>>>>>> 0dabdc36
+    testOverrides: { stepFunctionUtils },
   });
   t.is(actual, undefined);
 });
