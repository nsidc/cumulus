--- conflicted
+++ resolved
@@ -6,32 +6,15 @@
 
 ## [Unreleased]
 
-<<<<<<< HEAD
 ### Migration notes
 
 - **CUMULUS-2020**
   - Elasticsearch data mappings have been updated to improve search. For example, case insensitive searching will now work (e.g. 'MOD' and 'mod' will return the same granule results). To use the improved Elasticsearch queries, [reindex](https://nasa.github.io/cumulus-api/#reindex) to create a new index with the correct types. Then perform a [change index](https://nasa.github.io/cumulus-api/#change-index) operation to use the new index.
 
-### Added
-
-- **CUMULUS-2219**
-  - Added `lzards-backup` Core task to facilitate making LZARDS backup requests in Cumulus ingest workflows
-- **CUMULUS-2092**
-  - Add documentation for Granule Not Found Reports
-- **CUMULUS-1370**
-  - Add documentation for Getting Started section including FAQs
-
-### Changed
-
-- **CUMULUS-2020**
-  - Updated Elasticsearch mappings to support case-insensitive search
-
 ### BREAKING CHANGES
 
 - **CUMULUS-2020**
   - Elasticsearch data mappings have been updated to improve search and the API has been updated to reflect those changes. See Migration notes on how to update the Elasticsearch mappings.
-=======
-### BREAKING CHANGES
 
 - **CUMULUS-2185** - RDS Migration Epic
   - **CUMULUS-2191**
@@ -44,6 +27,13 @@
       of returning `none` when the operation did not return output.
 
 ### Added
+
+- **CUMULUS-2219**
+  - Added `lzards-backup` Core task to facilitate making LZARDS backup requests in Cumulus ingest workflows
+- **CUMULUS-2092**
+  - Add documentation for Granule Not Found Reports
+- **CUMULUS-1370**
+  - Add documentation for Getting Started section including FAQs
 
 - **CUMULUS-2185** - RDS Migration Epic
   - **CUMULUS-2191**
@@ -90,6 +80,9 @@
 
 ### Changed
 
+- **CUMULUS-2020**
+  - Updated Elasticsearch mappings to support case-insensitive search
+
 - **CUMULUS-2185** - RDS Migration Epic
   - **CUMULUS-2189**
     - Updated Provider endpoint logic to write providers in parallel to Core
@@ -108,7 +101,6 @@
   - **CUMULUS-2187**
     - The `async-operations` endpoint will now omit `output` instead
       of returning `none` when the operation did not return output.
->>>>>>> a4ecb371
 
 ## [v4.0.0] 2020-11-20
 
