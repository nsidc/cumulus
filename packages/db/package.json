{
  "name": "@cumulus/db",
<<<<<<< HEAD
  "version": "18.1.0",
=======
  "version": "18.2.0",
>>>>>>> c3b3d1a8
  "description": "Utilities for working with the Cumulus DB",
  "license": "Apache-2.0",
  "main": "./dist/index.js",
  "types": "./dist/index.d.ts",
  "files": [
    "dist/**/*.js",
    "dist/**/*.d.ts"
  ],
  "scripts": {
    "clean": "rm -rf dist",
    "prepare": "npm run tsc",
    "tsc": "../../node_modules/.bin/tsc",
    "tsc:listEmittedFiles": "../../node_modules/.bin/tsc --listEmittedFiles",
    "test": "../../node_modules/.bin/ava",
    "test:coverage": "../../node_modules/.bin/nyc npm test",
    "watch": "../../node_modules/.bin/tsc -w",
    "coverage": "python ../../scripts/coverage_handler/coverage.py"
  },
  "ava": {
    "files": [
      "tests/**"
    ],
    "verbose": true,
    "timeout": "5m"
  },
  "engines": {
    "node": ">=16.19.0"
  },
  "dependencies": {
<<<<<<< HEAD
    "@cumulus/aws-client": "18.1.0",
    "@cumulus/common": "18.1.0",
    "@cumulus/errors": "18.1.0",
    "@cumulus/logger": "18.1.0",
    "@cumulus/message": "18.1.0",
    "@cumulus/types": "18.1.0",
=======
    "@cumulus/aws-client": "18.2.0",
    "@cumulus/common": "18.2.0",
    "@cumulus/errors": "18.2.0",
    "@cumulus/logger": "18.2.0",
    "@cumulus/message": "18.2.0",
    "@cumulus/types": "18.2.0",
>>>>>>> c3b3d1a8
    "crypto-random-string": "^3.2.0",
    "is-valid-hostname": "1.0.2",
    "knex": "2.4.1",
    "lodash": "^4.17.21",
    "pg": "~8.10",
    "snake-camel": "^1.0.6",
    "uuid": "8.3.2"
  },
  "devDependencies": {
    "@types/uuid": "^8.0.0"
  }
}<|MERGE_RESOLUTION|>--- conflicted
+++ resolved
@@ -1,10 +1,6 @@
 {
   "name": "@cumulus/db",
-<<<<<<< HEAD
-  "version": "18.1.0",
-=======
   "version": "18.2.0",
->>>>>>> c3b3d1a8
   "description": "Utilities for working with the Cumulus DB",
   "license": "Apache-2.0",
   "main": "./dist/index.js",
@@ -34,21 +30,12 @@
     "node": ">=16.19.0"
   },
   "dependencies": {
-<<<<<<< HEAD
-    "@cumulus/aws-client": "18.1.0",
-    "@cumulus/common": "18.1.0",
-    "@cumulus/errors": "18.1.0",
-    "@cumulus/logger": "18.1.0",
-    "@cumulus/message": "18.1.0",
-    "@cumulus/types": "18.1.0",
-=======
     "@cumulus/aws-client": "18.2.0",
     "@cumulus/common": "18.2.0",
     "@cumulus/errors": "18.2.0",
     "@cumulus/logger": "18.2.0",
     "@cumulus/message": "18.2.0",
     "@cumulus/types": "18.2.0",
->>>>>>> c3b3d1a8
     "crypto-random-string": "^3.2.0",
     "is-valid-hostname": "1.0.2",
     "knex": "2.4.1",
