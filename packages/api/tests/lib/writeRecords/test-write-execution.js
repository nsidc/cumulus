--- conflicted
+++ resolved
@@ -9,11 +9,8 @@
   ExecutionPgModel,
   generateLocalTestDb,
   destroyLocalTestDb,
-<<<<<<< HEAD
   migrationDir,
-=======
   translatePostgresExecutionToApiExecution,
->>>>>>> 063aa8d4
 } = require('@cumulus/db');
 const { Search } = require('@cumulus/es-client/search');
 const {
