--- conflicted
+++ resolved
@@ -5,53 +5,6 @@
 The format is based on [Keep a Changelog](http://keepachangelog.com/en/1.0.0/).
 
 ## Unreleased
-
-<<<<<<< HEAD
-## [v14.0.0] 2022-12-08
-=======
-- **CUMULUS-3121**
-  - Added a map of variables for the cloud_watch_log retention_in_days for the various cloudwatch_log_groups, as opposed to keeping them hardcoded at 30 days. Can be configured by adding the <module>_<cloudwatch_log_group_name>_log_retention value in days to the cloudwatch_log_retention_groups map variable
->>>>>>> 6f6cf469
-
-### Breaking Changes
-
-- **CUMULUS-2915**
-  - API endpoint GET `/executions/status/${executionArn}` returns `presignedS3Url` and `data`
-  - The user (dashboard) must read the `s3SignedURL` and `data` from the return
-- **CUMULUS-3070/3074**
-  - Updated granule PUT/POST endpoints to no longer respect message write
-    constraints.  Functionally this means that:
-    - Granules with older createdAt values will replace newer ones, instead of
-        ignoring the write request
-    - Granules that attempt to set a non-complete state (e.g. 'queued' and
-        'running') will now ignore execution state/state change and always write
-    - Granules being set to non-complete state will update all values passed in,
-      instead of being restricted to `['createdAt', 'updatedAt', 'timestamp',
-      'status', 'execution']`
-<<<<<<< HEAD
-=======
-
->>>>>>> 6f6cf469
-
-### Added
-
-- **CUMULUS-3070**
-  - Remove granules dynamoDb model logic that sets default publish value on record
-    validation
-  - Update API granule write logic to not set default publish value on record
-    updates to avoid overwrite (PATCH behavior)
-  - Update API granule write logic to publish to false on record
-    creation if not specified
-  - Update message granule write logic to set default publish value on record
-    creation update.
-  - Update granule write logic to set published to default value of `false` if
-    `null` is explicitly set with intention to delete the value.
-  - Removed dataType/version from api granule schema
-  - Added `@cumulus/api/endpoints/granules` unit to cover duration overwrite
-<<<<<<< HEAD
-    logic for PUT/PATCH endpoint
-=======
-    logic for PUT/PATCH endpoint.
 
 ### Fixed
 
@@ -62,6 +15,9 @@
 
 - **Snyk Security**-
   - Upgraded jsonwebtoken from 8.5.1 to 9.0.0
+- **CUMULUS-3043**
+  - Organize & link Getting Started public docs for better user guidance
+  - Update Getting Started sections with current content
 - **CUMULUS-3071**
   - Added 'PATCH' granules endpoint as an exact duplicate of the existing `PUT`
     endpoint.    In future releases the `PUT` endpoint will be replaced with valid PUT logic
@@ -77,51 +33,48 @@
     - `@cumulus/api-client/granules.reingestGranule`
     - `@cumulus/api-client/granules.removeFromCMR`
     - `@cumulus/api-client/granules.applyWorkflow`
-
--**CUMULUS-3100**
-  - Updated `POST` granules endpoint to check if granuleId exists across all collections rather than a single collection.
-  - Updated `PUT` granules endpoint to check if granuleId exists across a different collection and throw conflict error if so.
-  - Updated logic for writing granules from a message to check if granuleId exists across a different collection and throw conflict error if so.
-- **CUMULUS-3077**
-  - Updated `lambdas/data-migration2` granule and files migration to have a `removeExcessFiles` function like in write-granules that will remove file records no longer associated with a granule being migrated
-- **CUMULUS-3045**
-  - Update GitHub FAQs: add new and refreshed content for previous sections and added a dedicated Workflows section
-- **CUMULUS-3070**
-  - Updated API granule write logic to no longer require createdAt value in
-    dynamo/API granule validation.   Write-time createdAt defaults will be set in the case
-    of new API granule writes without the value set, and createdAt will be
-    overwritten if it already exists.
-  - Refactored granule write logic to allow PATCH behavior on API granule update
-    such that existing createdAt values will be retained in case of overwrite
-    across all API granule writes.
-  - Updated granule write code to validate written createdAt is synced between
-    datastores in cases where granule.createdAt is not provided for a new granule.
+- **CUMULUS-3097**
+  - Changed `@cumulus/cmr-client` package's token from Echo-Token to Earthdata Login (EDL) token in updateToken method
+  - Updated CMR header and token tests to reflect the Earthdata Login changes
+- **CUMULUS-3121**
+  - Added a map of variables for the cloud_watch_log retention_in_days for the various cloudwatch_log_groups, as opposed to keeping them hardcoded at 30 days. Can be configured by adding the <module>_<cloudwatch_log_group_name>_log_retention value in days to the cloudwatch_log_retention_groups map variable
 - **CUMULUS-3144**
   - Increased the memory of API lambda to 1280MB
 
-- **CUMULUS-3075**
-  - Changed the API endpoint return value for a granule with no files. When a granule has no files, the return value beforehand for
-    the translatePostgresGranuletoApiGranule, the function which does the translation of a Postgres granule to an API granule, was
-    undefined, now changed to an empty array.
-  - Existing behavior which relied on the pre-disposed undefined value was changed to instead accept the empty array.
-  - Standardized tests in order to expect an empty array for a granule with no files files' object instead of undefined.
-
-### Fixed
-
-- **CUMULUS-3116**
-  - Reverted the default ElasticSearch sorting behavior to the pre-13.3.0 configuration
-  - Results from ElasticSearch are sorted by default by the `timestamp` field. This means that the order
-  is not guaranteed if two or more records have identical timestamps as there is no secondary sort/tie-breaker.
-
-### Breaking changes
+## [v14.0.0] 2022-12-08
+
+### Breaking Changes
 
 - **CUMULUS-2915**
   - API endpoint GET `/executions/status/${executionArn}` returns `presignedS3Url` and `data`
   - The user (dashboard) must read the `s3SignedURL` and `data` from the return
-
-### Added
-
->>>>>>> 6f6cf469
+- **CUMULUS-3070/3074**
+  - Updated granule PUT/POST endpoints to no longer respect message write
+    constraints.  Functionally this means that:
+    - Granules with older createdAt values will replace newer ones, instead of
+        ignoring the write request
+    - Granules that attempt to set a non-complete state (e.g. 'queued' and
+        'running') will now ignore execution state/state change and always write
+    - Granules being set to non-complete state will update all values passed in,
+      instead of being restricted to `['createdAt', 'updatedAt', 'timestamp',
+      'status', 'execution']`
+
+### Added
+
+- **CUMULUS-3070**
+  - Remove granules dynamoDb model logic that sets default publish value on record
+    validation
+  - Update API granule write logic to not set default publish value on record
+    updates to avoid overwrite (PATCH behavior)
+  - Update API granule write logic to publish to false on record
+    creation if not specified
+  - Update message granule write logic to set default publish value on record
+    creation update.
+  - Update granule write logic to set published to default value of `false` if
+    `null` is explicitly set with intention to delete the value.
+  - Removed dataType/version from api granule schema
+  - Added `@cumulus/api/endpoints/granules` unit to cover duration overwrite
+    logic for PUT/PATCH endpoint.
 - **CUMULUS-3098**
   - Added task configuration setting named `failTaskWhenFileBackupFail` to the
     `lzards-backup` task. This setting is `false` by default, but when set to
@@ -129,15 +82,9 @@
 
 ### Changed
 
-- **CUMULUS-3097**
-  - Changed `@cumulus/cmr-client` package's token from Echo-Token to Earthdata Login (EDL) token in updateToken method
-  - Updated CMR header and token tests to reflect the Earthdata Login changes
 - **CUMULUS-2915**
   - Updated API endpoint GET `/executions/status/${executionArn}` to return the
     presigned s3 URL in addition to execution status data
-- **CUMULUS-3043**
-  - Organize & link Getting Started public docs for better user guidance
-  - Update Getting Started sections with current content
 - **CUMULUS-3045**
   - Update GitHub FAQs:
     - Add new and refreshed content for previous sections
