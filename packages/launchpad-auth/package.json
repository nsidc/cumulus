--- conflicted
+++ resolved
@@ -1,10 +1,6 @@
 {
   "name": "@cumulus/launchpad-auth",
-<<<<<<< HEAD
-  "version": "11.1.5",
-=======
   "version": "13.2.0",
->>>>>>> 503c5383
   "description": "Utilities for authentication with Launchpad",
   "keywords": [
     "CUMULUS",
@@ -41,15 +37,9 @@
   "author": "Cumulus Authors",
   "license": "Apache-2.0",
   "dependencies": {
-<<<<<<< HEAD
-    "@cumulus/aws-client": "11.1.5",
-    "@cumulus/logger": "11.1.5",
-    "got": "^11.7.0",
-=======
     "@cumulus/aws-client": "13.2.0",
     "@cumulus/logger": "13.2.0",
     "got": "^11.8.5",
->>>>>>> 503c5383
     "lodash": "^4.17.21",
     "uuid": "^3.2.1"
   }
