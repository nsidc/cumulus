--- conflicted
+++ resolved
@@ -5,11 +5,8 @@
 const {
   getKnexClient,
   PdrPgModel,
-<<<<<<< HEAD
   translatePostgresPdrToApiPdr,
-=======
   createRejectableTransaction,
->>>>>>> 325308f0
 } = require('@cumulus/db');
 const { RecordDoesNotExist } = require('@cumulus/errors');
 const { indexPdr, deletePdr } = require('@cumulus/es-client/indexer');
@@ -84,7 +81,6 @@
 
   let existingPdr;
   try {
-<<<<<<< HEAD
     existingPdr = await pdrModel.get({ pdrName });
   } catch (error) {
     // Ignore error if record does not exist in DynamoDb
@@ -99,19 +95,12 @@
     process.env.ES_INDEX
   );
   const esPdrRecord = await esPdrClient.get(pdrName).catch(log.info);
-=======
-    await createRejectableTransaction(knex, async (trx) => {
-      await pdrPgModel.delete(trx, { name: pdrName });
-      await deleteS3Object(process.env.system_bucket, pdrS3Key);
-      await pdrModel.delete({ pdrName });
-    });
->>>>>>> 325308f0
 
   try {
     let dynamoPdrDeleted = false;
     let esPdrDeleted = false;
     try {
-      await knex.transaction(async (trx) => {
+      await createRejectableTransaction(knex, async (trx) => {
         await pdrPgModel.delete(trx, { name: pdrName });
         await pdrModel.delete({ pdrName });
         dynamoPdrDeleted = true;
