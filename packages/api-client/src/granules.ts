import pRetry from 'p-retry';

<<<<<<< HEAD
import { ApiGranule, GranuleId, GranuleStatus } from '@cumulus/types/api/granules';
import { CollectionId } from '@cumulus/types/api/collections';
=======
import { ApiGranuleRecord, GranuleId, GranuleStatus } from '@cumulus/types/api/granules';
>>>>>>> 08bdb7d7
import Logger from '@cumulus/logger';

import { invokeApi } from './cumulusApiClient';
import { ApiGatewayLambdaHttpProxyResponse, InvokeApiFunction } from './types';

const logger = new Logger({ sender: '@api-client/granules' });

type AssociateExecutionRequest = {
  granuleId: string
  collectionId: string
  executionArn: string
};

/**
 * GET raw response from /granules/{granuleName} or /granules/{collectionId}/{granuleName}
 *
 * @param {Object} params             - params
 * @param {string} params.prefix      - the prefix configured for the stack
 * @param {string} params.granuleId   - a granule ID
 * @param {Object} [params.query]     - query to pass the API lambda
 * @param {Function} params.callback  - async function to invoke the api lambda
 *                                      that takes a prefix / user payload.  Defaults
 *                                      to cumulusApiClient.invokeApifunction to invoke the
 *                                      api lambda
 * @returns {Promise<Object>}         - the granule fetched by the API
 */
export const getGranuleResponse = async (params: {
  prefix: string,
  granuleId: GranuleId,
  collectionId?: CollectionId,
  query?: { [key: string]: string },
  callback?: InvokeApiFunction
}): Promise<ApiGatewayLambdaHttpProxyResponse> => {
  const {
    prefix,
    granuleId,
    collectionId,
    query,
    callback = invokeApi,
  } = params;

  let path = `/granules/${collectionId}/${granuleId}`;

  // Fetching a granule without a collectionId is supported but deprecated
  if (!collectionId) {
    path = `/granules/${granuleId}`;
  }

  return await callback({
    prefix: prefix,
    payload: {
      httpMethod: 'GET',
      resource: '/{proxy+}',
      path,
      ...(query && { queryStringParameters: query }),
    },
  });
};

/**
 * GET granule record from /granules/{granuleName} or /granules/{collectionId}/{granuleName}
 *
 * @param {Object} params             - params
 * @param {string} params.prefix      - the prefix configured for the stack
 * @param {string} params.granuleId   - a granule ID
 * @param {Object} [params.query]     - query to pass the API lambda
 * @param {Function} params.callback  - async function to invoke the api lambda
 *                                      that takes a prefix / user payload.  Defaults
 *                                      to cumulusApiClient.invokeApifunction to invoke the
 *                                      api lambda
 * @returns {Promise<Object>}         - the granule fetched by the API
 */
export const getGranule = async (params: {
  prefix: string,
  granuleId: GranuleId,
  collectionId?: CollectionId,
  query?: { [key: string]: string },
  callback?: InvokeApiFunction
}): Promise<ApiGranuleRecord> => {
  const response = await getGranuleResponse(params);
  return JSON.parse(response.body);
};

/**
 * Wait for a granule to be present in the database (using pRetry)
 *
 * @param {Object} params             - params
 * @param {string} params.granuleId   - granuleId to wait for
 * @param {number} params.retries     - number of times to retry
 * @param {Function} params.callback  - async function to invoke the api lambda
 *                                      that takes a prefix / user payload.  Defaults
 *                                      to cumulusApiClient.invokeApifunction to invoke the
 *                                      api lambda
 */
export const waitForGranule = async (params: {
  prefix: string,
  granuleId: GranuleId,
  status?: GranuleStatus,
  retries?: number,
  pRetryOptions?: pRetry.Options,
  callback?: InvokeApiFunction
}) => {
  const {
    prefix,
    granuleId,
    status,
    retries = 10,
    pRetryOptions = {},
    callback = invokeApi,
  } = params;

  await pRetry(
    async () => {
      // TODO update to use collectionId + granuleId
      const apiResult = await getGranuleResponse({ prefix, granuleId, callback });

      if (apiResult.statusCode === 500) {
        throw new pRetry.AbortError('API misconfigured/down/etc, failing test');
      }

      if (apiResult.statusCode !== 200) {
        throw new Error(`granule ${granuleId} not in database yet, status ${apiResult.statusCode} retrying....`);
      }

      if (status) {
        const granuleStatus = JSON.parse(apiResult.body).status;

        if (status !== granuleStatus) {
          throw new Error(`Granule status ${granuleStatus} does not match requested status, retrying...`);
        }
      }

      logger.info(`Granule ${granuleId} in database, proceeding...`); // TODO fix logging
    },
    {
      retries,
      onFailedAttempt: (e) => {
        logger.error(e.message);
      },
      ...pRetryOptions,
    }
  );
};

/**
 * Reingest a granule from the Cumulus API
 * PUT /granules/{}
 *
 * @param {Object} params              - params
 * @param {string} params.prefix       - the prefix configured for the stack
 * @param {string} params.granuleId    - a granule ID
 * @param {string} params.workflowName - Optional WorkflowName
 * @param {string} params.executionArn - Optional executionArn
 * @param {Function} params.callback   - async function to invoke the api lambda
 *                                       that takes a prefix / user payload.  Defaults
 *                                       to cumulusApiClient.invokeApifunction to invoke the
 *                                       api lambda
 * @returns {Promise<Object>}          - the granule fetched by the API
 */
export const reingestGranule = async (params: {
  prefix: string,
  granuleId: GranuleId,
  collectionId?: CollectionId,
  workflowName?: string | undefined,
  executionArn?: string | undefined,
  callback?: InvokeApiFunction
}): Promise<ApiGatewayLambdaHttpProxyResponse> => {
  const {
    prefix,
    granuleId,
    collectionId,
    workflowName,
    executionArn,
    callback = invokeApi,
  } = params;

  let path = `/granules/${collectionId}/${granuleId}`;

  // Fetching a granule without a collectionId is supported but deprecated
  if (!collectionId) {
    path = `/granules/${granuleId}`;
  }

  return await callback({
    prefix: prefix,
    payload: {
      httpMethod: 'PUT',
      resource: '/{proxy+}',
      path,
      headers: {
        'Content-Type': 'application/json',
      },
      body: JSON.stringify({
        action: 'reingest',
        workflowName,
        executionArn,
      }),
    },
  });
};

/**
 * Removes a granule from CMR via the Cumulus API
 * PUT /granules/{granuleId}
 *
 * @param {Object} params             - params
 * @param {string} params.prefix      - the prefix configured for the stack
 * @param {string} params.granuleId   - a granule ID
 * @param {Function} params.callback  - async function to invoke the api lambda
 *                                      that takes a prefix / user payload.  Defaults
 *                                      to cumulusApiClient.invokeApifunction to invoke the
 *                                      api lambda
 * @returns {Promise<Object>}         - the granule fetched by the API
 */
export const removeFromCMR = async (params: {
  prefix: string,
  granuleId: GranuleId,
  collectionId?: CollectionId,
  callback?: InvokeApiFunction
}): Promise<ApiGatewayLambdaHttpProxyResponse> => {
  const { prefix, granuleId, collectionId, callback = invokeApi } = params;

  let path = `/granules/${collectionId}/${granuleId}`;

  // Fetching a granule without a collectionId is supported but deprecated
  if (!collectionId) {
    path = `/granules/${granuleId}`;
  }

  return await callback({
    prefix: prefix,
    payload: {
      httpMethod: 'PUT',
      resource: '/{proxy+}',
      path,
      headers: {
        'Content-Type': 'application/json',
      },
      body: JSON.stringify({ action: 'removeFromCmr' }),
    },
  });
};

/**
 * Run a workflow with the given granule as the payload
 * PUT /granules/{granuleId}
 *
 * @param {Object} params             - params
 * @param {string} params.prefix      - the prefix configured for the stack
 * @param {string} params.granuleId   - a granule ID
 * @param {string} params.workflow    - workflow to be run with given granule
 * @param {Function} params.callback  - async function to invoke the api lambda
 *                                      that takes a prefix / user payload.  Defaults
 *                                      to cumulusApiClient.invokeApifunction to invoke the
 *                                      api lambda
 * @returns {Promise<Object>}         - the granule fetched by the API
 */
export const applyWorkflow = async (params: {
  prefix: string,
  granuleId: GranuleId,
  collectionId?: CollectionId,
  workflow: string,
  meta?: object,
  callback?: InvokeApiFunction
}): Promise<ApiGatewayLambdaHttpProxyResponse> => {
  const {
    prefix,
    granuleId,
    collectionId,
    workflow,
    meta,
    callback = invokeApi,
  } = params;

  let path = `/granules/${collectionId}/${granuleId}`;

  // Fetching a granule without a collectionId is supported but deprecated
  if (!collectionId) {
    path = `/granules/${granuleId}`;
  }

  return await callback({
    prefix: prefix,
    payload: {
      httpMethod: 'PUT',
      resource: '/{proxy+}',
      headers: {
        'Content-Type': 'application/json',
      },
      path,
      body: JSON.stringify({ action: 'applyWorkflow', workflow, meta }),
    },
  });
};

/**
 * Delete a granule from Cumulus via the API lambda
 * DELETE /granules/${granuleId}
 *
 * @param {Object} params                      - params
 * @param {pRetry.Options} params.pRetryObject - pRetry options object
 * @param {string} params.prefix               - the prefix configured for the stack
 * @param {string} params.granuleId            - a granule ID
 * @param {Function} params.callback           - async function to invoke the api lambda
 *                                               that takes a prefix / user payload.  Defaults
 *                                               to cumulusApiClient.invokeApifunction to invoke the
 *                                               api lambda
 * @returns {Promise<Object>}                  - the delete confirmation from the API
 */
export const deleteGranule = async (params: {
  prefix: string,
  granuleId: GranuleId,
  collectionId?: CollectionId,
  pRetryOptions?: pRetry.Options,
  callback?: InvokeApiFunction
}): Promise<ApiGatewayLambdaHttpProxyResponse> => {
  const {
    pRetryOptions,
    prefix,
    granuleId,
    collectionId,
    callback = invokeApi,
  } = params;

  let path = `/granules/${collectionId}/${granuleId}`;

  // Fetching a granule without a collectionId is supported but deprecated
  if (!collectionId) {
    path = `/granules/${granuleId}`;
  }

  return await callback({
    prefix: prefix,
    payload: {
      httpMethod: 'DELETE',
      resource: '/{proxy+}',
      path,
    },
    pRetryOptions,
  });
};

/**
 * Move a granule via the API
 * PUT /granules/{granuleId}
 *
 * @param {Object} params                       - params
 * @param {string} params.prefix                - the prefix configured for the stack
 * @param {string} params.granuleId             - a granule ID
 * @param {Array<Object>} params.destinations   - move granule destinations
 * @param {Function} params.callback            - async function to invoke the api lambda
 *                                                that takes a prefix / user payload.  Defaults
 *                                                to cumulusApiClient.invokeApifunction to invoke
 *                                                the api lambda
 * @returns {Promise<Object>}                   - the move response from the API
 */
export const moveGranule = async (params: {
  prefix: string,
  granuleId: GranuleId,
  collectionId?: CollectionId,
  destinations: unknown[],
  callback?: InvokeApiFunction
}): Promise<ApiGatewayLambdaHttpProxyResponse> => {
  const {
    prefix,
    granuleId,
    collectionId,
    destinations,
    callback = invokeApi,
  } = params;

  let path = `/granules/${collectionId}/${granuleId}`;

  // Fetching a granule without a collectionId is supported but deprecated
  if (!collectionId) {
    path = `/granules/${granuleId}`;
  }

  return await callback({
    prefix: prefix,
    payload: {
      httpMethod: 'PUT',
      resource: '/{proxy+}',
      headers: {
        'Content-Type': 'application/json',
      },
      path,
      body: JSON.stringify({ action: 'move', destinations }),
    },
  });
};

/**
 * Removed a granule from CMR and delete from Cumulus via the API
 *
 * @param {Object} params             - params
 * @param {string} params.prefix      - the prefix configured for the stack
 * @param {string} params.granuleId   - a granule ID
 * @param {Function} params.callback  - async function to invoke the api lambda
 *                                      that takes a prefix / user payload.  Defaults
 *                                      to cumulusApiClient.invokeApifunction to invoke the
 *                                      api lambda
 * @returns {Promise<Object>}         - the delete confirmation from the API
 */
export const removePublishedGranule = async (params: {
  prefix: string,
  granuleId: GranuleId,
  collectionId?: CollectionId,
  callback?: InvokeApiFunction
}): Promise<ApiGatewayLambdaHttpProxyResponse> => {
  const { prefix, granuleId, collectionId, callback = invokeApi } = params;

  // pre-delete: Remove the granule from CMR
  await removeFromCMR({ prefix, granuleId, collectionId, callback });
  return deleteGranule({ prefix, granuleId, collectionId, callback });
};

/**
 * Query  granules stored in cumulus
 * GET /granules
 * @param {Object} params             - params
 * @param {Object} [params.query]       - query to pass the API lambda
 * @param {Function} params.callback  - async function to invoke the api lambda
 *                                      that takes a prefix / user payload.  Defaults
 *                                      to cumulusApiClient.invokeApifunction to invoke the
 *                                      api lambda
 * @returns {Promise<Object>}         - the response from the callback
 */
export const listGranules = async (params: {
  prefix: string,
  query?: {
    fields?: string[],
    [key: string]: string | string[] | undefined
  },
  callback?: InvokeApiFunction
}): Promise<ApiGatewayLambdaHttpProxyResponse> => {
  const { prefix, query, callback = invokeApi } = params;

  return await callback({
    prefix: prefix,
    payload: {
      httpMethod: 'GET',
      resource: '/{proxy+}',
      path: '/granules',
      queryStringParameters: query,
    },
  });
};

/**
 * Create granule into cumulus.
 * POST /granules
 * @param {Object} params             - params
 * @param {Object} [params.body]      - granule to pass the API lambda
 * @param {Function} params.callback  - async function to invoke the api lambda
 *                                      that takes a prefix / user payload.  Defaults
 *                                      to cumulusApiClient.invokeApifunction to invoke the
 *                                      api lambda
 * @returns {Promise<Object>}         - the response from the callback
 */
export const createGranule = async (params: {
  prefix: string,
  body: ApiGranuleRecord,
  callback?: InvokeApiFunction
}): Promise<ApiGatewayLambdaHttpProxyResponse> => {
  const { prefix, body, callback = invokeApi } = params;

  return await callback({
    prefix,
    payload: {
      httpMethod: 'POST',
      resource: '/{proxy+}',
      path: '/granules',
      headers: { 'Content-Type': 'application/json' },
      body: JSON.stringify(body),
    },
  });
};

/**
 * Update granule in cumulus.
 * PUT /granules/{granuleId}
 * @param {Object} params             - params
 * @param {Object} [params.body]      - granule to pass the API lambda
 * @param {Function} params.callback  - async function to invoke the api lambda
 *                                      that takes a prefix / user payload.  Defaults
 *                                      to cumulusApiClient.invokeApifunction to invoke the
 *                                      api lambda
 * @returns {Promise<Object>}         - the response from the callback
 */
export const updateGranule = async (params: {
  prefix: string,
<<<<<<< HEAD
  body: ApiGranule,
  granuleId: GranuleId,
  collectionId?: CollectionId,
=======
  body: ApiGranuleRecord,
>>>>>>> 08bdb7d7
  callback?: InvokeApiFunction
}): Promise<ApiGatewayLambdaHttpProxyResponse> => {
  const { prefix, granuleId, collectionId, body, callback = invokeApi } = params;

  let path = `/granules/${collectionId}/${granuleId}`;

  // Fetching a granule without a collectionId is supported but deprecated
  if (!collectionId) {
    path = `/granules/${granuleId}`;
  }

  return await callback({
    prefix,
    payload: {
      httpMethod: 'PUT',
      resource: '/{proxy+}',
      path,
      headers: { 'Content-Type': 'application/json' },
      body: JSON.stringify(body),
    },
    expectedStatusCodes: [200, 201],
  });
};

/**
 * Associate an execution with a granule in cumulus.
 * POST /granules/{granuleId}/execution
 * @param {Object} params             - params
 * @param {Object} [params.body]      - granule and execution info to pass the API lambda
 * @param {Function} params.callback  - async function to invoke the api lambda
 *                                      that takes a prefix / user payload.  Defaults
 *                                      to cumulusApiClient.invokeApifunction to invoke the
 *                                      api lambda
 * @returns {Promise<Object>}         - the response from the callback
 */
export const associateExecutionWithGranule = async (params: {
  prefix: string,
  body: AssociateExecutionRequest,
  callback?: InvokeApiFunction
}): Promise<ApiGatewayLambdaHttpProxyResponse> => {
  const { prefix, body, callback = invokeApi } = params;

  return await callback({
    prefix,
    payload: {
      httpMethod: 'POST',
      resource: '/{proxy+}',
      path: `/granules/${body.granuleId}/executions`,
      headers: { 'Content-Type': 'application/json' },
      body: JSON.stringify(body),
    },
  });
};

/**
 * Bulk operations on granules stored in cumulus
 * POST /granules/bulk
 * @param {Object} params             - params
 * @param {Object} params.body        - body to pass the API lambda
 * @param {Function} params.callback  - async function to invoke the api lambda
 *                                      that takes a prefix / user payload.  Defaults
 *                                      to cumulusApiClient.invokeApifunction to invoke the
 *                                      api lambda
 * @returns {Promise<Object>}         - the response from the callback
 */
export const bulkGranules = async (params: {
  prefix: string,
  body: object,
  callback?: InvokeApiFunction
}): Promise<ApiGatewayLambdaHttpProxyResponse> => {
  const { prefix, body, callback = invokeApi } = params;

  return await callback({
    prefix: prefix,
    payload: {
      httpMethod: 'POST',
      resource: '/{proxy+}',
      headers: {
        'Content-Type': 'application/json',
      },
      path: '/granules/bulk',
      body: JSON.stringify(body),
    },
    expectedStatusCodes: 202,
  });
};

/**
 * Bulk delete granules stored in cumulus
 * POST /granules/bulkDelete
 * @param {Object} params             - params
 * @param {Object} params.body       - body to pass the API lambda
 * @param {Function} params.callback  - async function to invoke the api lambda
 *                                      that takes a prefix / user payload.  Defaults
 *                                      to cumulusApiClient.invokeApifunction to invoke the
 *                                      api lambda
 * @returns {Promise<Object>}         - the response from the callback
 */
export const bulkDeleteGranules = async (params: {
  prefix: string,
  body: unknown,
  callback?: InvokeApiFunction
}): Promise<ApiGatewayLambdaHttpProxyResponse> => {
  const { prefix, body, callback = invokeApi } = params;

  return await callback({
    prefix: prefix,
    payload: {
      httpMethod: 'POST',
      resource: '/{proxy+}',
      headers: {
        'Content-Type': 'application/json',
      },
      path: '/granules/bulkDelete',
      body: JSON.stringify(body),
    },
    expectedStatusCodes: 202,
  });
};

export const bulkReingestGranules = async (params: {
  prefix: string,
  body: unknown,
  callback?: InvokeApiFunction
}): Promise<ApiGatewayLambdaHttpProxyResponse> => {
  const { prefix, body, callback = invokeApi } = params;

  return await callback({
    prefix: prefix,
    payload: {
      httpMethod: 'POST',
      resource: '/{proxy+}',
      headers: {
        'Content-Type': 'application/json',
      },
      path: '/granules/bulkReingest',
      body: JSON.stringify(body),
    },
    expectedStatusCodes: 202,
  });
};

/**
 * Bulk Granule Operations
 * POST /granules/bulk
 *
 * @param {Object} params - params
 * @param {string} params.prefix - the prefix configured for the stack
 * @param {Array<string>} params.ids - the granules to have bulk operation on
 * @param {string} params.workflowName - workflowName for the bulk operation execution
 * @param {Function} params.callback  - async function to invoke the api lambda
 *                                      that takes a prefix / user payload.  Defaults
 *                                      to cumulusApiClient.invokeApifunction to invoke the
 *                                      api lambda
 * @returns {Promise<Object>}         - the response from the callback
 */
export const bulkOperation = async (params: {
  prefix: string,
  ids: string[],
  workflowName: string,
  callback?: InvokeApiFunction
}): Promise<ApiGatewayLambdaHttpProxyResponse> => {
  const { prefix, ids, workflowName, callback = invokeApi } = params;
  return await callback({
    prefix: prefix,
    payload: {
      httpMethod: 'POST',
      resource: '/{proxy+}',
      path: '/granules/bulk/',
      headers: {
        'Content-Type': 'application/json',
      },
      body: JSON.stringify({ ids, workflowName }),
    },
    expectedStatusCodes: 202,
  });
};<|MERGE_RESOLUTION|>--- conflicted
+++ resolved
@@ -1,11 +1,7 @@
 import pRetry from 'p-retry';
 
-<<<<<<< HEAD
-import { ApiGranule, GranuleId, GranuleStatus } from '@cumulus/types/api/granules';
+import { ApiGranuleRecord, GranuleId, GranuleStatus } from '@cumulus/types/api/granules';
 import { CollectionId } from '@cumulus/types/api/collections';
-=======
-import { ApiGranuleRecord, GranuleId, GranuleStatus } from '@cumulus/types/api/granules';
->>>>>>> 08bdb7d7
 import Logger from '@cumulus/logger';
 
 import { invokeApi } from './cumulusApiClient';
@@ -498,13 +494,9 @@
  */
 export const updateGranule = async (params: {
   prefix: string,
-<<<<<<< HEAD
-  body: ApiGranule,
-  granuleId: GranuleId,
-  collectionId?: CollectionId,
-=======
   body: ApiGranuleRecord,
->>>>>>> 08bdb7d7
+  granuleId: GranuleId,
+  collectionId?: CollectionId,
   callback?: InvokeApiFunction
 }): Promise<ApiGatewayLambdaHttpProxyResponse> => {
   const { prefix, granuleId, collectionId, body, callback = invokeApi } = params;
