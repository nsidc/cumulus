--- conflicted
+++ resolved
@@ -1,10 +1,6 @@
 {
   "name": "@cumulus/es-client",
-<<<<<<< HEAD
-  "version": "9.10.0-alpha.1",
-=======
   "version": "10.0.0",
->>>>>>> 07514405
   "description": "Utilities for working with Elasticsearch",
   "keywords": [
     "CUMULUS",
