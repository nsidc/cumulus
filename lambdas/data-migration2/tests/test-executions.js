const cryptoRandomString = require('crypto-random-string');
const omit = require('lodash/omit');
const sinon = require('sinon');
const test = require('ava');

// Dynamo models
const Execution = require('@cumulus/api/models/executions');
const AsyncOperation = require('@cumulus/api/models/async-operation');
const Collection = require('@cumulus/api/models/collections');
const Rule = require('@cumulus/api/models/rules');
const Logger = require('@cumulus/logger');

// PG models
const { CollectionPgModel, AsyncOperationPgModel, ExecutionPgModel } = require('@cumulus/db');

const { RecordAlreadyMigrated } = require('@cumulus/errors');
const { dynamodbDocClient } = require('@cumulus/aws-client/services');
const { fakeExecutionFactoryV2 } = require('@cumulus/api/lib/testUtils');
const {
  generateLocalTestDb,
  destroyLocalTestDb,
} = require('@cumulus/db');

// PG mock data factories
const {
  fakeCollectionRecordFactory,
  fakeAsyncOperationRecordFactory,
} = require('@cumulus/db/dist/test-utils');

const {
  createBucket,
  recursivelyDeleteS3Bucket,
} = require('@cumulus/aws-client/S3');
const { s3 } = require('@cumulus/aws-client/services');

// eslint-disable-next-line node/no-unpublished-require
const { migrationDir } = require('../../db-migration');

const {
  migrateExecutionRecord,
  migrateExecutions,
} = require('../dist/lambda/executions');

let collectionsModel;
let executionsModel;
let asyncOperationsModel;
let rulesModel;

const executionOmitList = [
  'createdAt', 'updatedAt', 'finalPayload', 'originalPayload', 'parentArn', 'type', 'execution', 'name', 'collectionId', 'asyncOperationId', 'cumulusVersion',
];

const testDbName = `data_migration_2_${cryptoRandomString({ length: 10 })}`;

const assertPgExecutionMatches = (t, dynamoExecution, pgExecution, overrides = {}) => {
  t.deepEqual(
    omit(pgExecution, ['cumulus_id']),
    omit(
      {
        ...dynamoExecution,
        async_operation_cumulus_id: null,
        collection_cumulus_id: null,
        parent_cumulus_id: null,
        cumulus_version: dynamoExecution.cumulusVersion,
        url: dynamoExecution.execution,
        workflow_name: dynamoExecution.type,
        original_payload: dynamoExecution.originalPayload,
        final_payload: dynamoExecution.finalPayload,
        created_at: new Date(dynamoExecution.createdAt),
        updated_at: new Date(dynamoExecution.updatedAt),
        timestamp: new Date(dynamoExecution.timestamp),
        ...overrides,
      },
      executionOmitList
    )
  );
};

test.before(async (t) => {
  process.env.stackName = cryptoRandomString({ length: 10 });
  process.env.system_bucket = cryptoRandomString({ length: 10 });
  process.env.ExecutionsTable = cryptoRandomString({ length: 10 });
  process.env.AsyncOperationsTable = cryptoRandomString({ length: 10 });
  process.env.CollectionsTable = cryptoRandomString({ length: 10 });
  process.env.RulesTable = cryptoRandomString({ length: 10 });

  await createBucket(process.env.system_bucket);

  executionsModel = new Execution();
  asyncOperationsModel = new AsyncOperation({
    stackName: process.env.stackName,
    systemBucket: process.env.system_bucket,
  });
  collectionsModel = new Collection();
  rulesModel = new Rule();

  t.context.executionPgModel = new ExecutionPgModel();

  await executionsModel.createTable();
  await asyncOperationsModel.createTable();
  await collectionsModel.createTable();
  await rulesModel.createTable();

  const { knex, knexAdmin } = await generateLocalTestDb(testDbName, migrationDir);
  t.context.knex = knex;
  t.context.knexAdmin = knexAdmin;
});

test.afterEach.always(async (t) => {
  await t.context.knex('executions').del();
  await t.context.knex('collections').del();
  await t.context.knex('async_operations').del();
});

test.after.always(async (t) => {
  await executionsModel.deleteTable();
  await asyncOperationsModel.deleteTable();
  await collectionsModel.deleteTable();
  await rulesModel.deleteTable();
  await recursivelyDeleteS3Bucket(process.env.system_bucket);
  await destroyLocalTestDb({
    knex: t.context.knex,
    knexAdmin: t.context.knexAdmin,
    testDbName,
  });
});

test.serial('migrateExecutionRecord correctly migrates execution record', async (t) => {
  const { knex, executionPgModel } = t.context;

  // This will be the top-level execution (no parent execution)
  const fakeExecution = fakeExecutionFactoryV2({ parentArn: undefined });
  const fakeCollection = fakeCollectionRecordFactory();
  const fakeAsyncOperation = fakeAsyncOperationRecordFactory();
  const existingExecution = await executionsModel.create(fakeExecution);

  const collectionPgModel = new CollectionPgModel();
  const [collectionCumulusId] = await collectionPgModel.create(
    t.context.knex,
    fakeCollection
  );

  const asyncOperationPgModel = new AsyncOperationPgModel();
  const [asyncOperationCumulusId] = await asyncOperationPgModel.create(
    t.context.knex,
    fakeAsyncOperation
  );

  t.teardown(() => Promise.all([
    executionsModel.delete({ arn: fakeExecution.arn }),
  ]));

  // migrate the existing dynamo execution to postgres so
  // we can use it as the parent for the next execution
  await migrateExecutionRecord(existingExecution, t.context.knex);

  const existingPostgresExecution = await executionPgModel.get(
    knex,
    { arn: existingExecution.arn }
  );

  // Create new Dynamo execution to be migrated to postgres
  const newExecution = fakeExecutionFactoryV2({
    parentArn: existingExecution.arn,
    collectionId: `${fakeCollection.name}___${fakeCollection.version}`,
    asyncOperationId: fakeAsyncOperation.id,
  });

  await migrateExecutionRecord(newExecution, t.context.knex);

  const createdRecord = await executionPgModel.get(
    knex,
    { arn: newExecution.arn }
  );

  assertPgExecutionMatches(t, newExecution, createdRecord, {
    async_operation_cumulus_id: asyncOperationCumulusId,
    collection_cumulus_id: collectionCumulusId,
    parent_cumulus_id: existingPostgresExecution.cumulus_id,
  });
});

test.serial('migrateExecutionRecord throws error on invalid source data from Dynamo', async (t) => {
  const newExecution = fakeExecutionFactoryV2();

  // make source record invalid
  delete newExecution.arn;

  await t.throwsAsync(migrateExecutionRecord(newExecution, t.context.knex));
});

test.serial('migrateExecutionRecord handles nullable fields on source execution data', async (t) => {
  const { knex, executionPgModel } = t.context;

  const newExecution = fakeExecutionFactoryV2();

  // // remove nullable fields
  delete newExecution.asyncOperationId;
  delete newExecution.collectionId;
  delete newExecution.tasks;
  delete newExecution.error;
  delete newExecution.duration;
  delete newExecution.originalPayload;
  delete newExecution.finalPayload;
  delete newExecution.timestamp;
  delete newExecution.parentArn;
  delete newExecution.type;
  delete newExecution.cumulusVersion;

  await migrateExecutionRecord(newExecution, t.context.knex);

  const createdRecord = await executionPgModel.get(
    knex,
    { arn: newExecution.arn }
  );

  assertPgExecutionMatches(t, newExecution, createdRecord, {
    duration: null,
    error: null,
    final_payload: null,
    original_payload: null,
    tasks: null,
    timestamp: null,
    workflow_name: null,
    cumulus_version: null,
  });
});

test.serial('migrateExecutionRecord throws RecordAlreadyMigrated error for already migrated record', async (t) => {
  const newExecution = fakeExecutionFactoryV2({ parentArn: undefined });

  await migrateExecutionRecord(newExecution, t.context.knex);

  const olderExecution = {
    ...newExecution,
    updatedAt: Date.now() - 1000,
  };

  await t.throwsAsync(
    migrateExecutionRecord(olderExecution, t.context.knex),
    { instanceOf: RecordAlreadyMigrated }
  );
});

test.serial('migrateExecutionRecord updates an already migrated record if the updated date is newer', async (t) => {
  const { knex, executionPgModel } = t.context;

  const fakeExecution = fakeExecutionFactoryV2({
    parentArn: undefined,
    updatedAt: Date.now() - 1000,
  });
  await migrateExecutionRecord(fakeExecution, t.context.knex);

  const newerFakeExecution = {
    ...fakeExecution,
    updatedAt: Date.now(),
  };
  await migrateExecutionRecord(newerFakeExecution, t.context.knex);

  const createdRecord = await executionPgModel.get(
    knex,
    { arn: fakeExecution.arn }
  );

  assertPgExecutionMatches(t, newerFakeExecution, createdRecord);
});

test.serial('migrateExecutions skips already migrated record', async (t) => {
  const { knex, executionPgModel } = t.context;

  const newExecution = fakeExecutionFactoryV2({ parentArn: undefined });

  await migrateExecutionRecord(newExecution, t.context.knex);
  await executionsModel.create(newExecution);
  t.teardown(() => executionsModel.delete({ arn: newExecution.arn }));

  const migrationSummary = await migrateExecutions(process.env, t.context.knex);
  t.deepEqual(migrationSummary, {
    total_dynamo_db_records: 1,
    skipped: 1,
    failed: 0,
    migrated: 0,
  });

  const records = await executionPgModel.search(
    knex,
    {}
  );
  t.is(records.length, 1);
});

test.serial('migrateExecutionRecord migrates parent execution if not already migrated', async (t) => {
  const { knex, executionPgModel } = t.context;

  // This will be the child execution (no parent execution)
  const fakeExecution = fakeExecutionFactoryV2({ parentArn: undefined });
  const fakeExecution2 = fakeExecutionFactoryV2({ parentArn: fakeExecution.arn });

  const [
    parentExecution,
    childExecution,
  ] = await Promise.all([
    executionsModel.create(fakeExecution),
    executionsModel.create(fakeExecution2),
  ]);

  t.teardown(() => Promise.all([
    executionsModel.delete({ arn: fakeExecution.arn }),
    executionsModel.delete({ arn: fakeExecution2.arn }),
  ]));

  // explicitly migrate only the child. This should also find and migrate the parent
  await migrateExecutionRecord(childExecution, t.context.knex);

  const parentPgRecord = await executionPgModel.get(
    knex,
    { arn: parentExecution.arn }
  );

  const childPgRecord = await executionPgModel.get(
    knex,
    { arn: childExecution.arn }
  );

  // Check that the parent execution was correctly migrated to Postgres
  // Check that the original (child) execution was correctly migrated to Postgres
  // The child's parent_cumulus_id should also be set
  assertPgExecutionMatches(t, parentExecution, parentPgRecord);
  assertPgExecutionMatches(
    t,
    childExecution,
    childPgRecord,
    { parent_cumulus_id: parentPgRecord.cumulus_id }
  );
});

test.serial('migrateExecutionRecord recursively migrates grandparent executions', async (t) => {
  const { knex, executionPgModel } = t.context;

  const fakeExecution = fakeExecutionFactoryV2({ parentArn: undefined });
  const fakeExecution2 = fakeExecutionFactoryV2({ parentArn: fakeExecution.arn });
  const fakeExecution3 = fakeExecutionFactoryV2({ parentArn: fakeExecution2.arn });

  const [
    grandparentExecution,
    parentExecution,
    childExecution,
  ] = await Promise.all([
    executionsModel.create(fakeExecution),
    executionsModel.create(fakeExecution2),
    executionsModel.create(fakeExecution3),
  ]);

  t.teardown(() => Promise.all([
    executionsModel.delete({ arn: fakeExecution.arn }),
    executionsModel.delete({ arn: fakeExecution2.arn }),
    executionsModel.delete({ arn: fakeExecution3.arn }),
  ]));

  // explicitly migrate only the child. This should also find and migrate the parent and grandparent
  await migrateExecutionRecord(childExecution, t.context.knex);

  const grandparentPgRecord = await executionPgModel.get(
    knex,
    { arn: grandparentExecution.arn }
  );

  const parentPgRecord = await executionPgModel.get(
    knex,
    { arn: parentExecution.arn }
  );

  const childPgRecord = await executionPgModel.get(
    knex,
    { arn: childExecution.arn }
  );

  // Check that the grandparent execution was correctly migrated to Postgres
  // Check that the original (child) and parent executions were correctly migrated to Postgres
  // The child's parent_cumulus_id should be the parent's cumulus_id and the
  // parent's parent_cumulus_id should be the grandparent's cumulus_id
  assertPgExecutionMatches(t, grandparentExecution, grandparentPgRecord);
  assertPgExecutionMatches(
    t,
    parentExecution,
    parentPgRecord,
    { parent_cumulus_id: grandparentPgRecord.cumulus_id }
  );
  assertPgExecutionMatches(
    t,
    childExecution,
    childPgRecord,
    { parent_cumulus_id: parentPgRecord.cumulus_id }
  );
});

test.serial('child execution migration fails if parent execution cannot be migrated', async (t) => {
  const { knex, executionPgModel } = t.context;

  const parentExecution = fakeExecutionFactoryV2({
    parentArn: undefined,
    // make parent record reference to non-existent async operation
    // so that it fails to migrate
    asyncOperationId: cryptoRandomString({ length: 5 }),
  });
  const childExecution = fakeExecutionFactoryV2({ parentArn: parentExecution.arn });

  await Promise.all([
    // Have to use Dynamo client directly because creating
    // via model won't allow creation of an invalid record
    dynamodbDocClient().put({
      TableName: process.env.ExecutionsTable,
      Item: parentExecution,
    }).promise(),
    executionsModel.create(childExecution),
  ]);
  t.teardown(() => Promise.all([
    executionsModel.delete({ arn: parentExecution.arn }),
    executionsModel.delete({ arn: childExecution.arn }),
  ]));

  const migrationSummary = await migrateExecutions(process.env, t.context.knex);
  t.deepEqual(migrationSummary, {
    total_dynamo_db_records: 2,
    skipped: 0,
    failed: 2,
    migrated: 0,
  });
  const records = await executionPgModel.search(
    knex,
    {}
  );
  t.is(records.length, 0);
});

test.serial('migrateExecutions processes multiple executions', async (t) => {
  const { knex, executionPgModel } = t.context;

  const newExecution = fakeExecutionFactoryV2({ parentArn: undefined });
  const newExecution2 = fakeExecutionFactoryV2({ parentArn: undefined });

  await Promise.all([
    executionsModel.create(newExecution),
    executionsModel.create(newExecution2),
  ]);

  t.teardown(() => Promise.all([
    executionsModel.delete({ arn: newExecution.arn }),
    executionsModel.delete({ arn: newExecution2.arn }),
  ]));

  const migrationSummary = await migrateExecutions(
    process.env,
    t.context.knex,
    {
      parallelScanLimit: 1,
      parallelScanSegments: 2,
    }
  );
  t.deepEqual(migrationSummary, {
    total_dynamo_db_records: 2,
    skipped: 0,
    failed: 0,
    migrated: 2,
  });
  const records = await executionPgModel.search(
    knex,
    {}
  );
  t.is(records.length, 2);
});

test.serial('migrateExecutions processes all non-failing records', async (t) => {
  const { knex, executionPgModel } = t.context;

  const newExecution = fakeExecutionFactoryV2({ parentArn: undefined });
  const newExecution2 = fakeExecutionFactoryV2({
    parentArn: undefined,
    // reference non-existent async operation so migration fails
    asyncOperationId: cryptoRandomString({ length: 5 }),
  });

  await Promise.all([
    executionsModel.create(newExecution),
    executionsModel.create(newExecution2),
  ]);
  t.teardown(() => Promise.all([
    executionsModel.delete({ arn: newExecution.arn }),
    executionsModel.delete({ arn: newExecution2.arn }),
  ]));

  const migrationSummary = await migrateExecutions(process.env, t.context.knex);
  t.deepEqual(migrationSummary, {
    total_dynamo_db_records: 2,
    skipped: 0,
    failed: 1,
    migrated: 1,
  });
  const records = await executionPgModel.search(
    knex,
    {}
  );
  t.is(records.length, 1);
});

test.serial('migrateExecutions logs summary of migration for a specified loggingInterval', async (t) => {
  const logSpy = sinon.spy(Logger.prototype, 'info');

  const execution = fakeExecutionFactoryV2({ parentArn: undefined });
  await executionsModel.create(execution);
  const execution2 = fakeExecutionFactoryV2({ parentArn: undefined });
  await executionsModel.create(execution2);

  t.teardown(async () => {
    logSpy.restore();
    await executionsModel.delete({ arn: execution.arn });
    await executionsModel.delete({ arn: execution2.arn });
  });

  await migrateExecutions(
    process.env,
    t.context.knex,
    {
      loggingInterval: 1,
      parallelScanLimit: 1,
      parallelScanSegments: 2,
    }
  );
  t.true(logSpy.calledWith('Batch of 1 execution records processed, 1 total'));
<<<<<<< HEAD
});

test.serial('migrateExecutions writes errors to S3 object', async (t) => {
  const key = `${process.env.stackName}/data-migration2-executions-errors-123.json`;

  const execution1 = fakeExecutionFactoryV2({
    asyncOperationId: undefined,
  });
  const execution2 = fakeExecutionFactoryV2({
    asyncOperationId: undefined,
  });

  await Promise.all([
    executionsModel.create(execution1),
    executionsModel.create(execution2),
  ]);
  t.teardown(() => Promise.all([
    executionsModel.delete({ arn: execution1.arn }),
    executionsModel.delete({ arn: execution2.arn }),
  ]));

  await migrateExecutions(process.env, t.context.knex, '123');

  // Check that error file exists in S3
  const item = await s3().getObject({
    Bucket: process.env.system_bucket,
    Key: key,
  }).promise();
  const errors = JSON.parse(item.Body.toString()).errors;
  const expectedResult = /RecordDoesNotExist/;

  t.is(errors.length, 2);
  t.true(expectedResult.test(errors[0]));
  t.true(expectedResult.test(errors[1]));
});

test.serial('migrateExecutions correctly delimits errors written to S3 object', async (t) => {
  const key = `${process.env.stackName}/data-migration2-executions-errors-123.json`;

  const execution1 = fakeExecutionFactoryV2({
    parentArn: undefined,
  });
  const execution2 = fakeExecutionFactoryV2({
    asyncOperationId: undefined,
  });
  const execution3 = fakeExecutionFactoryV2({
    asyncOperationId: undefined,
  });

  await Promise.all([
    executionsModel.create(execution1),
    executionsModel.create(execution2),
    executionsModel.create(execution3),
  ]);

  // Prematurely migrate execution, will be skipped and excluded from error file
  await migrateExecutionRecord(execution1, t.context.knex);

  t.teardown(() => Promise.all([
    executionsModel.delete({ arn: execution1.arn }),
    executionsModel.delete({ arn: execution2.arn }),
    executionsModel.delete({ arn: execution3.arn }),
  ]));

  await migrateExecutions(process.env, t.context.knex, '123');

  // Check that error file exists in S3
  const item = await s3().getObject({
    Bucket: process.env.system_bucket,
    Key: key,
  }).promise();
  console.log(item.Body.toString());
  const errors = JSON.parse(item.Body.toString()).errors;
  const expectedResult = /RecordDoesNotExist/;

  t.is(errors.length, 2);
  t.true(expectedResult.test(errors[0]));
  t.true(expectedResult.test(errors[1]));
=======
  t.true(logSpy.calledWith('Batch of 1 execution records processed, 2 total'));
>>>>>>> c83196df
});<|MERGE_RESOLUTION|>--- conflicted
+++ resolved
@@ -527,7 +527,7 @@
     }
   );
   t.true(logSpy.calledWith('Batch of 1 execution records processed, 1 total'));
-<<<<<<< HEAD
+  t.true(logSpy.calledWith('Batch of 1 execution records processed, 2 total'));
 });
 
 test.serial('migrateExecutions writes errors to S3 object', async (t) => {
@@ -606,7 +606,4 @@
   t.is(errors.length, 2);
   t.true(expectedResult.test(errors[0]));
   t.true(expectedResult.test(errors[1]));
-=======
-  t.true(logSpy.calledWith('Batch of 1 execution records processed, 2 total'));
->>>>>>> c83196df
 });