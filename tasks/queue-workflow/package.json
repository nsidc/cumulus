{
  "name": "@cumulus/queue-workflow",
<<<<<<< HEAD
  "version": "11.1.4",
=======
  "version": "13.0.1",
>>>>>>> eb57ee60
  "description": "Add workflow to the queue",
  "main": "index.js",
  "directories": {
    "test": "tests"
  },
  "homepage": "https://github.com/nasa/cumulus/tree/master/tasks/queue-workflow",
  "repository": {
    "type": "git",
    "url": "https://github.com/nasa/cumulus"
  },
  "publishConfig": {
    "access": "public"
  },
  "engines": {
    "node": ">=14.19.1"
  },
  "scripts": {
    "build": "rm -rf dist && mkdir dist && cp -R schemas dist/ && ../../node_modules/.bin/webpack",
    "clean": "rm -rf dist",
    "package": "npm run build && (cd dist && node ../../../bin/zip.js lambda.zip index.js schemas)",
    "test": "../../node_modules/.bin/ava",
    "test:coverage": "../../node_modules/.bin/nyc npm test",
    "watch": "rm -rf dist && mkdir dist && cp -R schemas dist/ && ../../node_modules/.bin/webpack --progress -w"
  },
  "ava": {
    "timeout": "15m"
  },
  "author": "Cumulus Authors",
  "license": "Apache-2.0",
  "dependencies": {
<<<<<<< HEAD
    "@cumulus/aws-client": "11.1.4",
    "@cumulus/common": "11.1.4",
    "@cumulus/cumulus-message-adapter-js": "2.0.4",
    "@cumulus/ingest": "11.1.4",
    "@cumulus/message": "11.1.4",
=======
    "@cumulus/aws-client": "13.0.1",
    "@cumulus/common": "13.0.1",
    "@cumulus/cumulus-message-adapter-js": "2.0.4",
    "@cumulus/ingest": "13.0.1",
    "@cumulus/message": "13.0.1",
>>>>>>> eb57ee60
    "lodash": "^4.17.21"
  }
}<|MERGE_RESOLUTION|>--- conflicted
+++ resolved
@@ -1,10 +1,6 @@
 {
   "name": "@cumulus/queue-workflow",
-<<<<<<< HEAD
-  "version": "11.1.4",
-=======
   "version": "13.0.1",
->>>>>>> eb57ee60
   "description": "Add workflow to the queue",
   "main": "index.js",
   "directories": {
@@ -35,19 +31,11 @@
   "author": "Cumulus Authors",
   "license": "Apache-2.0",
   "dependencies": {
-<<<<<<< HEAD
-    "@cumulus/aws-client": "11.1.4",
-    "@cumulus/common": "11.1.4",
-    "@cumulus/cumulus-message-adapter-js": "2.0.4",
-    "@cumulus/ingest": "11.1.4",
-    "@cumulus/message": "11.1.4",
-=======
     "@cumulus/aws-client": "13.0.1",
     "@cumulus/common": "13.0.1",
     "@cumulus/cumulus-message-adapter-js": "2.0.4",
     "@cumulus/ingest": "13.0.1",
     "@cumulus/message": "13.0.1",
->>>>>>> eb57ee60
     "lodash": "^4.17.21"
   }
 }