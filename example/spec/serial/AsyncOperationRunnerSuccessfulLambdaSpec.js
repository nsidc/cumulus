--- conflicted
+++ resolved
@@ -2,16 +2,8 @@
 
 const get = require('lodash/get');
 const uuidv4 = require('uuid/v4');
-<<<<<<< HEAD
-const { deleteAsyncOperation } = require('@cumulus/api-client/asyncOperations');
+const { createAsyncOperation, deleteAsyncOperation } = require('@cumulus/api-client/asyncOperations');
 const { startECSTask } = require('@cumulus/async-operations');
-=======
-const {
-  createAsyncOperation,
-  deleteAsyncOperation,
-  listAsyncOperations,
-} = require('@cumulus/api-client/asyncOperations');
->>>>>>> b3e27807
 const { ecs, s3 } = require('@cumulus/aws-client/services');
 const { randomString } = require('@cumulus/common/test-utils');
 const {
@@ -26,11 +18,7 @@
   let asyncOperationId;
   let asyncOperationsTableName;
   let asyncOperationTaskDefinition;
-<<<<<<< HEAD
   let beforeAllError = false;
-=======
-  let beforeAllError;
->>>>>>> b3e27807
   let cluster;
   let config;
   let payloadKey;
@@ -60,13 +48,9 @@
         Body: JSON.stringify([1, 2, 3]),
       }).promise();
 
-<<<<<<< HEAD
-      await asyncOperationModel.create({
-=======
       const asyncOperationObject = {
         id: asyncOperationId,
         taskArn: randomString(),
->>>>>>> b3e27807
         description: 'Some description',
         operationType: 'ES Index',
         id: asyncOperationId,
@@ -119,11 +103,7 @@
     else expect(asyncOperation.status).toEqual('SUCCEEDED');
   });
 
-<<<<<<< HEAD
-  it('updates the output field in DynamoDB', () => {
-=======
   it('updates the output field', () => {
->>>>>>> b3e27807
     if (beforeAllError) fail(beforeAllError);
     else {
       const parsedOutput = JSON.parse(asyncOperation.output);
