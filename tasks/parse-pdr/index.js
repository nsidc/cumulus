'use strict';

const cumulusMessageAdapter = require('@cumulus/cumulus-message-adapter-js');
const get = require('lodash.get');
const errors = require('@cumulus/common/errors');
const pdr = require('@cumulus/ingest/pdr');
const log = require('@cumulus/common/log');
const { justLocalRun } = require('@cumulus/common/local-helpers');

/**
* Parse a PDR
* See schemas/input.json for detailed input schema
*
* @param {Object} event - Lambda event object
* @param {Object} event.config - configuration object for the task
* @param {string} event.config.stack - the name of the deployment stack
* @param {string} event.config.pdrFolder - folder for the PDRs
* @param {Object} event.config.provider - provider information
* @param {Object} event.config.bucket - the internal S3 bucket
* @returns {Promise.<Object>} - see schemas/output.json for detailed output schema
* that is passed to the next task in the workflow
**/
function parsePdr(event) {
  const config = get(event, 'config');
  const input = get(event, 'input');
  const provider = get(config, 'provider', null);

  const Parse = pdr.selector('parse', provider.protocol);
  const parse = new Parse(
    input.pdr,
    config.stack,
    config.bucket,
    provider,
    config.useList
  );

  return parse.ingest()
    .then((payload) => {
      if (parse.connected) parse.end();
<<<<<<< HEAD
      // opportunity to filter the granules of interest based on regex in granuleIdExtraction
      if (config.collection && config.collection.granuleIdExtraction) {
        const granuleIdExtraction = config.collection.granuleIdExtraction;
        const granules = payload.granules.filter((g) => g.files[0].name.match(granuleIdExtraction));
        const filteredPayload = {
          granules: granules,
          granulesCount: granules.length
        };
        return Object.assign({}, event.input, filteredPayload);
=======
      //console.log(`Got payload ${JSON.stringify(payload)}`)
      // opportunity to filter the granules of interest based on regex in granuleIdExtraction
      if (config && config.collection) {
        const { granuleIdExtraction } = config.collection;
        if (granuleIdExtraction) {
          const filteredPayload = {
            granules: payload.granules.filter((g) => g.files[0].name.match(granuleIdExtraction))
          };
          return Object.assign({}, event.input, filteredPayload);
        }
>>>>>>> b0d3d09e
      }

      return Object.assign({}, event.input, payload);
    })
    .catch((e) => {
      if (e.toString().includes('ECONNREFUSED')) {
        const err = new errors.RemoteResourceError('Connection Refused');
        log.error(err);
        throw err;
      }
      else if (e.details && e.details.status === 'timeout') {
        const err = new errors.ConnectionTimeout('connection Timed out');
        log.error(err);
        throw err;
      }

      log.error(e);
      throw e;
    });
}
exports.parsePdr = parsePdr; // exported to support testing

/**
 * Lambda handler
 *
 * @param {Object} event - a Cumulus Message
 * @param {Object} context - an AWS Lambda context
 * @param {Function} callback - an AWS Lambda handler
 * @returns {undefined} - does not return a value
 */
function handler(event, context, callback) {
  cumulusMessageAdapter.runCumulusTask(parsePdr, event, context, callback);
}
exports.handler = handler;

// use node index.js local to invoke this
justLocalRun(() => {
  //const payload = require('@cumulus/test-data/cumulus_messages/parse-pdr.json'); // eslint-disable-line global-require, max-len
  const payload = require('/Users/pcappela/Development/gitc-deploy/ingest-sips/messages/parse-pdr.json');
  handler(payload, {}, (e, r) => {
    //console.log(e);
    console.log(JSON.stringify(r, null, '\t'));
  })
});<|MERGE_RESOLUTION|>--- conflicted
+++ resolved
@@ -37,9 +37,8 @@
   return parse.ingest()
     .then((payload) => {
       if (parse.connected) parse.end();
-<<<<<<< HEAD
       // opportunity to filter the granules of interest based on regex in granuleIdExtraction
-      if (config.collection && config.collection.granuleIdExtraction) {
+      if (config && config.collection && config.collection.granuleIdExtraction) {
         const granuleIdExtraction = config.collection.granuleIdExtraction;
         const granules = payload.granules.filter((g) => g.files[0].name.match(granuleIdExtraction));
         const filteredPayload = {
@@ -47,18 +46,6 @@
           granulesCount: granules.length
         };
         return Object.assign({}, event.input, filteredPayload);
-=======
-      //console.log(`Got payload ${JSON.stringify(payload)}`)
-      // opportunity to filter the granules of interest based on regex in granuleIdExtraction
-      if (config && config.collection) {
-        const { granuleIdExtraction } = config.collection;
-        if (granuleIdExtraction) {
-          const filteredPayload = {
-            granules: payload.granules.filter((g) => g.files[0].name.match(granuleIdExtraction))
-          };
-          return Object.assign({}, event.input, filteredPayload);
-        }
->>>>>>> b0d3d09e
       }
 
       return Object.assign({}, event.input, payload);
