# Changelog

All notable changes to this project will be documented in this file.

The format is based on [Keep a Changelog](http://keepachangelog.com/en/1.0.0/).

## [Unreleased]

### Fixed

- Updated `hyrax-metadata-updates` task so the opendap url has Type 'USE SERVICE API'

### MIGRATION NOTES

- **CUMULUS-2255** - Cumulus has upgraded its supported version of Terraform from **0.12.12** to **0.13.6**. Please see the [instructions to upgrade your deployments](https://github.com/nasa/cumulus/blob/master/docs/upgrade-notes/upgrading-tf-version-0.13.6.md).

### BREAKING CHANGES

- **CUMULUS-2255** - Cumulus has upgraded its supported version of Terraform from **0.12.12** to **0.13.6**.

### Added

- **CUMULUS-2395**
  - Add Core module parameter `ecs_custom_sg_ids` to Cumulus module to allow for
    custom security group mappings

- **CUMULUS-2291**
  - Add provider filter to Granule Inventory Report

### Changed

- **CUMULUS-2255**
  - Updated Terraform deployment code syntax for compatibility with version 0.13.6

### Fixed

- **CUMULUS-2310**
  - Use valid filename for reconciliation report

<<<<<<< HEAD
## [v5.0.1] 2021-01-27

### Changed

- **CUMULUS-2344**
  - Elasticsearch API now allows you to reindex to an index that already exists
  - If using the Change Index operation and the new index doesn't exist, it will be created
  - Regarding instructions for CUMULUS-2020, you can now do a change index operation before a reindex operation. This will
    ensure that new data will end up in the new index while Elasticsearch is reindexing.
=======
- **CUMULUS-2351**
  - Inventory report no longer includes the File/Granule relation object in the okCountByGranules key of a report. The information is only included when a 'Granule Not Found' report is run.
>>>>>>> 99dc6df5

## [v5.0.0] 2021-01-12

### BREAKING CHANGES

- **CUMULUS-2020**
  - Elasticsearch data mappings have been updated to improve search and the API has been updated to reflect those changes. See Migration notes on how to update the Elasticsearch mappings.

### Migration notes

- **CUMULUS-2020**
  - Elasticsearch data mappings have been updated to improve search. For example, case insensitive searching will now work (e.g. 'MOD' and 'mod' will return the same granule results). To use the improved Elasticsearch queries, [reindex](https://nasa.github.io/cumulus-api/#reindex) to create a new index with the correct types. Then perform a [change index](https://nasa.github.io/cumulus-api/#change-index) operation to use the new index.
- **CUMULUS-2258**
  - Because the `egress_lambda_log_group` and `egress_lambda_log_subscription_filter` resource were removed from the `cumulus` module, new definitions for these resources must be added to `cumulus-tf/main.tf`. For reference on how to define these resources, see [`example/cumulus-tf/thin_egress_app.tf`](https://github.com/nasa/cumulus/blob/master/example/cumulus-tf/thin_egress_app.tf).
  - The `tea_stack_name` variable being passed into the `cumulus` module should be removed

### Added

- **HYRAX-320**
  - `@cumulus/hyrax-metadata-updates`Add component URI encoding for entry title id and granule ur to allow for values with special characters in them. For example, EntryTitleId 'Sentinel-6A MF/Jason-CS L2 Advanced Microwave Radiometer (AMR-C) NRT Geophysical Parameters' Now, URLs generated from such values will be encoded correctly and parsable by HyraxInTheCloud

- **CUMULUS-1370**
  - Add documentation for Getting Started section including FAQs
- **CUMULUS-2092**
  - Add documentation for Granule Not Found Reports
- **CUMULUS-2219**
  - Added `lzards-backup` Core task to facilitate making LZARDS backup requests in Cumulus ingest workflows
- **CUMULUS-2280**
  - In local api, retry to create tables if they fail to ensure localstack has had time to start fully.
- **CUMULUS-2290**
  - Add `queryFields` to granule schema, and this allows workflow tasks to add queryable data to granule record. For reference on how to add data to `queryFields` field, see [`example/cumulus-tf/kinesis_trigger_test_workflow.tf`](https://github.com/nasa/cumulus/blob/master/example/cumulus-tf/kinesis_trigger_test_workflow.tf).
- **CUMULUS-2318**
  - Added`async_operation_image` as `cumulus` module variable to allow for override of the async_operation container image.  Users can optionally specify a non-default docker image for use with Core async operations.

### Changed

- **CUMULUS-2020**
  - Updated Elasticsearch mappings to support case-insensitive search
- **CUMULUS-2124**
  - cumulus-rds-tf terraform module now takes engine_version as an input variable.
- **CUMULUS-2279**
  - Changed the formatting of granule CMR links: instead of a link to the `/search/granules.json` endpoint, now it is a direct link to `/search/concepts/conceptid.format`
- **CUMULUS-2296**
  - Improved PDR spec compliance of `parse-pdr` by updating `@cumulus/pvl` to parse fields in a manner more consistent with the PDR ICD, with respect to numbers and dates. Anything not matching the ICD expectations, or incompatible with Javascript parsing, will be parsed as a string instead.

### Removed

- **CUMULUS-2258**
  - Removed `tea_stack_name` variable from `tf-modules/distribution/variables.tf` and `tf-modules/cumulus/variables.tf`
  - Removed `egress_lambda_log_group` and `egress_lambda_log_subscription_filter` resources from `tf-modules/distribution/main.tf`

## [v4.0.0] 2020-11-20

### Migration notes

- Update the name of your `cumulus_message_adapter_lambda_layer_arn` variable for the `cumulus` module to `cumulus_message_adapter_lambda_layer_version_arn`. The value of the variable should remain the same (a layer version ARN of a Lambda layer for the [`cumulus-message-adapter`](https://github.com/nasa/cumulus-message-adapter/).
- **CUMULUS-2138** - Update all workflows using the `MoveGranules` step to add `UpdateGranulesCmrMetadataFileLinksStep`that runs after it. See the example [`IngestAndPublishWorkflow`](https://github.com/nasa/cumulus/blob/master/example/cumulus-tf/ingest_and_publish_granule_workflow.asl.json) for reference.
- **CUMULUS-2251**
  - Because it has been removed from the `cumulus` module, a new resource definition for `egress_api_gateway_log_subscription_filter` must be added to `cumulus-tf/main.tf`. For reference on how to define this resource, see [`example/cumulus-tf/main.tf`](https://github.com/nasa/cumulus/blob/master/example/cumulus-tf/main.tf).

### Added

- **CUMULUS-2248**
  - Updates Integration Tests README to point to new fake provider template.
- **CUMULUS-2239**
  - Add resource declaration to create a VPC endpoint in tea-map-cache module if `deploy_to_ngap` is false.
- **CUMULUS-2063**
  - Adds a new, optional query parameter to the `/collections[&getMMT=true]` and `/collections/active[&getMMT=true]` endpoints. When a user provides a value of `true` for `getMMT` in the query parameters, the endpoint will search CMR and update each collection's results with new key `MMTLink` containing a link to the MMT (Metadata Management Tool) if a CMR collection id is found.
- **CUMULUS-2170**
  - Adds ability to filter granule inventory reports
- **CUMULUS-2211**
  - Adds `granules/bulkReingest` endpoint to `@cumulus/api`
- **CUMULUS-2251**
  - Adds `log_api_gateway_to_cloudwatch` variable to `example/cumulus-tf/variables.tf`.
  - Adds `log_api_gateway_to_cloudwatch` variable to `thin_egress_app` module definition.

### Changed

- **CUMULUS-2216**
  - `/collection` and `/collection/active` endpoints now return collections without granule aggregate statistics by default. The original behavior is preserved and can be found by including a query param of `includeStats=true` on the request to the endpoint.
  - The `es/collections` Collection class takes a new parameter includeStats. It no longer appends granule aggregate statistics to the returned results by default. One must set the new parameter to any non-false value.
- **CUMULUS-2201**
  - Update `dbIndexer` lambda to process requests in serial
  - Fixes ingestPdrWithNodeNameSpec parsePdr provider error
- **CUMULUS-2251**
  - Moves Egress Api Gateway Log Group Filter from `tf-modules/distribution/main.tf` to `example/cumulus-tf/main.tf`

### Fixed

- **CUMULUS-2251**
  - This fixes a deployment error caused by depending on the `thin_egress_app` module output for a resource count.

### Removed

- **CUMULUS-2251**
  -  Removes `tea_api_egress_log_group` variable from `tf-modules/distribution/variables.tf` and `tf-modules/cumulus/variables.tf`.

### BREAKING CHANGES

- **CUMULUS-2138** - CMR metadata update behavior has been removed from the `move-granules` task into a
new `update-granules-cmr-metadata-file-links` task.
- **CUMULUS-2216**
  - `/collection` and `/collection/active` endpoints now return collections without granule aggregate statistics by default. The original behavior is preserved and can be found by including a query param of `includeStats=true` on the request to the endpoint.  This is likely to affect the dashboard only but included here for the change of behavior.
- **[1956](https://github.com/nasa/cumulus/issues/1956)**
  - Update the name of the `cumulus_message_adapter_lambda_layer_arn` output from the `cumulus-message-adapter` module to `cumulus_message_adapter_lambda_layer_version_arn`. The output value has changed from being the ARN of the Lambda layer **without a version** to the ARN of the Lambda layer **with a version**.
  - Update the variable name in the `cumulus` and `ingest` modules from `cumulus_message_adapter_lambda_layer_arn` to `cumulus_message_adapter_lambda_layer_version_arn`

## [v3.0.1] 2020-10-21

- **CUMULUS-2203**
  - Update Core tasks to use
    [cumulus-message-adapter-js](https://github.com/nasa/cumulus-message-adapter-js)
    v2.0.0 to resolve memory leak/lambda ENOMEM constant failure issue.   This
    issue caused lambdas to slowly use all memory in the run environment and
    prevented AWS from halting/restarting warmed instances when task code was
    throwing consistent errors under load.

- **CUMULUS-2232**
  - Updated versions for `ajv`, `lodash`, `googleapis`, `archiver`, and
    `@cumulus/aws-client` to remediate vulnerabilities found in SNYK scan.

### Fixed

- **CUMULUS-2233**
  - Fixes /s3credentials bug where the expiration time on the cookie was set to a time that is always expired, so authentication was never being recognized as complete by the API. Consequently, the user would end up in a redirect loop and requests to /s3credentials would never complete successfully. The bug was caused by the fact that the code setting the expiration time for the cookie was expecting a time value in milliseconds, but was receiving the expirationTime from the EarthdataLoginClient in seconds. This bug has been fixed by converting seconds into milliseconds. Unit tests were added to test that the expiration time has been converted to milliseconds and checking that the cookie's expiration time is greater than the current time.

## [v3.0.0] 2020-10-7

### MIGRATION STEPS

- **CUMULUS-2099**
  - All references to `meta.queues` in workflow configuration must be replaced with references to queue URLs from Terraform resources. See the updated [data cookbooks](https://nasa.github.io/cumulus/docs/data-cookbooks/about-cookbooks) or example [Discover Granules workflow configuration](https://github.com/nasa/cumulus/blob/master/example/cumulus-tf/discover_granules_workflow.asl.json).
  - The steps for configuring queued execution throttling have changed. See the [updated documentation](https://nasa.github.io/cumulus/docs/data-cookbooks/throttling-queued-executions).
  - In addition to the configuration for execution throttling, the internal mechanism for tracking executions by queue has changed. As a result, you should **disable any rules or workflows scheduling executions via a throttled queue** before upgrading. Otherwise, you may be at risk of having **twice as many executions** as are configured for the queue while the updated tracking is deployed. You can re-enable these rules/workflows once the upgrade is complete.

- **CUMULUS-2111**
  - **Before you re-deploy your `cumulus-tf` module**, note that the [`thin-egress-app`][thin-egress-app] is no longer deployed by default as part of the `cumulus` module, so you must add the TEA module to your deployment and manually modify your Terraform state **to avoid losing your API gateway and impacting any Cloudfront endpoints pointing to those gateways**. If you don't care about losing your API gateway and impacting Cloudfront endpoints, you can ignore the instructions for manually modifying state.

    1. Add the [`thin-egress-app`][thin-egress-app] module to your `cumulus-tf` deployment as shown in the [Cumulus example deployment](https://github.com/nasa/cumulus/tree/master/example/cumulus-tf/main.tf).

         - Note that the values for `tea_stack_name` variable to the `cumulus` module and the `stack_name` variable to the `thin_egress_app` module **must match**
         - Also, if you are specifying the `stage_name` variable to the `thin_egress_app` module, **the value of the `tea_api_gateway_stage` variable to the `cumulus` module must match it**

    2. **If you want to preserve your existing `thin-egress-app` API gateway and avoid having to update your Cloudfront endpoint for distribution, then you must follow these instructions**: <https://nasa.github.io/cumulus/docs/upgrade-notes/migrate_tea_standalone>. Otherwise, you can re-deploy as usual.

  - If you provide your own custom bucket map to TEA as a standalone module, **you must ensure that your custom bucket map includes mappings for the `protected` and `public` buckets specified in your `cumulus-tf/terraform.tfvars`, otherwise Cumulus may not be able to determine the correct distribution URL for ingested files and you may encounter errors**

- **CUMULUS-2197**
  - EMS resources are now optional, and `ems_deploy` is set to `false` by default, which will delete your EMS resources.
  - If you would like to keep any deployed EMS resources, add the `ems_deploy` variable set to `true` in your `cumulus-tf/terraform.tfvars`

### BREAKING CHANGES

- **CUMULUS-2200**
  - Changes return from 303 redirect to 200 success for `Granule Inventory`'s
    `/reconciliationReport` returns.  The user (dashboard) must read the value
    of `url` from the return to get the s3SignedURL and then download the report.
- **CUMULUS-2099**
  - `meta.queues` has been removed from Cumulus core workflow messages.
  - `@cumulus/sf-sqs-report` workflow task no longer reads the reporting queue URL from `input.meta.queues.reporting` on the incoming event. Instead, it requires that the queue URL be set as the `reporting_queue_url` environment variable on the deployed Lambda.
- **CUMULUS-2111**
  - The deployment of the `thin-egress-app` module has be removed from `tf-modules/distribution`, which is a part of the `tf-modules/cumulus` module. Thus, the `thin-egress-app` module is no longer deployed for you by default. See the migration steps for details about how to add deployment for the `thin-egress-app`.
- **CUMULUS-2141**
  - The `parse-pdr` task has been updated to respect the `NODE_NAME` property in
    a PDR's `FILE_GROUP`. If a `NODE_NAME` is present, the task will query the
    Cumulus API for a provider with that host. If a provider is found, the
    output granule from the task will contain a `provider` property containing
    that provider. If `NODE_NAME` is set but a provider with that host cannot be
    found in the API, or if multiple providers are found with that same host,
    the task will fail.
  - The `queue-granules` task has been updated to expect an optional
    `granule.provider` property on each granule. If present, the granule will be
    enqueued using that provider. If not present, the task's `config.provider`
    will be used instead.
- **CUMULUS-2197**
  - EMS resources are now optional and will not be deployed by default. See migration steps for information
    about how to deploy EMS resources.

#### CODE CHANGES

- The `@cumulus/api-client.providers.getProviders` function now takes a
  `queryStringParameters` parameter which can be used to filter the providers
  which are returned
- The `@cumulus/aws-client/S3.getS3ObjectReadStreamAsync` function has been
  removed. It read the entire S3 object into memory before returning a read
  stream, which could cause Lambdas to run out of memory. Use
  `@cumulus/aws-client/S3.getObjectReadStream` instead.
- The `@cumulus/ingest/util.lookupMimeType` function now returns `undefined`
  rather than `null` if the mime type could not be found.
- The `@cumulus/ingest/lock.removeLock` function now returns `undefined`
- The `@cumulus/ingest/granule.generateMoveFileParams` function now returns
  `source: undefined` and `target :undefined` on the response object if either could not be
  determined. Previously, `null` had been returned.
- The `@cumulus/ingest/recursion.recursion` function must now be imported using
  `const { recursion } = require('@cumulus/ingest/recursion');`
- The `@cumulus/ingest/granule.getRenamedS3File` function has been renamed to
  `listVersionedObjects`
- `@cumulus/common.http` has been removed
- `@cumulus/common/http.download` has been removed

### Added

- **CUMULUS-1855**
  - Fixed SyncGranule task to return an empty granules list when given an empty
    (or absent) granules list on input, rather than throwing an exception
- **CUMULUS-1955**
  - Added `@cumulus/aws-client/S3.getObject` to get an AWS S3 object
  - Added `@cumulus/aws-client/S3.waitForObject` to get an AWS S3 object,
    retrying, if necessary
- **CUMULUS-1961**
  - Adds `startTimestamp` and `endTimestamp` parameters to endpoint
    `reconcilationReports`.  Setting these values will filter the returned
    report to cumulus data that falls within the timestamps. It also causes the
    report to be one directional, meaning cumulus is only reconciled with CMR,
    but not the other direction. The Granules will be filtered by their
    `updatedAt` values. Collections are filtered by the updatedAt time of their
    granules, i.e. Collections with granules that are updatedAt a time between
    the time parameters will be returned in the reconciliation reports.
  - Adds `startTimestamp` and `endTimestamp` parameters to create-reconciliation-reports
    lambda function. If either of these params is passed in with a value that can be
    converted to a date object, the inter-platform comparison between Cumulus and CMR will
    be one way.  That is, collections, granules, and files will be filtered by time for
    those found in Cumulus and only those compared to the CMR holdings. For the moment
    there is not enough information to change the internal consistency check, and S3 vs
    Cumulus comparisons are unchanged by the timestamps.
- **CUMULUS-1962**
  - Adds `location` as parameter to `/reconciliationReports` endpoint. Options are `S3`
    resulting in a S3 vs. Cumulus database search or `CMR` resulting in CMR vs. Cumulus database search.
- **CUMULUS-1963**
  - Adds `granuleId` as input parameter to `/reconcilationReports`
    endpoint. Limits inputs parameters to either `collectionId` or `granuleId`
    and will fail to create the report if both are provided.  Adding granuleId
    will find collections in Cumulus by granuleId and compare those one way
    with those in CMR.
  - `/reconciliationReports` now validates any input json before starting the
    async operation and the lambda handler no longer validates input
    parameters.
- **CUMULUS-1964**
  - Reports can now be filtered on provider
- **CUMULUS-1965**
  - Adds `collectionId` parameter to the `/reconcilationReports`
    endpoint. Setting this value will limit the scope of the reconcilation
    report to only the input collectionId when comparing Cumulus and
    CMR. `collectionId` is provided an array of strings e.g. `[shortname___version, shortname2___version2]`
- **CUMULUS-2107**
  - Added a new task, `update-cmr-access-constraints`, that will set access constraints in CMR Metadata.
    Currently supports UMMG-JSON and Echo10XML, where it will configure `AccessConstraints` and
    `RestrictionFlag/RestrictionComment`, respectively.
  - Added an operator doc on how to configure and run the access constraint update workflow, which will update the metadata using the new task, and then publish the updated metadata to CMR.
  - Added an operator doc on bulk operations.
- **CUMULUS-2111**
  - Added variables to `cumulus` module:
    - `tea_api_egress_log_group`
    - `tea_external_api_endpoint`
    - `tea_internal_api_endpoint`
    - `tea_rest_api_id`
    - `tea_rest_api_root_resource_id`
    - `tea_stack_name`
  - Added variables to `distribution` module:
    - `tea_api_egress_log_group`
    - `tea_external_api_endpoint`
    - `tea_internal_api_endpoint`
    - `tea_rest_api_id`
    - `tea_rest_api_root_resource_id`
    - `tea_stack_name`
- **CUMULUS-2112**
  - Added `@cumulus/api/lambdas/internal-reconciliation-report`, so create-reconciliation-report
    lambda can create `Internal` reconciliation report
- **CUMULUS-2116**
  - Added `@cumulus/api/models/granule.unpublishAndDeleteGranule` which
    unpublishes a  granule from CMR and deletes it from Cumulus, but does not
    update the record to `published: false` before deletion
- **CUMULUS-2113**
  - Added Granule not found report to reports endpoint
  - Update reports to return breakdown by Granule of files both in DynamoDB and S3
- **CUMULUS-2123**
  - Added `cumulus-rds-tf` DB cluster module to `tf-modules` that adds a
    severless RDS Aurora/ PostgreSQL database cluster to meet the PostgreSQL
    requirements for future releases
- **CUMULUS-2156**
  - Support array inputs parameters for `Internal` reconciliation report
- **CUMULUS-2161**
  - Rules now support an `executionNamePrefix` property. If set, any executions
    triggered as a result of that rule will use that prefix in the name of the
    execution.
  - The `QueueGranules` task now supports an `executionNamePrefix` property. Any
    executions queued by that task will use that prefix in the name of the
    execution.  See the [example workflow](./example/cumulus-tf/discover_granules_with_execution_name_prefix_workflow.asl.json)
    for usage.
  - The `QueuePdrs` task now supports an `executionNamePrefix` config property. Any
    executions queued by that task will use that prefix in the name of the
    execution.  See the [example workflow](./example/cumulus-tf/discover_and_queue_pdrs_with_execution_name_prefix_workflow.asl.json)
    for usage.

- **CUMULUS-2162**
  - Adds new report type to `/reconciliationReport` endpoint.  The new report
    is `Granule Inventory`. This report is a CSV file of all the granules in
    the Cumulus DB. This report will eventually replace the existing
    `granules-csv` endpoint which has been deprecated.
- **CUMULUS-2197**
  - Added `ems_deploy` variable to the `cumulus` module. This is set to false by default, except
    for our example deployment, where it is needed for integration tests.

### Changed

- Upgraded version of [TEA](https://github.com/asfadmin/thin-egress-app/) deployed with Cumulus to build 88.
- **CUMULUS-2107**
  - Updated the `applyWorkflow` functionality on the granules endpoint to take a `meta` property to pass into the workflow message.
  - Updated the `BULK_GRANULE` functionality on the granules endpoint to support the above `applyWorkflow` change.
- **CUMULUS-2111**
  - Changed `distribution_api_gateway_stage` variable for `cumulus` module to `tea_api_gateway_stage`
  - Changed `api_gateway_stage` variable for `distribution` module to `tea_api_gateway_stage`
- **CUMULUS-2224**
  - Updated `/reconciliationReport`'s file reconciliation to include `"EXTENDED METADATA"` as a valid CMR relatedUrls Type.

### Fixed

- **CUMULUS-2168**
  - Fixed issue where large number of documents (generally logs) in the
    `cumulus` elasticsearch index results in the collection granule stats
    queries failing for the collections list api endpoint
- **CUMULUS-1955**
  - Due to AWS's eventual consistency model, it was possible for PostToCMR to
    publish an earlier version of a CMR metadata file, rather than the latest
    version created in a workflow.  This fix guarantees that the latest version
    is published, as expected.
- **CUMULUS-1961**
  - Fixed `activeCollections` query only returning 10 results
- **CUMULUS-2201**
  - Fix Reconciliation Report integration test failures by waiting for collections appear
    in es list and ingesting a fake granule xml file to CMR
- **CUMULUS-2015**
  - Reduced concurrency of `QueueGranules` task. That task now has a
    `config.concurrency` option that defaults to `3`.
- **CUMULUS-2116**
  - Fixed a race condition with bulk granule delete causing deleted granules to still appear in Elasticsearch. Granules removed via bulk delete should now be removed from Elasticsearch.
- **CUMULUS-2163**
  - Remove the `public-read` ACL from the `move-granules` task
- **CUMULUS-2164**
  - Fix issue where `cumulus` index is recreated and attached to an alias if it has been previously deleted
- **CUMULUS-2195**
  - Fixed issue with redirect from `/token` not working when using a Cloudfront endpoint to access the Cumulus API with Launchpad authentication enabled. The redirect should now work properly whether you are using a plain API gateway URL or a Cloudfront endpoint pointing at an API gateway URL.
- **CUMULUS-2200**
  - Fixed issue where __in and __not queries were stripping spaces from values

### Deprecated

- **CUMULUS-1955**
  - `@cumulus/aws-client/S3.getS3Object()`
  - `@cumulus/message/Queue.getQueueNameByUrl()`
  - `@cumulus/message/Queue.getQueueName()`
- **CUMULUS-2162**
  - `@cumulus/api/endpoints/granules-csv/list()`

### Removed

- **CUMULUS-2111**
  - Removed `distribution_url` and `distribution_redirect_uri` outputs from the `cumulus` module
  - Removed variables from the `cumulus` module:
    - `distribution_url`
    - `log_api_gateway_to_cloudwatch`
    - `thin_egress_cookie_domain`
    - `thin_egress_domain_cert_arn`
    - `thin_egress_download_role_in_region_arn`
    - `thin_egress_jwt_algo`
    - `thin_egress_jwt_secret_name`
    - `thin_egress_lambda_code_dependency_archive_key`
    - `thin_egress_stack_name`
  - Removed outputs from the `distribution` module:
    - `distribution_url`
    - `internal_tea_api`
    - `rest_api_id`
    - `thin_egress_app_redirect_uri`
  - Removed variables from the `distribution` module:
    - `bucket_map_key`
    - `distribution_url`
    - `log_api_gateway_to_cloudwatch`
    - `thin_egress_cookie_domain`
    - `thin_egress_domain_cert_arn`
    - `thin_egress_download_role_in_region_arn`
    - `thin_egress_jwt_algo`
    - `thin_egress_jwt_secret_name`
    - `thin_egress_lambda_code_dependency_archive_key`
- **CUMULUS-2157**
  - Removed `providerSecretsMigration` and `verifyProviderSecretsMigration` lambdas
- Removed deprecated `@cumulus/sf-sns-report` task
- Removed code:
  - `@cumulus/aws-client/S3.calculateS3ObjectChecksum`
  - `@cumulus/aws-client/S3.getS3ObjectReadStream`
  - `@cumulus/cmrjs.getFullMetadata`
  - `@cumulus/cmrjs.getMetadata`
  - `@cumulus/common/util.isNil`
  - `@cumulus/common/util.isNull`
  - `@cumulus/common/util.isUndefined`
  - `@cumulus/common/util.lookupMimeType`
  - `@cumulus/common/util.mkdtempSync`
  - `@cumulus/common/util.negate`
  - `@cumulus/common/util.noop`
  - `@cumulus/common/util.omit`
  - `@cumulus/common/util.renameProperty`
  - `@cumulus/common/util.sleep`
  - `@cumulus/common/util.thread`
  - `@cumulus/ingest/granule.copyGranuleFile`
  - `@cumulus/ingest/granule.moveGranuleFile`
  - `@cumulus/integration-tests/api/rules.deleteRule`
  - `@cumulus/integration-tests/api/rules.getRule`
  - `@cumulus/integration-tests/api/rules.listRules`
  - `@cumulus/integration-tests/api/rules.postRule`
  - `@cumulus/integration-tests/api/rules.rerunRule`
  - `@cumulus/integration-tests/api/rules.updateRule`
  - `@cumulus/integration-tests/sfnStep.parseStepMessage`
  - `@cumulus/message/Queue.getQueueName`
  - `@cumulus/message/Queue.getQueueNameByUrl`

## v2.0.2+ Backport releases

Release v2.0.1 was the last release on the 2.0.x release series.

Changes after this version on the 2.0.x release series are limited
security/requested feature patches and will not be ported forward to future
releases unless there is a corresponding CHANGELOG entry.

For up-to-date CHANGELOG for the maintenance release branch see
[CHANGELOG.md](https://github.com/nasa/cumulus/blob/release-2.0.x/CHANGELOG.md)
from the 2.0.x branch.

For the most recent release information for the maintenance branch please see
the [release page](https://github.com/nasa/cumulus/releases)

## [v2.0.7] 2020-10-1 - [BACKPORT]

### Fixed

- CVE-2020-7720
  - Updated common `node-forge` dependency to 0.10.0 to address CVE finding

### [v2.0.6] 2020-09-25 - [BACKPORT]

### Fixed

- **CUMULUS-2168**
  - Fixed issue where large number of documents (generally logs) in the
    `cumulus` elasticsearch index results in the collection granule stats
    queries failing for the collections list api endpoint

### [v2.0.5] 2020-09-15 - [BACKPORT]

#### Added

- Added `thin_egress_stack_name` variable to `cumulus` and `distribution` Terraform modules to allow overriding the default Cloudformation stack name used for the `thin-egress-app`. **Please note that if you change/set this value for an existing deployment, it will destroy and re-create your API gateway for the `thin-egress-app`.**

#### Fixed

- Fix collection list queries. Removed fixes to collection stats, which break queries for a large number of granules.

### [v2.0.4] 2020-09-08 - [BACKPORT]

#### Changed

- Upgraded version of [TEA](https://github.com/asfadmin/thin-egress-app/) deployed with Cumulus to build 88.

### [v2.0.3] 2020-09-02 - [BACKPORT]

#### Fixed

- **CUMULUS-1961**
  - Fixed `activeCollections` query only returning 10 results

- **CUMULUS-2039**
  - Fix issue causing SyncGranules task to run out of memory on large granules

#### CODE CHANGES

- The `@cumulus/aws-client/S3.getS3ObjectReadStreamAsync` function has been
  removed. It read the entire S3 object into memory before returning a read
  stream, which could cause Lambdas to run out of memory. Use
  `@cumulus/aws-client/S3.getObjectReadStream` instead.

### [v2.0.2] 2020-08-17 - [BACKPORT]

#### CODE CHANGES

- The `@cumulus/ingest/util.lookupMimeType` function now returns `undefined`
  rather than `null` if the mime type could not be found.
- The `@cumulus/ingest/lock.removeLock` function now returns `undefined`

#### Added

- **CUMULUS-2116**
  - Added `@cumulus/api/models/granule.unpublishAndDeleteGranule` which unpublishes a granule from CMR and deletes it from Cumulus, but does not update the record to `published: false` before deletion

### Fixed

- **CUMULUS-2116**
  - Fixed a race condition with bulk granule delete causing deleted granules to still appear in Elasticsearch. Granules removed via bulk delete should now be removed from Elasticsearch.

## [v2.0.1] 2020-07-28

### Added

- **CUMULUS-1886**
  - Added `multiple sort keys` support to `@cumulus/api`
- **CUMULUS-2099**
  - `@cumulus/message/Queue.getQueueUrl` to get the queue URL specified in a Cumulus workflow message, if any.

### Fixed

- **[PR 1790](https://github.com/nasa/cumulus/pull/1790)**
  - Fixed bug with request headers in `@cumulus/launchpad-auth` causing Launchpad token requests to fail

## [v2.0.0] 2020-07-23

### BREAKING CHANGES

- Changes to the `@cumulus/api-client` package
  - The `CumulusApiClientError` class must now be imported using
    `const { CumulusApiClientError } = require('@cumulus/api-client/CumulusApiClientError')`
- The `@cumulus/sftp-client/SftpClient` class must now be imported using
  `const { SftpClient } = require('@cumulus/sftp-client');`
- Instances of `@cumulus/ingest/SftpProviderClient` no longer implicitly connect
  when `download`, `list`, or `sync` are called. You must call `connect` on the
  provider client before issuing one of those calls. Failure to do so will
  result in a "Client not connected" exception being thrown.
- Instances of `@cumulus/ingest/SftpProviderClient` no longer implicitly
  disconnect from the SFTP server when `list` is called.
- Instances of `@cumulus/sftp-client/SftpClient` must now be expclicitly closed
  by calling `.end()`
- Instances of `@cumulus/sftp-client/SftpClient` no longer implicitly connect to
  the server when `download`, `unlink`, `syncToS3`, `syncFromS3`, and `list` are
  called. You must explicitly call `connect` before calling one of those
  methods.
- Changes to the `@cumulus/common` package
  - `cloudwatch-event.getSfEventMessageObject()` now returns `undefined` if the
    message could not be found or could not be parsed. It previously returned
    `null`.
  - `S3KeyPairProvider.decrypt()` now throws an exception if the bucket
    containing the key cannot be determined.
  - `S3KeyPairProvider.decrypt()` now throws an exception if the stack cannot be
    determined.
  - `S3KeyPairProvider.encrypt()` now throws an exception if the bucket
    containing the key cannot be determined.
  - `S3KeyPairProvider.encrypt()` now throws an exception if the stack cannot be
    determined.
  - `sns-event.getSnsEventMessageObject()` now returns `undefined` if it could
    not be parsed. It previously returned `null`.
  - The `aws` module has been removed.
  - The `BucketsConfig.buckets` property is now read-only and private
  - The `test-utils.validateConfig()` function now resolves to `undefined`
    rather than `true`.
  - The `test-utils.validateInput()` function now resolves to `undefined` rather
    than `true`.
  - The `test-utils.validateOutput()` function now resolves to `undefined`
    rather than `true`.
  - The static `S3KeyPairProvider.retrieveKey()` function has been removed.
- Changes to the `@cumulus/cmrjs` package
  - `@cumulus/cmrjs.constructOnlineAccessUrl()` and
    `@cumulus/cmrjs/cmr-utils.constructOnlineAccessUrl()` previously took a
    `buckets` parameter, which was an instance of
    `@cumulus/common/BucketsConfig`. They now take a `bucketTypes` parameter,
    which is a simple object mapping bucket names to bucket types. Example:
    `{ 'private-1': 'private', 'public-1': 'public' }`
  - `@cumulus/cmrjs.reconcileCMRMetadata()` and
    `@cumulus/cmrjs/cmr-utils.reconcileCMRMetadata()` now take a **required**
    `bucketTypes` parameter, which is a simple object mapping bucket names to
    bucket types. Example: `{ 'private-1': 'private', 'public-1': 'public' }`
  - `@cumulus/cmrjs.updateCMRMetadata()` and
    `@cumulus/cmrjs/cmr-utils.updateCMRMetadata()` previously took an optional
    `inBuckets` parameter, which was an instance of
    `@cumulus/common/BucketsConfig`. They now take a **required** `bucketTypes`
    parameter, which is a simple object mapping bucket names to bucket types.
    Example: `{ 'private-1': 'private', 'public-1': 'public' }`
- The minimum supported version of all published Cumulus packages is now Node
  12.18.0
  - Tasks using the `cumuluss/cumulus-ecs-task` Docker image must be updated to
    `cumuluss/cumulus-ecs-task:1.7.0`. This can be done by updating the `image`
    property of any tasks defined using the `cumulus_ecs_service` Terraform
    module.
- Changes to `@cumulus/aws-client/S3`
  - The signature of the `getObjectSize` function has changed. It now takes a
    params object with three properties:
    - **s3**: an instance of an AWS.S3 object
    - **bucket**
    - **key**
  - The `getObjectSize` function will no longer retry if the object does not
    exist
- **CUMULUS-1861**
  - `@cumulus/message/Collections.getCollectionIdFromMessage` now throws a
    `CumulusMessageError` if `collectionName` and `collectionVersion` are missing
    from `meta.collection`.   Previously this method would return
    `'undefined___undefined'` instead
  - `@cumulus/integration-tests/addCollections` now returns an array of collections that
    were added rather than the count of added collections
- **CUMULUS-1930**
  - The `@cumulus/common/util.uuid()` function has been removed
- **CUMULUS-1955**
  - `@cumulus/aws-client/S3.multipartCopyObject` now returns an object with the
    AWS `etag` of the destination object
  - `@cumulus/ingest/S3ProviderClient.list` now sets a file object's `path`
    property to `undefined` instead of `null` when the file is at the top level
    of its bucket
  - The `sync` methods of the following classes in the `@cumulus/ingest` package
    now return an object with the AWS `s3uri` and `etag` of the destination file
    (they previously returned only a string representing the S3 URI)
    - `FtpProviderClient`
    - `HttpProviderClient`
    - `S3ProviderClient`
    - `SftpProviderClient`
- **CUMULUS-1958**
  - The following methods exported from `@cumulus/cmr-js/cmr-utils` were made
    async, and added distributionBucketMap as a parameter:
    - constructOnlineAccessUrl
    - generateFileUrl
    - reconcileCMRMetadata
    - updateCMRMetadata
- **CUMULUS-1969**
  - The `DiscoverPdrs` task now expects `provider_path` to be provided at
    `event.config.provider_path`, not `event.config.collection.provider_path`
  - `event.config.provider_path` is now a required parameter of the
    `DiscoverPdrs` task
  - `event.config.collection` is no longer a parameter to the `DiscoverPdrs`
    task
  - Collections no longer support the `provider_path` property. The tasks that
    relied on that property are now referencing `config.meta.provider_path`.
    Workflows should be updated accordingly.
- **CUMULUS-1977**
  - Moved bulk granule deletion endpoint from `/bulkDelete` to
    `/granules/bulkDelete`
- **CUMULUS-1991**
  - Updated CMR metadata generation to use "Download file.hdf" (where `file.hdf` is the filename of the given resource) as the resource description instead of "File to download"
  - CMR metadata updates now respect changes to resource descriptions (previously only changes to resource URLs were respected)

### MIGRATION STEPS

- Due to an issue with the AWS API Gateway and how the Thin Egress App Cloudformation template applies updates, you may need to redeploy your
  `thin-egress-app-EgressGateway` manually as a one time migration step.    If your deployment fails with an
  error similar to:

  ```bash
  Error: Lambda function (<stack>-tf-TeaCache) returned error: ({"errorType":"HTTPError","errorMessage":"Response code 404 (Not Found)"})
  ```

  Then follow the [AWS
  instructions](https://docs.aws.amazon.com/apigateway/latest/developerguide/how-to-deploy-api-with-console.html)
  to `Redeploy a REST API to a stage` for your egress API and re-run `terraform
  apply`.

### Added

- **CUMULUS-2081**
  - Add Integrator Guide section for onboarding
  - Add helpful tips documentation

- **CUMULUS-1902**
  - Add Common Use Cases section under Operator Docs

- **CUMULUS-2058**
  - Added `lambda_processing_role_name` as an output from the `cumulus` module
    to provide the processing role name
- **CUMULUS-1417**
  - Added a `checksumFor` property to collection `files` config. Set this
    property on a checksum file's definition matching the `regex` of the target
    file. More details in the ['Data Cookbooks
    Setup'](https://nasa.github.io/cumulus/docs/next/data-cookbooks/setup)
    documentation.
  - Added `checksumFor` validation to collections model.
- **CUMULUS-1956**
  - Added `@cumulus/earthata-login-client` package
  - The `/s3credentials` endpoint that is deployed as part of distribution now
    supports authentication using tokens created by a different application. If
    a request contains the `EDL-ClientId` and `EDL-Token` headers,
    authentication will be handled using that token rather than attempting to
    use OAuth.
  - `@cumulus/earthata-login-client.getTokenUsername()` now accepts an
    `xRequestId` argument, which will be included as the `X-Request-Id` header
    when calling Earthdata Login.
  - If the `s3Credentials` endpoint is invoked with an EDL token and an
    `X-Request-Id` header, that `X-Request-Id` header will be forwarded to
    Earthata Login.
- **CUMULUS-1957**
  - If EDL token authentication is being used, and the `EDL-Client-Name` header
    is set, `@the-client-name` will be appended to the end of the Earthdata
    Login username that is used as the `RoleSessionName` of the temporary IAM
    credentials. This value will show up in the AWS S3 server access logs.
- **CUMULUS-1958**
  - Add the ability for users to specify a `bucket_map_key` to the `cumulus`
    terraform module as an override for the default .yaml values that are passed
    to TEA by Core.    Using this option *requires* that each configured
    Cumulus 'distribution' bucket (e.g. public/protected buckets) have a single
    TEA mapping.  Multiple maps per bucket are not supported.
  - Updated Generating a distribution URL, the MoveGranules task and all CMR
    reconciliation functionality to utilize the TEA bucket map override.
  - Updated deploy process to utilize a bootstrap 'tea-map-cache' lambda that
    will, after deployment of Cumulus Core's TEA instance, query TEA for all
    protected/public buckets and generate a mapping configuration used
    internally by Core.  This object is also exposed as an output of the Cumulus
    module as `distribution_bucket_map`.
- **CUMULUS-1961**
  - Replaces DynamoDB for Elasticsearch for reconciliationReportForCumulusCMR
    comparisons between Cumulus and CMR.
- **CUMULUS-1970**
  - Created the `add-missing-file-checksums` workflow task
  - Added `@cumulus/aws-client/S3.calculateObjectHash()` function
  - Added `@cumulus/aws-client/S3.getObjectReadStream()` function
- **CUMULUS-1887**
  - Add additional fields to the granule CSV download file
- **CUMULUS-2019**
  - Add `infix` search to es query builder `@cumulus/api/es/es/queries` to
    support partial matching of the keywords

### Changed

- **CUMULUS-2032**
  - Updated @cumulus/ingest/HttpProviderClient to utilize a configuration key
    `httpListTimeout` to set the default timeout for discovery HTTP/HTTPS
    requests, and updates the default for the provider to 5 minutes (300 seconds).
  - Updated the DiscoverGranules and DiscoverPDRs tasks to utilize the updated
    configuration value if set via workflow config, and updates the default for
    these tasks to 5 minutes (300 seconds).

- **CUMULUS-176**
  - The API will now respond with a 400 status code when a request body contains
    invalid JSON. It had previously returned a 500 status code.
- **CUMULUS-1861**
  - Updates Rule objects to no longer require a collection.
  - Changes the DLQ behavior for `sfEventSqsToDbRecords` and
    `sfEventSqsToDbRecordsInputQueue`. Previously failure to write a database
    record would result in lambda success, and an error log in the CloudWatch
    logs.   The lambda has been updated to manually add a record to
    the `sfEventSqsToDbRecordsDeadLetterQueue` if the granule, execution, *or*
    pdr record fails to write, in addition to the previous error logging.
- **CUMULUS-1956**
  - The `/s3credentials` endpoint that is deployed as part of distribution now
    supports authentication using tokens created by a different application. If
    a request contains the `EDL-ClientId` and `EDL-Token` headers,
    authentication will be handled using that token rather than attempting to
    use OAuth.
- **CUMULUS-1977**
  - API endpoint POST `/granules/bulk` now returns a 202 status on a successful
    response instead of a 200 response
  - API endpoint DELETE `/granules/<granule-id>` now returns a 404 status if the
    granule record was already deleted
  - `@cumulus/api/models/Granule.update()` now returns the updated granule
    record
  - Implemented POST `/granules/bulkDelete` API endpoint to support deleting
    granules specified by ID or returned by the provided query in the request
    body. If the request is successful, the endpoint returns the async operation
    ID that has been started to remove the granules.
    - To use a query in the request body, your deployment must be
      [configured to access the Elasticsearch host for ESDIS metrics](https://nasa.github.io/cumulus/docs/additional-deployment-options/cloudwatch-logs-delivery#esdis-metrics)
      in your environment
  - Added `@cumulus/api/models/Granule.getRecord()` method to return raw record
    from DynamoDB
  - Added `@cumulus/api/models/Granule.delete()` method which handles deleting
    the granule record from DynamoDB and the granule files from S3
- **CUMULUS-1982**
  - The `globalConnectionLimit` property of providers is now optional and
    defaults to "unlimited"
- **CUMULUS-1997**
  - Added optional `launchpad` configuration to `@cumulus/hyrax-metadata-updates` task config schema.
- **CUMULUS-1991**
  - `@cumulus/cmrjs/src/cmr-utils/constructOnlineAccessUrls()` now throws an error if `cmrGranuleUrlType = "distribution"` and no distribution endpoint argument is provided
- **CUMULUS-2011**
  - Reconciliation reports are now generated within an AsyncOperation
- **CUMULUS-2016**
  - Upgrade TEA to version 79

### Fixed

- **CUMULUS-1991**
  - Added missing `DISTRIBUTION_ENDPOINT` environment variable for API lambdas. This environment variable is required for API requests to move granules.

- **CUMULUS-1961**
  - Fixed granules and executions query params not getting sent to API in granule list operation in `@cumulus/api-client`

### Deprecated

- `@cumulus/aws-client/S3.calculateS3ObjectChecksum()`
- `@cumulus/aws-client/S3.getS3ObjectReadStream()`
- `@cumulus/common/log.convertLogLevel()`
- `@cumulus/collection-config-store`
- `@cumulus/common/util.sleep()`

- **CUMULUS-1930**
  - `@cumulus/common/log.convertLogLevel()`
  - `@cumulus/common/util.isNull()`
  - `@cumulus/common/util.isUndefined()`
  - `@cumulus/common/util.negate()`
  - `@cumulus/common/util.noop()`
  - `@cumulus/common/util.isNil()`
  - `@cumulus/common/util.renameProperty()`
  - `@cumulus/common/util.lookupMimeType()`
  - `@cumulus/common/util.thread()`
  - `@cumulus/common/util.mkdtempSync()`

### Removed

- The deprecated `@cumulus/common.bucketsConfigJsonObject` function has been
  removed
- The deprecated `@cumulus/common.CollectionConfigStore` class has been removed
- The deprecated `@cumulus/common.concurrency` module has been removed
- The deprecated `@cumulus/common.constructCollectionId` function has been
  removed
- The deprecated `@cumulus/common.launchpad` module has been removed
- The deprecated `@cumulus/common.LaunchpadToken` class has been removed
- The deprecated `@cumulus/common.Semaphore` class has been removed
- The deprecated `@cumulus/common.stringUtils` module has been removed
- The deprecated `@cumulus/common/aws.cloudwatchlogs` function has been removed
- The deprecated `@cumulus/common/aws.deleteS3Files` function has been removed
- The deprecated `@cumulus/common/aws.deleteS3Object` function has been removed
- The deprecated `@cumulus/common/aws.dynamodb` function has been removed
- The deprecated `@cumulus/common/aws.dynamodbDocClient` function has been
  removed
- The deprecated `@cumulus/common/aws.getExecutionArn` function has been removed
- The deprecated `@cumulus/common/aws.headObject` function has been removed
- The deprecated `@cumulus/common/aws.listS3ObjectsV2` function has been removed
- The deprecated `@cumulus/common/aws.parseS3Uri` function has been removed
- The deprecated `@cumulus/common/aws.promiseS3Upload` function has been removed
- The deprecated `@cumulus/common/aws.recursivelyDeleteS3Bucket` function has
  been removed
- The deprecated `@cumulus/common/aws.s3CopyObject` function has been removed
- The deprecated `@cumulus/common/aws.s3ObjectExists` function has been removed
- The deprecated `@cumulus/common/aws.s3PutObject` function has been removed
- The deprecated `@cumulus/common/bucketsConfigJsonObject` function has been
  removed
- The deprecated `@cumulus/common/CloudWatchLogger` class has been removed
- The deprecated `@cumulus/common/collection-config-store.CollectionConfigStore`
  class has been removed
- The deprecated `@cumulus/common/collection-config-store.constructCollectionId`
  function has been removed
- The deprecated `@cumulus/common/concurrency.limit` function has been removed
- The deprecated `@cumulus/common/concurrency.mapTolerant` function has been
  removed
- The deprecated `@cumulus/common/concurrency.promiseUrl` function has been
  removed
- The deprecated `@cumulus/common/concurrency.toPromise` function has been
  removed
- The deprecated `@cumulus/common/concurrency.unless` function has been removed
- The deprecated `@cumulus/common/config.parseConfig` function has been removed
- The deprecated `@cumulus/common/config.resolveResource` function has been
  removed
- The deprecated `@cumulus/common/DynamoDb.get` function has been removed
- The deprecated `@cumulus/common/DynamoDb.scan` function has been removed
- The deprecated `@cumulus/common/FieldPattern` class has been removed
- The deprecated `@cumulus/common/launchpad.getLaunchpadToken` function has been
  removed
- The deprecated `@cumulus/common/launchpad.validateLaunchpadToken` function has
  been removed
- The deprecated `@cumulus/common/LaunchpadToken` class has been removed
- The deprecated `@cumulus/common/message.buildCumulusMeta` function has been
  removed
- The deprecated `@cumulus/common/message.buildQueueMessageFromTemplate`
  function has been removed
- The deprecated `@cumulus/common/message.getCollectionIdFromMessage` function
  has been removed
- The deprecated `@cumulus/common/message.getMaximumExecutions` function has
  been removed
- The deprecated `@cumulus/common/message.getMessageExecutionArn` function has
  been removed
- The deprecated `@cumulus/common/message.getMessageExecutionName` function has
  been removed
- The deprecated `@cumulus/common/message.getMessageFromTemplate` function has
  been removed
- The deprecated `@cumulus/common/message.getMessageGranules` function has been
  removed
- The deprecated `@cumulus/common/message.getMessageStateMachineArn` function
  has been removed
- The deprecated `@cumulus/common/message.getQueueName` function has been
  removed
- The deprecated `@cumulus/common/message.getQueueNameByUrl` function has been
  removed
- The deprecated `@cumulus/common/message.hasQueueAndExecutionLimit` function
  has been removed
- The deprecated `@cumulus/common/Semaphore` class has been removed
- The deprecated `@cumulus/common/string.globalReplace` functon has been removed
- The deprecated `@cumulus/common/string.isNonEmptyString` functon has been
  removed
- The deprecated `@cumulus/common/string.isValidHostname` functon has been
  removed
- The deprecated `@cumulus/common/string.match` functon has been removed
- The deprecated `@cumulus/common/string.matches` functon has been removed
- The deprecated `@cumulus/common/string.replace` functon has been removed
- The deprecated `@cumulus/common/string.toLower` functon has been removed
- The deprecated `@cumulus/common/string.toUpper` functon has been removed
- The deprecated `@cumulus/common/testUtils.getLocalstackEndpoint` function has been removed
- The deprecated `@cumulus/common/util.setErrorStack` function has been removed
- The `@cumulus/common/util.uuid` function has been removed
- The deprecated `@cumulus/common/workflows.getWorkflowArn` function has been
  removed
- The deprecated `@cumulus/common/workflows.getWorkflowFile` function has been
  removed
- The deprecated `@cumulus/common/workflows.getWorkflowList` function has been
  removed
- The deprecated `@cumulus/common/workflows.getWorkflowTemplate` function has
  been removed
- `@cumulus/aws-client/StepFunctions.toSfnExecutionName()`
- `@cumulus/aws-client/StepFunctions.fromSfnExecutionName()`
- `@cumulus/aws-client/StepFunctions.getExecutionArn()`
- `@cumulus/aws-client/StepFunctions.getExecutionUrl()`
- `@cumulus/aws-client/StepFunctions.getStateMachineArn()`
- `@cumulus/aws-client/StepFunctions.pullStepFunctionEvent()`
- `@cumulus/common/test-utils/throttleOnce()`
- `@cumulus/integration-tests/api/distribution.invokeApiDistributionLambda()`
- `@cumulus/integration-tests/api/distribution.getDistributionApiRedirect()`
- `@cumulus/integration-tests/api/distribution.getDistributionApiFileStream()`

## [v1.24.0] 2020-06-03

### BREAKING CHANGES

- **CUMULUS-1969**
  - The `DiscoverPdrs` task now expects `provider_path` to be provided at
    `event.config.provider_path`, not `event.config.collection.provider_path`
  - `event.config.provider_path` is now a required parameter of the
    `DiscoverPdrs` task
  - `event.config.collection` is no longer a parameter to the `DiscoverPdrs`
    task
  - Collections no longer support the `provider_path` property. The tasks that
    relied on that property are now referencing `config.meta.provider_path`.
    Workflows should be updated accordingly.

- **CUMULUS-1997**
  - `@cumulus/cmr-client/CMRSearchConceptQueue` parameters have been changed to take a `cmrSettings` object containing clientId, provider, and auth information. This can be generated using `@cumulus/cmrjs/cmr-utils/getCmrSettings`. The `cmrEnvironment` variable has been removed.

### Added

- **CUMULUS-1800**
  - Added task configuration setting named `syncChecksumFiles` to the
    SyncGranule task. This setting is `false` by default, but when set to
    `true`, all checksum files associated with data files that are downloaded
    will be downloaded as well.
- **CUMULUS-1952**
  - Updated HTTP(S) provider client to accept username/password for Basic authorization. This change adds support for Basic Authorization such as Earthdata login redirects to ingest (i.e. as implemented in SyncGranule), but not to discovery (i.e. as implemented in DiscoverGranules). Discovery still expects the provider's file system to be publicly accessible, but not the individual files and their contents.
  - **NOTE**: Using this in combination with the HTTP protocol may expose usernames and passwords to intermediary network entities. HTTPS is highly recommended.
- **CUMULUS-1997**
  - Added optional `launchpad` configuration to `@cumulus/hyrax-metadata-updates` task config schema.

### Fixed

- **CUMULUS-1997**
  - Updated all CMR operations to use configured authentication scheme
- **CUMULUS-2010**
  - Updated `@cumulus/api/launchpadSaml` to support multiple userGroup attributes from the SAML response

## [v1.23.2] 2020-05-22

### BREAKING CHANGES

- Updates to the Cumulus archive API:
  - All endpoints now return a `401` response instead of a `403` for any request where the JWT passed as a Bearer token is invalid.
  - POST `/refresh` and DELETE `/token/<token>` endpoints now return a `401` response for requests with expired tokens

- **CUMULUS-1894**
  - `@cumulus/ingest/granule.handleDuplicateFile()`
    - The `copyOptions` parameter has been removed
    - An `ACL` parameter has been added
  - `@cumulus/ingest/granule.renameS3FileWithTimestamp()`
    - Now returns `undefined`

- **CUMULUS-1896**
  Updated all Cumulus core lambdas to utilize the new message adapter streaming interface via [cumulus-message-adapter-js v1.2.0](https://github.com/nasa/cumulus-message-adapter-js/releases/tag/v1.2.0).   Users of this version of Cumulus (or later) must utilize version 1.3.0 or greater of the [cumulus-message-adapter](https://github.com/nasa/cumulus-message-adapter) to support core lambdas.

- **CUMULUS-1912**
  - `@cumulus/api` reconciliationReports list endpoint returns a list of reconciliationReport records instead of S3Uri.

- **CUMULUS-1969**
  - The `DiscoverGranules` task now expects `provider_path` to be provided at
    `event.config.provider_path`, not `event.config.collection.provider_path`
  - `config.provider_path` is now a required parameter of the `DiscoverGranules`
    task

### MIGRATION STEPS

- To take advantage of the new TTL-based access token expiration implemented in CUMULUS-1777 (see notes below) and clear out existing records in your access tokens table, do the following:
  1. Log out of any active dashboard sessions
  2. Use the AWS console or CLI to delete your `<prefix>-AccessTokensTable` DynamoDB table
  3. [Re-deploy your `data-persistence` module](https://nasa.github.io/cumulus/docs/deployment/upgrade-readme#update-data-persistence-resources), which should re-create the `<prefix>-AccessTokensTable` DynamoDB table
  4. Return to using the Cumulus API/dashboard as normal
- This release requires the Cumulus Message Adapter layer deployed with Cumulus Core to be at least 1.3.0, as the core lambdas have updated to [cumulus-message-adapter-js v1.2.0](https://github.com/nasa/cumulus-message-adapter-js/releases/tag/v1.2.0) and the new CMA interface.  As a result, users should:
  1. Follow the [Cumulus Message Adapter (CMA) deployment instructions](https://nasa.github.io/cumulus/docs/deployment/deployment-readme#deploy-the-cumulus-message-adapter-layer) and install a CMA layer version >=1.3.0
  2. If you are using any custom Node.js Lambdas in your workflows **and** the Cumulus CMA layer/`cumulus-message-adapter-js`, you must update your lambda to use [cumulus-message-adapter-js v1.2.0](https://github.com/nasa/cumulus-message-adapter-js/releases/tag/v1.2.0) and follow the migration instructions in the release notes. Prior versions of `cumulus-message-adapter-js` are not compatible with CMA >= 1.3.0.
- Migrate existing s3 reconciliation report records to database (CUMULUS-1911):
  - After update your `data persistence` module and Cumulus resources, run the command:

  ```bash
  ./node_modules/.bin/cumulus-api migrate --stack `<your-terraform-deployment-prefix>` --migrationVersion migration5
  ```

### Added

- Added a limit for concurrent Elasticsearch requests when doing an index from database operation
- Added the `es_request_concurrency` parameter to the archive and cumulus Terraform modules

- **CUMULUS-1995**
  - Added the `es_index_shards` parameter to the archive and cumulus Terraform modules to configure the number of shards for the ES index
    - If you have an existing ES index, you will need to [reindex](https://nasa.github.io/cumulus-api/#reindex) and then [change index](https://nasa.github.io/cumulus-api/#change-index) to take advantage of shard updates

- **CUMULUS-1894**
  - Added `@cumulus/aws-client/S3.moveObject()`

- **CUMULUS-1911**
  - Added ReconciliationReports table
  - Updated CreateReconciliationReport lambda to save Reconciliation Report records to database
  - Updated dbIndexer and IndexFromDatabase lambdas to index Reconciliation Report records to Elasticsearch
  - Added migration_5 to migrate existing s3 reconciliation report records to database and Elasticsearch
  - Updated `@cumulus/api` package, `tf-modules/archive` and `tf-modules/data-persistence` Terraform modules

- **CUMULUS-1916**
  - Added util function for seeding reconciliation reports when running API locally in dashboard

### Changed

- **CUMULUS-1777**
  - The `expirationTime` property is now a **required field** of the access tokens model.
  - Updated the `AccessTokens` table to set a [TTL](https://docs.aws.amazon.com/amazondynamodb/latest/developerguide/howitworks-ttl.html) on the `expirationTime` field in `tf-modules/data-persistence/dynamo.tf`. As a result, access token records in this table whose `expirationTime` has passed should be **automatically deleted by DynamoDB**.
  - Updated all code creating access token records in the Dynamo `AccessTokens` table to set the `expirationTime` field value in seconds from the epoch.
- **CUMULUS-1912**
  - Updated reconciliationReports endpoints to query against Elasticsearch, delete report from both database and s3
  - Added `@cumulus/api-client/reconciliationReports`
- **CUMULUS-1999**
  - Updated `@cumulus/common/util.deprecate()` so that only a single deprecation notice is printed for each name/version combination

### Fixed

- **CUMULUS-1894**
  - The `SyncGranule` task can now handle files larger than 5 GB
- **CUMULUS-1987**
  - `Remove granule from CMR` operation in `@cumulus/api` now passes token to CMR when fetching granule metadata, allowing removal of private granules
- **CUMULUS-1993**
  - For a given queue, the `sqs-message-consumer` Lambda will now only schedule workflows for rules matching the queue **and the collection information in each queue message (if any)**
    - The consumer also now only reads each queue message **once per Lambda invocation**, whereas previously each message was read **once per queue rule per Lambda invocation**
  - Fixed bug preventing the deletion of multiple SNS rules that share the same SNS topic

### Deprecated

- **CUMULUS-1894**
  - `@cumulus/ingest/granule.copyGranuleFile()`
  - `@cumulus/ingest/granule.moveGranuleFile()`

- **CUMULUS-1987** - Deprecated the following functions:
  - `@cumulus/cmrjs/getMetadata(cmrLink)` -> `@cumulus/cmr-client/CMR.getGranuleMetadata(cmrLink)`
  - `@cumulus/cmrjs/getFullMetadata(cmrLink)`

## [v1.22.1] 2020-05-04

**Note**: v1.22.0 was not released as a package due to npm/release concerns.  Users upgrading to 1.22.x should start with 1.22.1

### Added

- **CUMULUS-1894**
  - Added `@cumulus/aws-client/S3.multipartCopyObject()`
- **CUMULUS-408**
  - Added `certificateUri` field to provider schema. This optional field allows operators to specify an S3 uri to a CA bundle to use for HTTPS requests.
- **CUMULUS-1787**
  - Added `collections/active` endpoint for returning collections with active granules in `@cumulus/api`
- **CUMULUS-1799**
  - Added `@cumulus/common/stack.getBucketsConfigKey()` to return the S3 key for the buckets config object
  - Added `@cumulus/common/workflows.getWorkflowFileKey()` to return the S3 key for a workflow definition object
  - Added `@cumulus/common/workflows.getWorkflowsListKeyPrefix()` to return the S3 key prefix for objects containing workflow definitions
  - Added `@cumulus/message` package containing utilities for building and parsing Cumulus messages
- **CUMULUS-1850**
  - Added `@cumulus/aws-client/Kinesis.describeStream()` to get a Kinesis stream description
- **CUMULUS-1853**
  - Added `@cumulus/integration-tests/collections.createCollection()`
  - Added `@cumulus/integration-tests/executions.findExecutionArn()`
  - Added `@cumulus/integration-tests/executions.getExecutionWithStatus()`
  - Added `@cumulus/integration-tests/granules.getGranuleWithStatus()`
  - Added `@cumulus/integration-tests/providers.createProvider()`
  - Added `@cumulus/integration-tests/rules.createOneTimeRule()`

### Changed

- **CUMULUS-1682**
  - Moved all `@cumulus/ingest/parse-pdr` code into the `parse-pdr` task as it had become tightly coupled with that task's handler and was not used anywhere else. Unit tests also restored.
- **CUMULUS-1820**
  - Updated the Thin Egress App module used in `tf-modules/distribution/main.tf` to build 74. [See the release notes](https://github.com/asfadmin/thin-egress-app/releases/tag/tea-build.74).
- **CUMULUS-1852**
  - Updated POST endpoints for `/collections`, `/providers`, and `/rules` to log errors when returning a 500 response
  - Updated POST endpoint for `/collections`:
    - Return a 400 response when the `name` or `version` fields are missing
    - Return a 409 response if the collection already exists
    - Improved error messages to be more explicit
  - Updated POST endpoint for `/providers`:
    - Return a 400 response if the `host` field value is invalid
    - Return a 409 response if the provider already exists
  - Updated POST endpoint for `/rules`:
    - Return a 400 response if rule `name` is invalid
    - Return a 400 response if rule `type` is invalid
- **CUMULUS-1891**
  - Updated the following endpoints using async operations to return a 503 error if the ECS task  cannot be started and a 500 response for a non-specific error:
    - POST `/replays`
    - POST `/bulkDelete`
    - POST `/elasticsearch/index-from-database`
    - POST `/granules/bulk`

### Fixed

- **CUMULUS-408**
  - Fixed HTTPS discovery and ingest.

- **CUMULUS-1850**
  - Fixed a bug in Kinesis event processing where the message consumer would not properly filter available rules based on the collection information in the event and the Kinesis stream ARN

- **CUMULUS-1853**
  - Fixed a bug where attempting to create a rule containing a payload property
    would fail schema validation.

- **CUMULUS-1854**
  - Rule schema is validated before starting workflows or creating event source mappings

- **CUMULUS-1974**
  - Fixed @cumulus/api webpack config for missing underscore object due to underscore update

- **CUMULUS-2210**
  - Fixed `cmr_oauth_provider` variable not being propogated to reconciliation reports

### Deprecated

- **CUMULUS-1799** - Deprecated the following code. For cases where the code was moved into another package, the new code location is noted:
  - `@cumulus/aws-client/StepFunctions.fromSfnExecutionName()`
  - `@cumulus/aws-client/StepFunctions.toSfnExecutionName()`
  - `@cumulus/aws-client/StepFunctions.getExecutionArn()` -> `@cumulus/message/Executions.buildExecutionArn()`
  - `@cumulus/aws-client/StepFunctions.getExecutionUrl()` -> `@cumulus/message/Executions.getExecutionUrlFromArn()`
  - `@cumulus/aws-client/StepFunctions.getStateMachineArn()` -> `@cumulus/message/Executions.getStateMachineArnFromExecutionArn()`
  - `@cumulus/aws-client/StepFunctions.pullStepFunctionEvent()` -> `@cumulus/message/StepFunctions.pullStepFunctionEvent()`
  - `@cumulus/common/bucketsConfigJsonObject()`
  - `@cumulus/common/CloudWatchLogger`
  - `@cumulus/common/collection-config-store/CollectionConfigStore` -> `@cumulus/collection-config-store`
  - `@cumulus/common/collection-config-store.constructCollectionId()` -> `@cumulus/message/Collections.constructCollectionId`
  - `@cumulus/common/concurrency.limit()`
  - `@cumulus/common/concurrency.mapTolerant()`
  - `@cumulus/common/concurrency.promiseUrl()`
  - `@cumulus/common/concurrency.toPromise()`
  - `@cumulus/common/concurrency.unless()`
  - `@cumulus/common/config.buildSchema()`
  - `@cumulus/common/config.parseConfig()`
  - `@cumulus/common/config.resolveResource()`
  - `@cumulus/common/config.resourceToArn()`
  - `@cumulus/common/FieldPattern`
  - `@cumulus/common/launchpad.getLaunchpadToken()` -> `@cumulus/launchpad-auth/index.getLaunchpadToken()`
  - `@cumulus/common/LaunchpadToken` -> `@cumulus/launchpad-auth/LaunchpadToken`
  - `@cumulus/common/launchpad.validateLaunchpadToken()` -> `@cumulus/launchpad-auth/index.validateLaunchpadToken()`
  - `@cumulus/common/message.buildCumulusMeta()` -> `@cumulus/message/Build.buildCumulusMeta()`
  - `@cumulus/common/message.buildQueueMessageFromTemplate()` -> `@cumulus/message/Build.buildQueueMessageFromTemplate()`
  - `@cumulus/common/message.getCollectionIdFromMessage()` -> `@cumulus/message/Collections.getCollectionIdFromMessage()`
  - `@cumulus/common/message.getMessageExecutionArn()` -> `@cumulus/message/Executions.getMessageExecutionArn()`
  - `@cumulus/common/message.getMessageExecutionName()` -> `@cumulus/message/Executions.getMessageExecutionName()`
  - `@cumulus/common/message.getMaximumExecutions()` -> `@cumulus/message/Queue.getMaximumExecutions()`
  - `@cumulus/common/message.getMessageFromTemplate()`
  - `@cumulus/common/message.getMessageStateMachineArn()` -> `@cumulus/message/Executions.getMessageStateMachineArn()`)
  - `@cumulus/common/message.getMessageGranules()` -> `@cumulus/message/Granules.getMessageGranules()`
  - `@cumulus/common/message.getQueueNameByUrl()` -> `@cumulus/message/Queue.getQueueNameByUrl()`
  - `@cumulus/common/message.getQueueName()` -> `@cumulus/message/Queue.getQueueName()`)
  - `@cumulus/common/message.hasQueueAndExecutionLimit()` -> `@cumulus/message/Queue.hasQueueAndExecutionLimit()`
  - `@cumulus/common/Semaphore`
  - `@cumulus/common/test-utils.throttleOnce()`
  - `@cumulus/common/workflows.getWorkflowArn()`
  - `@cumulus/common/workflows.getWorkflowFile()`
  - `@cumulus/common/workflows.getWorkflowList()`
  - `@cumulus/common/workflows.getWorkflowTemplate()`
  - `@cumulus/integration-tests/sfnStep/SfnStep.parseStepMessage()` -> `@cumulus/message/StepFunctions.parseStepMessage()`
- **CUMULUS-1858** - Deprecated the following functions.
  - `@cumulus/common/string.globalReplace()`
  - `@cumulus/common/string.isNonEmptyString()`
  - `@cumulus/common/string.isValidHostname()`
  - `@cumulus/common/string.match()`
  - `@cumulus/common/string.matches()`
  - `@cumulus/common/string.replace()`
  - `@cumulus/common/string.toLower()`
  - `@cumulus/common/string.toUpper()`

### Removed

- **CUMULUS-1799**: Deprecated code removals:
  - Removed from `@cumulus/common/aws`:
    - `pullStepFunctionEvent()`
  - Removed `@cumulus/common/sfnStep`
  - Removed `@cumulus/common/StepFunctions`

## [v1.21.0] 2020-03-30

### PLEASE NOTE

- **CUMULUS-1762**: the `messageConsumer` for `sns` and `kinesis`-type rules now fetches
  the collection information from the message. You should ensure that your rule's collection
  name and version match what is in the message for these ingest messages to be processed.
  If no matching rule is found, an error will be thrown and logged in the
  `messageConsumer` Lambda function's log group.

### Added

- **CUMULUS-1629**`
  - Updates discover-granules task to respect/utilize duplicateHandling configuration such that
    - skip:               Duplicates will be filtered from the granule list
    - error:              Duplicates encountered will result in step failure
    - replace, version:   Duplicates will be ignored and handled as normal.
  - Adds a new copy of the API lambda `PrivateApiLambda()` which is configured to not require authentication. This Lambda is not connected to an API gateway
  - Adds `@cumulus/api-client` with functions for use by workflow lambdas to call the API when needed

- **CUMULUS-1732**
  - Added Python task/activity workflow and integration test (`PythonReferenceSpec`) to test `cumulus-message-adapter-python`and `cumulus-process-py` integration.
- **CUMULUS-1795**
  - Added an IAM policy on the Cumulus EC2 creation to enable SSM when the `deploy_to_ngap` flag is true

### Changed

- **CUMULUS-1762**
  - the `messageConsumer` for `sns` and `kinesis`-type rules now fetches the collection
    information from the message.

### Deprecated

- **CUMULUS-1629**
  - Deprecate `granulesApi`, `rulesApi`, `emsApi`, `executionsAPI` from `@cumulus/integration-test/api` in favor of code moved to `@cumulus/api-client`

### Removed

- **CUMULUS-1799**: Deprecated code removals
  - Removed deprecated method `@cumulus/api/models/Granule.createGranulesFromSns()`
  - Removed deprecated method `@cumulus/api/models/Granule.removeGranuleFromCmr()`
  - Removed from `@cumulus/common/aws`:
    - `apigateway()`
    - `buildS3Uri()`
    - `calculateS3ObjectChecksum()`
    - `cf()`
    - `cloudwatch()`
    - `cloudwatchevents()`
    - `cloudwatchlogs()`
    - `createAndWaitForDynamoDbTable()`
    - `createQueue()`
    - `deleteSQSMessage()`
    - `describeCfStackResources()`
    - `downloadS3File()`
    - `downloadS3Files()`
    - `DynamoDbSearchQueue` class
    - `dynamodbstreams()`
    - `ec2()`
    - `ecs()`
    - `fileExists()`
    - `findResourceArn()`
    - `fromSfnExecutionName()`
    - `getFileBucketAndKey()`
    - `getJsonS3Object()`
    - `getQueueUrl()`
    - `getObjectSize()`
    - `getS3ObjectReadStream()`
    - `getSecretString()`
    - `getStateMachineArn()`
    - `headObject()`
    - `isThrottlingException()`
    - `kinesis()`
    - `lambda()`
    - `listS3Objects()`
    - `promiseS3Upload()`
    - `publishSnsMessage()`
    - `putJsonS3Object()`
    - `receiveSQSMessages()`
    - `s3CopyObject()`
    - `s3GetObjectTagging()`
    - `s3Join()`
    - `S3ListObjectsV2Queue` class
    - `s3TagSetToQueryString()`
    - `s3PutObjectTagging()`
    - `secretsManager()`
    - `sendSQSMessage()`
    - `sfn()`
    - `sns()`
    - `sqs()`
    - `sqsQueueExists()`
    - `toSfnExecutionName()`
    - `uploadS3FileStream()`
    - `uploadS3Files()`
    - `validateS3ObjectChecksum()`
  - Removed `@cumulus/common/CloudFormationGateway` class
  - Removed `@cumulus/common/concurrency/Mutex` class
  - Removed `@cumulus/common/errors`
  - Removed `@cumulus/common/sftp`
  - Removed `@cumulus/common/string.unicodeEscape`
  - Removed `@cumulus/cmrjs/cmr-utils.getGranuleId()`
  - Removed `@cumulus/cmrjs/cmr-utils.getCmrFiles()`
  - Removed `@cumulus/cmrjs/cmr/CMR` class
  - Removed `@cumulus/cmrjs/cmr/CMRSearchConceptQueue` class
  - Removed `@cumulus/cmrjs/utils.getHost()`
  - Removed `@cumulus/cmrjs/utils.getIp()`
  - Removed `@cumulus/cmrjs/utils.hostId()`
  - Removed `@cumulus/cmrjs/utils/ummVersion()`
  - Removed `@cumulus/cmrjs/utils.updateToken()`
  - Removed `@cumulus/cmrjs/utils.validateUMMG()`
  - Removed `@cumulus/ingest/aws.getEndpoint()`
  - Removed `@cumulus/ingest/aws.getExecutionUrl()`
  - Removed `@cumulus/ingest/aws/invoke()`
  - Removed `@cumulus/ingest/aws/CloudWatch` class
  - Removed `@cumulus/ingest/aws/ECS` class
  - Removed `@cumulus/ingest/aws/Events` class
  - Removed `@cumulus/ingest/aws/SQS` class
  - Removed `@cumulus/ingest/aws/StepFunction` class
  - Removed `@cumulus/ingest/util.normalizeProviderPath()`
  - Removed `@cumulus/integration-tests/index.listCollections()`
  - Removed `@cumulus/integration-tests/index.listProviders()`
  - Removed `@cumulus/integration-tests/index.rulesList()`
  - Removed `@cumulus/integration-tests/api/api.addCollectionApi()`

## [v1.20.0] 2020-03-12

### BREAKING CHANGES

- **CUMULUS-1714**
  - Changed the format of the message sent to the granule SNS Topic. Message includes the granule record under `record` and the type of event under `event`. Messages with `deleted` events will have the record that was deleted with a `deletedAt` timestamp. Options for `event` are `Create | Update | Delete`
- **CUMULUS-1769** - `deploy_to_ngap` is now a **required** variable for the `tf-modules/cumulus` module. **For those deploying to NGAP environments, this variable should always be set to `true`.**

### Notable changes

- **CUMULUS-1739** - You can now exclude Elasticsearch from your `tf-modules/data-persistence` deployment (via `include_elasticsearch = false`) and your `tf-modules/cumulus` module will still deploy successfully.

- **CUMULUS-1769** - If you set `deploy_to_ngap = true` for the `tf-modules/archive` Terraform module, **you can only deploy your archive API gateway as `PRIVATE`**, not `EDGE`.

### Added

- Added `@cumulus/aws-client/S3.getS3ObjectReadStreamAsync()` to deal with S3 eventual consistency issues by checking for the existence an S3 object with retries before getting a readable stream for that object.
- **CUMULUS-1769**
  - Added `deploy_to_ngap` boolean variable for the `tf-modules/cumulus` and `tf-modules/archive` Terraform modules. This variable is required. **For those deploying to NGAP environments, this variable should always be set to `true`.**
- **HYRAX-70**
  - Add the hyrax-metadata-update task

### Changed

- [`AccessToken.get()`](https://github.com/nasa/cumulus/blob/master/packages/api/models/access-tokens.js) now enforces [strongly consistent reads from DynamoDB](https://docs.aws.amazon.com/amazondynamodb/latest/developerguide/HowItWorks.ReadConsistency.html)
- **CUMULUS-1739**
  - Updated `tf-modules/data-persistence` to make Elasticsearch alarm resources and outputs conditional on the `include_elasticsearch` variable
  - Updated `@cumulus/aws-client/S3.getObjectSize` to include automatic retries for any failures from `S3.headObject`
- **CUMULUS-1784**
  - Updated `@cumulus/api/lib/DistributionEvent.remoteIP()` to parse the IP address in an S3 access log from the `A-sourceip` query parameter if present, otherwise fallback to the original parsing behavior.
- **CUMULUS-1768**
  - The `stats/summary` endpoint reports the distinct collections for the number of granules reported

### Fixed

- **CUMULUS-1739** - Fixed the `tf-modules/cumulus` and `tf-modules/archive` modules to make these Elasticsearch variables truly optional:
  - `elasticsearch_domain_arn`
  - `elasticsearch_hostname`
  - `elasticsearch_security_group_id`

- **CUMULUS-1768**
  - Fixed the `stats/` endpoint so that data is correctly filtered by timestamp and `processingTime` is calculated correctly.

- **CUMULUS-1769**
  - In the `tf-modules/archive` Terraform module, the `lifecycle` block ignoring changes to the `policy` of the archive API gateway is now only enforced if `deploy_to_ngap = true`. This fixes a bug where users deploying outside of NGAP could not update their API gateway's resource policy when going from `PRIVATE` to `EDGE`, preventing their API from being accessed publicly.

- **CUMULUS-1775**
  - Fix/update api endpoint to use updated google auth endpoints such that it will work with new accounts

### Removed

- **CUMULUS-1768**
  - Removed API endpoints `stats/histogram` and `stats/average`. All advanced stats needs should be acquired from Cloud Metrics or similarly configured ELK stack.

## [v1.19.0] 2020-02-28

### BREAKING CHANGES

- **CUMULUS-1736**
  - The `@cumulus/discover-granules` task now sets the `dataType` of discovered
    granules based on the `name` of the configured collection, not the
    `dataType`.
  - The config schema of the `@cumulus/discover-granules` task now requires that
    collections contain a `version`.
  - The `@cumulus/sync-granule` task will set the `dataType` and `version` of a
    granule based on the configured collection if those fields are not already
    set on the granule. Previously it was using the `dataType` field of the
    configured collection, then falling back to the `name` field of the
    collection. This update will just use the `name` field of the collection to
    set the `dataType` field of the granule.

- **CUMULUS-1446**
  - Update the `@cumulus/integration-tests/api/executions.getExecution()`
    function to parse the response and return the execution, rather than return
    the full API response.

- **CUMULUS-1672**
  - The `cumulus` Terraform module in previous releases set a
    `Deployment = var.prefix` tag on all resources that it managed. In this
    release, a `tags` input variable has been added to the `cumulus` Terraform
    module to allow resource tagging to be customized. No default tags will be
    applied to Cumulus-managed resources. To replicate the previous behavior,
    set `tags = { Deployment: var.prefix }` as an input variable for the
    `cumulus` Terraform module.

- **CUMULUS-1684 Migration Instructions**
  - In previous releases, a provider's username and password were encrypted
    using a custom encryption library. That has now been updated to use KMS.
    This release includes a Lambda function named
    `<prefix>-ProviderSecretsMigration`, which will re-encrypt existing
    provider credentials to use KMS. After this release has been deployed, you
    will need to manually invoke that Lambda function using either the AWS CLI
    or AWS Console. It should only need to be successfully run once.
  - Future releases of Cumulus will invoke a
    `<prefix>-VerifyProviderSecretsMigration` Lambda function as part of the
    deployment, which will cause the deployment to fail if the migration
    Lambda has not been run.

- **CUMULUS-1718**
  - The `@cumulus/sf-sns-report` task for reporting mid-workflow updates has been retired.
  This task was used as the `PdrStatusReport` task in our ParsePdr example workflow.
  If you have a ParsePdr or other workflow using this task, use `@cumulus/sf-sqs-report` instead.
  Trying to deploy the old task will result in an error as the cumulus module no longer exports `sf_sns_report_task`.
  - Migration instruction: In your workflow definition, for each step using the old task change:
  `"Resource": "${module.cumulus.sf_sns_report_task.task_arn}"`
  to
  `"Resource": "${module.cumulus.sf_sqs_report_task.task_arn}"`

- **CUMULUS-1755**
  - The `thin_egress_jwt_secret_name` variable for the `tf-modules/cumulus` Terraform module is now **required**. This variable is passed on to the Thin Egress App in `tf-modules/distribution/main.tf`, which uses the keys stored in the secret to sign JWTs. See the [Thin Egress App documentation on how to create a value for this secret](https://github.com/asfadmin/thin-egress-app#setting-up-the-jwt-cookie-secrets).

### Added

- **CUMULUS-1446**
  - Add `@cumulus/common/FileUtils.readJsonFile()` function
  - Add `@cumulus/common/FileUtils.readTextFile()` function
  - Add `@cumulus/integration-tests/api/collections.createCollection()` function
  - Add `@cumulus/integration-tests/api/collections.deleteCollection()` function
  - Add `@cumulus/integration-tests/api/collections.getCollection()` function
  - Add `@cumulus/integration-tests/api/providers.getProvider()` function
  - Add `@cumulus/integration-tests/index.getExecutionOutput()` function
  - Add `@cumulus/integration-tests/index.loadCollection()` function
  - Add `@cumulus/integration-tests/index.loadProvider()` function
  - Add `@cumulus/integration-tests/index.readJsonFilesFromDir()` function

- **CUMULUS-1672**
  - Add a `tags` input variable to the `archive` Terraform module
  - Add a `tags` input variable to the `cumulus` Terraform module
  - Add a `tags` input variable to the `cumulus_ecs_service` Terraform module
  - Add a `tags` input variable to the `data-persistence` Terraform module
  - Add a `tags` input variable to the `distribution` Terraform module
  - Add a `tags` input variable to the `ingest` Terraform module
  - Add a `tags` input variable to the `s3-replicator` Terraform module

- **CUMULUS-1707**
  - Enable logrotate on ECS cluster

- **CUMULUS-1684**
  - Add a `@cumulus/aws-client/KMS` library of KMS-related functions
  - Add `@cumulus/aws-client/S3.getTextObject()`
  - Add `@cumulus/sftp-client` package
  - Create `ProviderSecretsMigration` Lambda function
  - Create `VerifyProviderSecretsMigration` Lambda function

- **CUMULUS-1548**
  - Add ability to put default Cumulus logs in Metrics' ELK stack
  - Add ability to add custom logs to Metrics' ELK Stack

- **CUMULUS-1702**
  - When logs are sent to Metrics' ELK stack, the logs endpoints will return results from there

- **CUMULUS-1459**
  - Async Operations are indexed in Elasticsearch
  - To index any existing async operations you'll need to perform an index from
    database function.

- **CUMULUS-1717**
  - Add `@cumulus/aws-client/deleteAndWaitForDynamoDbTableNotExists`, which
    deletes a DynamoDB table and waits to ensure the table no longer exists
  - Added `publishGranules` Lambda to handle publishing granule messages to SNS when granule records are written to DynamoDB
  - Added `@cumulus/api/models/Granule.storeGranulesFromCumulusMessage` to store granules from a Cumulus message to DynamoDB

- **CUMULUS-1718**
  - Added `@cumulus/sf-sqs-report` task to allow mid-workflow reporting updates.
  - Added `stepfunction_event_reporter_queue_url` and `sf_sqs_report_task` outputs to the `cumulus` module.
  - Added `publishPdrs` Lambda to handle publishing PDR messages to SNS when PDR records are written to DynamoDB.
  - Added `@cumulus/api/models/Pdr.storePdrFromCumulusMessage` to store PDRs from a Cumulus message to DynamoDB.
  - Added `@cumulus/aws-client/parseSQSMessageBody` to parse an SQS message body string into an object.

- **Ability to set custom backend API url in the archive module**
  - Add `api_url` definition in `tf-modules/cumulus/archive.tf`
  - Add `archive_api_url` variable in `tf-modules/cumulus/variables.tf`

- **CUMULUS-1741**
  - Added an optional `elasticsearch_security_group_ids` variable to the
    `data-persistence` Terraform module to allow additional security groups to
    be assigned to the Elasticsearch Domain.

- **CUMULUS-1752**
  - Added `@cumulus/integration-tests/api/distribution.invokeTEADistributionLambda` to simulate a request to the [Thin Egress App](https://github.com/asfadmin/thin-egress-app) by invoking the Lambda and getting a response payload.
  - Added `@cumulus/integration-tests/api/distribution.getTEARequestHeaders` to generate necessary request headers for a request to the Thin Egress App
  - Added `@cumulus/integration-tests/api/distribution.getTEADistributionApiFileStream` to get a response stream for a file served by Thin Egress App
  - Added `@cumulus/integration-tests/api/distribution.getTEADistributionApiRedirect` to get a redirect response from the Thin Egress App

- **CUMULUS-1755**
  - Added `@cumulus/aws-client/CloudFormation.describeCfStack()` to describe a Cloudformation stack
  - Added `@cumulus/aws-client/CloudFormation.getCfStackParameterValues()` to get multiple parameter values for a Cloudformation stack

### Changed

- **CUMULUS-1725**
  - Moved the logic that updates the granule files cache Dynamo table into its
    own Lambda function called `granuleFilesCacheUpdater`.

- **CUMULUS-1736**
  - The `collections` model in the API package now determines the name of a
    collection based on the `name` property, rather than using `dataType` and
    then falling back to `name`.
  - The `@cumulus/integration-tests.loadCollection()` function no longer appends
    the postfix to the end of the collection's `dataType`.
  - The `@cumulus/integration-tests.addCollections()` function no longer appends
    the postfix to the end of the collection's `dataType`.

- **CUMULUS-1672**
  - Add a `retryOptions` parameter to the `@cumulus/aws-client/S3.headObject`
     function, which will retry if the object being queried does not exist.

- **CUMULUS-1446**
  - Mark the `@cumulus/integration-tests/api.addCollectionApi()` function as
    deprecated
  - Mark the `@cumulus/integration-tests/index.listCollections()` function as
    deprecated
  - Mark the `@cumulus/integration-tests/index.listProviders()` function as
    deprecated
  - Mark the `@cumulus/integration-tests/index.rulesList()` function as
    deprecated

- **CUMULUS-1672**
  - Previously, the `cumulus` module defaulted to setting a
    `Deployment = var.prefix` tag on all resources that it managed. In this
    release, the `cumulus` module will now accept a `tags` input variable that
    defines the tags to be assigned to all resources that it manages.
  - Previously, the `data-persistence` module defaulted to setting a
    `Deployment = var.prefix` tag on all resources that it managed. In this
    release, the `data-persistence` module will now accept a `tags` input
    variable that defines the tags to be assigned to all resources that it
    manages.
  - Previously, the `distribution` module defaulted to setting a
    `Deployment = var.prefix` tag on all resources that it managed. In this
    release, the `distribution` module will now accept a `tags` input variable
    that defines the tags to be assigned to all resources that it manages.
  - Previously, the `ingest` module defaulted to setting a
    `Deployment = var.prefix` tag on all resources that it managed. In this
    release, the `ingest` module will now accept a `tags` input variable that
    defines the tags to be assigned to all resources that it manages.
  - Previously, the `s3-replicator` module defaulted to setting a
    `Deployment = var.prefix` tag on all resources that it managed. In this
    release, the `s3-replicator` module will now accept a `tags` input variable
    that defines the tags to be assigned to all resources that it manages.

- **CUMULUS-1684**
  - Update the API package to encrypt provider credentials using KMS instead of
    using RSA keys stored in S3

- **CUMULUS-1717**
  - Changed name of `cwSfExecutionEventToDb` Lambda to `cwSfEventToDbRecords`
  - Updated `cwSfEventToDbRecords` to write granule records to DynamoDB from the incoming Cumulus message

- **CUMULUS-1718**
  - Renamed `cwSfEventToDbRecords` to `sfEventSqsToDbRecords` due to architecture change to being a consumer of an SQS queue of Step Function Cloudwatch events.
  - Updated `sfEventSqsToDbRecords` to write PDR records to DynamoDB from the incoming Cumulus message
  - Moved `data-cookbooks/sns.md` to `data-cookbooks/ingest-notifications.md` and updated it to reflect recent changes.

- **CUMULUS-1748**
  - (S)FTP discovery tasks now use the provider-path as-is instead of forcing it to a relative path.
  - Improved error handling to catch permission denied FTP errors better and log them properly. Workflows will still fail encountering this error and we intend to consider that approach in a future ticket.

- **CUMULUS-1752**
  - Moved class for parsing distribution events to its own file: `@cumulus/api/lib/DistributionEvent.js`
    - Updated `DistributionEvent` to properly parse S3 access logs generated by requests from the [Thin Egress App](https://github.com/asfadmin/thin-egress-app)

- **CUMULUS-1753** - Changes to `@cumulus/ingest/HttpProviderClient.js`:
  - Removed regex filter in `HttpProviderClient.list()` that was used to return only files with an extension between 1 and 4 characters long. `HttpProviderClient.list()` will now return all files linked from the HTTP provider host.

- **CUMULUS-1755**
  - Updated the Thin Egress App module used in `tf-modules/distribution/main.tf` to build 61. [See the release notes](https://github.com/asfadmin/thin-egress-app/releases/tag/tea-build.61).

- **CUMULUS-1757**
  - Update @cumulus/cmr-client CMRSearchConceptQueue to take optional cmrEnvironment parameter

### Deprecated

- **CUMULUS-1684**
  - Deprecate `@cumulus/common/key-pair-provider/S3KeyPairProvider`
  - Deprecate `@cumulus/common/key-pair-provider/S3KeyPairProvider.encrypt()`
  - Deprecate `@cumulus/common/key-pair-provider/S3KeyPairProvider.decrypt()`
  - Deprecate `@cumulus/common/kms/KMS`
  - Deprecate `@cumulus/common/kms/KMS.encrypt()`
  - Deprecate `@cumulus/common/kms/KMS.decrypt()`
  - Deprecate `@cumulus/common/sftp.Sftp`

- **CUMULUS-1717**
  - Deprecate `@cumulus/api/models/Granule.createGranulesFromSns`

- **CUMULUS-1718**
  - Deprecate `@cumulus/sf-sns-report`.
    - This task has been updated to always throw an error directing the user to use `@cumulus/sf-sqs-report` instead. This was done because there is no longer an SNS topic to which to publish, and no consumers to listen to it.

- **CUMULUS-1748**
  - Deprecate `@cumulus/ingest/util.normalizeProviderPath`

- **CUMULUS-1752**
  - Deprecate `@cumulus/integration-tests/api/distribution.getDistributionApiFileStream`
  - Deprecate `@cumulus/integration-tests/api/distribution.getDistributionApiRedirect`
  - Deprecate `@cumulus/integration-tests/api/distribution.invokeApiDistributionLambda`

### Removed

- **CUMULUS-1684**
  - Remove the deployment script that creates encryption keys and stores them to
    S3

- **CUMULUS-1768**
  - Removed API endpoints `stats/histogram` and `stats/average`. All advanced stats needs should be acquired from Cloud Metrics or similarly configured ELK stack.

### Fixed

- **Fix default values for urs_url in variables.tf files**
  - Remove trailing `/` from default `urs_url` values.

- **CUMULUS-1610** - Add the Elasticsearch security group to the EC2 security groups

- **CUMULUS-1740** - `cumulus_meta.workflow_start_time` is now set in Cumulus
  messages

- **CUMULUS-1753** - Fixed `@cumulus/ingest/HttpProviderClient.js` to properly handle HTTP providers with:
  - Multiple link tags (e.g. `<a>`) per line of source code
  - Link tags in uppercase or lowercase (e.g. `<A>`)
  - Links with filepaths in the link target (e.g. `<a href="/path/to/file.txt">`). These files will be returned from HTTP file discovery **as the file name only** (e.g. `file.txt`).

- **CUMULUS-1768**
  - Fix an issue in the stats endpoints in `@cumulus/api` to send back stats for the correct type

## [v1.18.0] 2020-02-03

### BREAKING CHANGES

- **CUMULUS-1686**

  - `ecs_cluster_instance_image_id` is now a _required_ variable of the `cumulus` module, instead of optional.

- **CUMULUS-1698**

  - Change variable `saml_launchpad_metadata_path` to `saml_launchpad_metadata_url` in the `tf-modules/cumulus` Terraform module.

- **CUMULUS-1703**
  - Remove the unused `forceDownload` option from the `sync-granule` tasks's config
  - Remove the `@cumulus/ingest/granule.Discover` class
  - Remove the `@cumulus/ingest/granule.Granule` class
  - Remove the `@cumulus/ingest/pdr.Discover` class
  - Remove the `@cumulus/ingest/pdr.Granule` class
  - Remove the `@cumulus/ingest/parse-pdr.parsePdr` function

### Added

- **CUMULUS-1040**

  - Added `@cumulus/aws-client` package to provide utilities for working with AWS services and the Node.js AWS SDK
  - Added `@cumulus/errors` package which exports error classes for use in Cumulus workflow code
  - Added `@cumulus/integration-tests/sfnStep` to provide utilities for parsing step function execution histories

- **CUMULUS-1102**

  - Adds functionality to the @cumulus/api package for better local testing.
    - Adds data seeding for @cumulus/api's localAPI.
      - seed functions allow adding collections, executions, granules, pdrs, providers, and rules to a Localstack Elasticsearch and DynamoDB via `addCollections`, `addExecutions`, `addGranules`, `addPdrs`, `addProviders`, and `addRules`.
    - Adds `eraseDataStack` function to local API server code allowing resetting of local datastack for testing (ES and DynamoDB).
    - Adds optional parameters to the @cumulus/api bin serve to allow for launching the api without destroying the current data.

- **CUMULUS-1697**

  - Added the `@cumulus/tf-inventory` package that provides command line utilities for managing Terraform resources in your AWS account

- **CUMULUS-1703**

  - Add `@cumulus/aws-client/S3.createBucket` function
  - Add `@cumulus/aws-client/S3.putFile` function
  - Add `@cumulus/common/string.isNonEmptyString` function
  - Add `@cumulus/ingest/FtpProviderClient` class
  - Add `@cumulus/ingest/HttpProviderClient` class
  - Add `@cumulus/ingest/S3ProviderClient` class
  - Add `@cumulus/ingest/SftpProviderClient` class
  - Add `@cumulus/ingest/providerClientUtils.buildProviderClient` function
  - Add `@cumulus/ingest/providerClientUtils.fetchTextFile` function

- **CUMULUS-1731**

  - Add new optional input variables to the Cumulus Terraform module to support TEA upgrade:
    - `thin_egress_cookie_domain` - Valid domain for Thin Egress App cookie
    - `thin_egress_domain_cert_arn` - Certificate Manager SSL Cert ARN for Thin
      Egress App if deployed outside NGAP/CloudFront
    - `thin_egress_download_role_in_region_arn` - ARN for reading of Thin Egress
      App data buckets for in-region requests
    - `thin_egress_jwt_algo` - Algorithm with which to encode the Thin Egress
      App JWT cookie
    - `thin_egress_jwt_secret_name` - Name of AWS secret where keys for the Thin
      Egress App JWT encode/decode are stored
    - `thin_egress_lambda_code_dependency_archive_key` - Thin Egress App - S3
      Key of packaged python modules for lambda dependency layer

- **CUMULUS-1733**
  - Add `discovery-filtering` operator doc to document previously undocumented functionality.

- **CUMULUS-1737**
  - Added the `cumulus-test-cleanup` module to run a nightly cleanup on resources left over from the integration tests run from the `example/spec` directory.

### Changed

- **CUMULUS-1102**

  - Updates `@cumulus/api/auth/testAuth` to use JWT instead of random tokens.
  - Updates the default AMI for the ecs_cluster_instance_image_id.

- **CUMULUS-1622**

  - Mutex class has been deprecated in `@cumulus/common/concurrency` and will be removed in a future release.

- **CUMULUS-1686**

  - Changed `ecs_cluster_instance_image_id` to be a required variable of the `cumulus` module and removed the default value.
    The default was not available across accounts and regions, nor outside of NGAP and therefore not particularly useful.

- **CUMULUS-1688**

  - Updated `@cumulus/aws.receiveSQSMessages` not to replace `message.Body` with a parsed object. This behavior was undocumented and confusing as received messages appeared to contradict AWS docs that state `message.Body` is always a string.
  - Replaced `sf_watcher` CloudWatch rule from `cloudwatch-events.tf` with an EventSourceMapping on `sqs2sf` mapped to the `start_sf` SQS queue (in `event-sources.tf`).
  - Updated `sqs2sf` with an EventSourceMapping handler and unit test.

- **CUMULUS-1698**

  - Change variable `saml_launchpad_metadata_path` to `saml_launchpad_metadata_url` in the `tf-modules/cumulus` Terraform module.
  - Updated `@cumulus/api/launchpadSaml` to download launchpad IDP metadata from configured location when the metadata in s3 is not valid, and to work with updated IDP metadata and SAML response.

- **CUMULUS-1731**
  - Upgrade the version of the Thin Egress App deployed by Cumulus to v48
    - Note: New variables available, see the 'Added' section of this changelog.

### Fixed

- **CUMULUS-1664**

  - Updated `dbIndexer` Lambda to remove hardcoded references to DynamoDB table names.

- **CUMULUS-1733**
  - Fixed granule discovery recursion algorithm used in S/FTP protocols.

### Removed

- **CUMULUS-1481**
  - removed `process` config and output from PostToCmr as it was not required by the task nor downstream steps, and should still be in the output message's `meta` regardless.

### Deprecated

- **CUMULUS-1040**
  - Deprecated the following code. For cases where the code was moved into another package, the new code location is noted:
    - `@cumulus/common/CloudFormationGateway` -> `@cumulus/aws-client/CloudFormationGateway`
    - `@cumulus/common/DynamoDb` -> `@cumulus/aws-client/DynamoDb`
    - `@cumulus/common/errors` -> `@cumulus/errors`
    - `@cumulus/common/StepFunctions` -> `@cumulus/aws-client/StepFunctions`
    - All of the exported functions in `@cumulus/commmon/aws` (moved into `@cumulus/aws-client`), except:
      - `@cumulus/common/aws/isThrottlingException` -> `@cumulus/errors/isThrottlingException`
      - `@cumulus/common/aws/improveStackTrace` (not deprecated)
      - `@cumulus/common/aws/retryOnThrottlingException` (not deprecated)
    - `@cumulus/common/sfnStep/SfnStep.parseStepMessage` -> `@cumulus/integration-tests/sfnStep/SfnStep.parseStepMessage`
    - `@cumulus/common/sfnStep/ActivityStep` -> `@cumulus/integration-tests/sfnStep/ActivityStep`
    - `@cumulus/common/sfnStep/LambdaStep` -> `@cumulus/integration-tests/sfnStep/LambdaStep`
    - `@cumulus/common/string/unicodeEscape` -> `@cumulus/aws-client/StepFunctions.unicodeEscape`
    - `@cumulus/common/util/setErrorStack` -> `@cumulus/aws-client/util/setErrorStack`
    - `@cumulus/ingest/aws/invoke` -> `@cumulus/aws-client/Lambda/invoke`
    - `@cumulus/ingest/aws/CloudWatch.bucketSize`
    - `@cumulus/ingest/aws/CloudWatch.cw`
    - `@cumulus/ingest/aws/ECS.ecs`
    - `@cumulus/ingest/aws/ECS`
    - `@cumulus/ingest/aws/Events.putEvent` -> `@cumulus/aws-client/CloudwatchEvents.putEvent`
    - `@cumulus/ingest/aws/Events.deleteEvent` -> `@cumulus/aws-client/CloudwatchEvents.deleteEvent`
    - `@cumulus/ingest/aws/Events.deleteTarget` -> `@cumulus/aws-client/CloudwatchEvents.deleteTarget`
    - `@cumulus/ingest/aws/Events.putTarget` -> `@cumulus/aws-client/CloudwatchEvents.putTarget`
    - `@cumulus/ingest/aws/SQS.attributes` -> `@cumulus/aws-client/SQS.getQueueAttributes`
    - `@cumulus/ingest/aws/SQS.deleteMessage` -> `@cumulus/aws-client/SQS.deleteSQSMessage`
    - `@cumulus/ingest/aws/SQS.deleteQueue` -> `@cumulus/aws-client/SQS.deleteQueue`
    - `@cumulus/ingest/aws/SQS.getUrl` -> `@cumulus/aws-client/SQS.getQueueUrlByName`
    - `@cumulus/ingest/aws/SQS.receiveMessage` -> `@cumulus/aws-client/SQS.receiveSQSMessages`
    - `@cumulus/ingest/aws/SQS.sendMessage` -> `@cumulus/aws-client/SQS.sendSQSMessage`
    - `@cumulus/ingest/aws/StepFunction.getExecutionStatus` -> `@cumulus/aws-client/StepFunction.getExecutionStatus`
    - `@cumulus/ingest/aws/StepFunction.getExecutionUrl` -> `@cumulus/aws-client/StepFunction.getExecutionUrl`

## [v1.17.0] - 2019-12-31

### BREAKING CHANGES

- **CUMULUS-1498**
  - The `@cumulus/cmrjs.publish2CMR` function expects that the value of its
    `creds.password` parameter is a plaintext password.
  - Rather than using an encrypted password from the `cmr_password` environment
    variable, the `@cumulus/cmrjs.updateCMRMetadata` function now looks for an
    environment variable called `cmr_password_secret_name` and fetches the CMR
    password from that secret in AWS Secrets Manager.
  - The `@cumulus/post-to-cmr` task now expects a
    `config.cmr.passwordSecretName` value, rather than `config.cmr.password`.
    The CMR password will be fetched from that secret in AWS Secrets Manager.

### Added

- **CUMULUS-630**

  - Added support for replaying Kinesis records on a stream into the Cumulus Kinesis workflow triggering mechanism: either all the records, or some time slice delimited by start and end timestamps.
  - Added `/replays` endpoint to the operator API for triggering replays.
  - Added `Replay Kinesis Messages` documentation to Operator Docs.
  - Added `manualConsumer` lambda function to consume a Kinesis stream. Used by the replay AsyncOperation.

- **CUMULUS-1687**
  - Added new API endpoint for listing async operations at `/asyncOperations`
  - All asyncOperations now include the fields `description` and `operationType`. `operationType` can be one of the following. [`Bulk Delete`, `Bulk Granules`, `ES Index`, `Kinesis Replay`]

### Changed

- **CUMULUS-1626**

  - Updates Cumulus to use node10/CMA 1.1.2 for all of its internal lambdas in prep for AWS node 8 EOL

- **CUMULUS-1498**
  - Remove the DynamoDB Users table. The list of OAuth users who are allowed to
    use the API is now stored in S3.
  - The CMR password and Launchpad passphrase are now stored in Secrets Manager

## [v1.16.1] - 2019-12-6

**Please note**:

- The `region` argument to the `cumulus` Terraform module has been removed. You may see a warning or error if you have that variable populated.
- Your workflow tasks should use the following versions of the CMA libraries to utilize new granule, parentArn, asyncOperationId, and stackName fields on the logs:
  - `cumulus-message-adapter-js` version 1.0.10+
  - `cumulus-message-adapter-python` version 1.1.1+
  - `cumulus-message-adapter-java` version 1.2.11+
- The `data-persistence` module no longer manages the creation of an Elasticsearch service-linked role for deploying Elasticsearch to a VPC. Follow the [deployment instructions on preparing your VPC](https://nasa.github.io/cumulus/docs/deployment/deployment-readme#vpc-subnets-and-security-group) for guidance on how to create the Elasticsearch service-linked role manually.
- There is now a `distribution_api_gateway_stage` variable for the `tf-modules/cumulus` Terraform module that will be used as the API gateway stage name used for the distribution API (Thin Egress App)
- Default value for the `urs_url` variable is now `https://uat.urs.earthdata.nasa.gov/` in the `tf-modules/cumulus` and `tf-modules/archive` Terraform modules. So deploying the `cumulus` module without a `urs_url` variable set will integrate your Cumulus deployment with the UAT URS environment.

### Added

- **CUMULUS-1563**

  - Added `custom_domain_name` variable to `tf-modules/data-persistence` module

- **CUMULUS-1654**
  - Added new helpers to `@cumulus/common/execution-history`:
    - `getStepExitedEvent()` returns the `TaskStateExited` event in a workflow execution history after the given step completion/failure event
    - `getTaskExitedEventOutput()` returns the output message for a `TaskStateExited` event in a workflow execution history

### Changed

- **CUMULUS-1578**

  - Updates SAML launchpad configuration to authorize via configured userGroup.
    [See the NASA specific documentation (protected)](https://wiki.earthdata.nasa.gov/display/CUMULUS/Cumulus+SAML+Launchpad+Integration)

- **CUMULUS-1579**

  - Elasticsearch list queries use `match` instead of `term`. `term` had been analyzing the terms and not supporting `-` in the field values.

- **CUMULUS-1619**

  - Adds 4 new keys to `@cumulus/logger` to display granules, parentArn, asyncOperationId, and stackName.
  - Depends on `cumulus-message-adapter-js` version 1.0.10+. Cumulus tasks updated to use this version.

- **CUMULUS-1654**

  - Changed `@cumulus/common/SfnStep.parseStepMessage()` to a static class method

- **CUMULUS-1641**
  - Added `meta.retries` and `meta.visibilityTimeout` properties to sqs-type rule. To create sqs-type rule, you're required to configure a dead-letter queue on your queue.
  - Added `sqsMessageRemover` lambda which removes the message from SQS queue upon successful workflow execution.
  - Updated `sqsMessageConsumer` lambda to not delete message from SQS queue, and to retry the SQS message for configured number of times.

### Removed

- Removed `create_service_linked_role` variable from `tf-modules/data-persistence` module.

- **CUMULUS-1321**
  - The `region` argument to the `cumulus` Terraform module has been removed

### Fixed

- **CUMULUS-1668** - Fixed a race condition where executions may not have been
  added to the database correctly
- **CUMULUS-1654** - Fixed issue with `publishReports` Lambda not including workflow execution error information for failed workflows with a single step
- Fixed `tf-modules/cumulus` module so that the `urs_url` variable is passed on to its invocation of the `tf-modules/archive` module

## [v1.16.0] - 2019-11-15

### Added

- **CUMULUS-1321**

  - A `deploy_distribution_s3_credentials_endpoint` variable has been added to
    the `cumulus` Terraform module. If true, the NGAP-backed S3 credentials
    endpoint will be added to the Thin Egress App's API. Default: true

- **CUMULUS-1544**

  - Updated the `/granules/bulk` endpoint to correctly query Elasticsearch when
    granule ids are not provided.

- **CUMULUS-1580**
  - Added `/granules/bulk` endpoint to `@cumulus/api` to perform bulk actions on granules given either a list of granule ids or an Elasticsearch query and the workflow to perform.

### Changed

- **CUMULUS-1561**

  - Fix the way that we are handling Terraform provider version requirements
  - Pass provider configs into child modules using the method that the
    [Terraform documentation](https://www.terraform.io/docs/configuration/modules.html#providers-within-modules)
    suggests
  - Remove the `region` input variable from the `s3_access_test` Terraform module
  - Remove the `aws_profile` and `aws_region` input variables from the
    `s3-replicator` Terraform module

- **CUMULUS-1639**
  - Because of
    [S3's Data Consistency Model](https://docs.aws.amazon.com/AmazonS3/latest/dev/Introduction.html#BasicsObjects),
    there may be situations where a GET operation for an object can temporarily
    return a `NoSuchKey` response even if that object _has_ been created. The
    `@cumulus/common/aws.getS3Object()` function has been updated to support
    retries if a `NoSuchKey` response is returned by S3. This behavior can be
    enabled by passing a `retryOptions` object to that function. Supported
    values for that object can be found here:
    <https://github.com/tim-kos/node-retry#retryoperationoptions>

### Removed

- **CUMULUS-1559**
  - `logToSharedDestination` has been migrated to the Terraform deployment as `log_api_gateway_to_cloudwatch` and will ONLY apply to egress lambdas.
    Due to the differences in the Terraform deployment model, we cannot support a global log subscription toggle for a configurable subset of lambdas.
    However, setting up your own log forwarding for a Lambda with Terraform is fairly simple, as you will only need to add SubscriptionFilters to your Terraform configuration, one per log group.
    See [the Terraform documentation](https://www.terraform.io/docs/providers/aws/r/cloudwatch_log_subscription_filter.html) for details on how to do this.
    An empty FilterPattern ("") will capture all logs in a group.

## [v1.15.0] - 2019-11-04

### BREAKING CHANGES

- **CUMULUS-1644** - When a workflow execution begins or ends, the workflow
  payload is parsed and any new or updated PDRs or granules referenced in that
  workflow are stored to the Cumulus archive. The defined interface says that a
  PDR in `payload.pdr` will be added to the archive, and any granules in
  `payload.granules` will also be added to the archive. In previous releases,
  PDRs found in `meta.pdr` and granules found in `meta.input_granules` were also
  added to the archive. This caused unexpected behavior and has been removed.
  Only PDRs from `payload.pdr` and granules from `payload.granules` will now be
  added to the Cumulus archive.

- **CUMULUS-1449** - Cumulus now uses a universal workflow template when
  starting a workflow that contains general information specific to the
  deployment, but not specific to the workflow. Workflow task configs must be
  defined using AWS step function parameters. As part of this change,
  `CumulusConfig` has been retired and task configs must now be defined under
  the `cma.task_config` key in the Parameters section of a step function
  definition.

  **Migration instructions**:

  NOTE: These instructions require the use of Cumulus Message Adapter v1.1.x+.
  Please ensure you are using a compatible version before attempting to migrate
  workflow configurations. When defining workflow steps, remove any
  `CumulusConfig` section, as shown below:

  ```yaml
  ParsePdr:
    CumulusConfig:
      provider: "{$.meta.provider}"
      bucket: "{$.meta.buckets.internal.name}"
      stack: "{$.meta.stack}"
  ```

  Instead, use AWS Parameters to pass `task_config` for the task directly into
  the Cumulus Message Adapter:

  ```yaml
  ParsePdr:
    Parameters:
      cma:
        event.$: "$"
        task_config:
          provider: "{$.meta.provider}"
          bucket: "{$.meta.buckets.internal.name}"
          stack: "{$.meta.stack}"
  ```

  In this example, the `cma` key is used to pass parameters to the message
  adapter. Using `task_config` in combination with `event.$: '$'` allows the
  message adapter to process `task_config` as the `config` passed to the Cumulus
  task. See `example/workflows/sips.yml` in the core repository for further
  examples of how to set the Parameters.

  Additionally, workflow configurations for the `QueueGranules` and `QueuePdrs`
  tasks need to be updated:

  - `queue-pdrs` config changes:
    - `parsePdrMessageTemplateUri` replaced with `parsePdrWorkflow`, which is
      the workflow name (i.e. top-level name in `config.yml`, e.g. 'ParsePdr').
    - `internalBucket` and `stackName` configs now required to look up
      configuration from the deployment. Brings the task config in line with
      that of `queue-granules`.
  - `queue-granules` config change: `ingestGranuleMessageTemplateUri` replaced
    with `ingestGranuleWorkflow`, which is the workflow name (e.g.
    'IngestGranule').

- **CUMULUS-1396** - **Workflow steps at the beginning and end of a workflow
  using the `SfSnsReport` Lambda have now been deprecated (e.g. `StartStatus`,
  `StopStatus`) and should be removed from your workflow definitions**. These
  steps were used for publishing ingest notifications and have been replaced by
  an implementation using Cloudwatch events for Step Functions to trigger a
  Lambda that publishes ingest notifications. For further detail on how ingest
  notifications are published, see the notes below on **CUMULUS-1394**. For
  examples of how to update your workflow definitions, see our
  [example workflow definitions](https://github.com/nasa/cumulus/blob/master/example/workflows/).

- **CUMULUS-1470**
  - Remove Cumulus-defined ECS service autoscaling, allowing integrators to
    better customize autoscaling to meet their needs. In order to use
    autoscaling with ECS services, appropriate
    `AWS::ApplicationAutoScaling::ScalableTarget`,
    `AWS::ApplicationAutoScaling::ScalingPolicy`, and `AWS::CloudWatch::Alarm`
    resources should be defined in a kes overrides file. See
    [this example](https://github.com/nasa/cumulus/blob/release-1.15.x/example/overrides/app/cloudformation.template.yml)
    for an example.
  - The following config parameters are no longer used:
    - ecs.services.\<NAME\>.minTasks
    - ecs.services.\<NAME\>.maxTasks
    - ecs.services.\<NAME\>.scaleInActivityScheduleTime
    - ecs.services.\<NAME\>.scaleInAdjustmentPercent
    - ecs.services.\<NAME\>.scaleOutActivityScheduleTime
    - ecs.services.\<NAME\>.scaleOutAdjustmentPercent
    - ecs.services.\<NAME\>.activityName

### Added

- **CUMULUS-1100**

  - Added 30-day retention properties to all log groups that were missing those policies.

- **CUMULUS-1396**

  - Added `@cumulus/common/sfnStep`:
    - `LambdaStep` - A class for retrieving and parsing input and output to Lambda steps in AWS Step Functions
    - `ActivityStep` - A class for retrieving and parsing input and output to ECS activity steps in AWS Step Functions

- **CUMULUS-1574**

  - Added `GET /token` endpoint for SAML authorization when cumulus is protected by Launchpad.
    This lets a user retieve a token by hand that can be presented to the API.

- **CUMULUS-1625**

  - Added `sf_start_rate` variable to the `ingest` Terraform module, equivalent to `sqs_consumer_rate` in the old model, but will not be automatically applied to custom queues as that was.

- **CUMULUS-1513**
  - Added `sqs`-type rule support in the Cumulus API `@cumulus/api`
  - Added `sqsMessageConsumer` lambda which processes messages from the SQS queues configured in the `sqs` rules.

### Changed

- **CUMULUS-1639**

  - Because of
    [S3's Data Consistency Model](https://docs.aws.amazon.com/AmazonS3/latest/dev/Introduction.html#BasicsObjects),
    there may be situations where a GET operation for an object can temporarily
    return a `NoSuchKey` response even if that object _has_ been created. The
    `@cumulus/common/aws.getS3Object()` function will now retry up to 10 times
    if a `NoSuchKey` response is returned by S3. This can behavior can be
    overridden by passing `{ retries: 0 }` as the `retryOptions` argument.

- **CUMULUS-1449**

  - `queue-pdrs` & `queue-granules` config changes. Details in breaking changes section.
  - Cumulus now uses a universal workflow template when starting workflow that contains general information specific to the deployment, but not specific to the workflow.
  - Changed the way workflow configs are defined, from `CumulusConfig` to a `task_config` AWS Parameter.

- **CUMULUS-1452**

  - Changed the default ECS docker storage drive to `devicemapper`

- **CUMULUS-1453**
  - Removed config schema for `@cumulus/sf-sns-report` task
  - Updated `@cumulus/sf-sns-report` to always assume that it is running as an intermediate step in a workflow, not as the first or last step

### Removed

- **CUMULUS-1449**
  - Retired `CumulusConfig` as part of step function definitions, as this is an artifact of the way Kes parses workflow definitions that was not possible to migrate to Terraform. Use AWS Parameters and the `task_config` key instead. See change note above.
  - Removed individual workflow templates.

### Fixed

- **CUMULUS-1620** - Fixed bug where `message_adapter_version` does not correctly inject the CMA

- **CUMULUS-1396** - Updated `@cumulus/common/StepFunctions.getExecutionHistory()` to recursively fetch execution history when `nextToken` is returned in response

- **CUMULUS-1571** - Updated `@cumulus/common/DynamoDb.get()` to throw any errors encountered when trying to get a record and the record does exist

- **CUMULUS-1452**
  - Updated the EC2 initialization scripts to use full volume size for docker storage
  - Changed the default ECS docker storage drive to `devicemapper`

## [v1.14.5] - 2019-12-30 - [BACKPORT]

### Updated

- **CUMULUS-1626**
  - Updates Cumulus to use node10/CMA 1.1.2 for all of its internal lambdas in prep for AWS node 8 EOL

## [v1.14.4] - 2019-10-28

### Fixed

- **CUMULUS-1632** - Pinned `aws-elasticsearch-connector` package in `@cumulus/api` to version `8.1.3`, since `8.2.0` includes breaking changes

## [v1.14.3] - 2019-10-18

### Fixed

- **CUMULUS-1620** - Fixed bug where `message_adapter_version` does not correctly inject the CMA

- **CUMULUS-1572** - A granule is now included in discovery results even when
  none of its files has a matching file type in the associated collection
  configuration. Previously, if all files for a granule were unmatched by a file
  type configuration, the granule was excluded from the discovery results.
  Further, added support for a `boolean` property
  `ignoreFilesConfigForDiscovery`, which controls how a granule's files are
  filtered at discovery time.

## [v1.14.2] - 2019-10-08

### BREAKING CHANGES

Your Cumulus Message Adapter version should be pinned to `v1.0.13` or lower in your `app/config.yml` using `message_adapter_version: v1.0.13` OR you should use the workflow migration steps below to work with CMA v1.1.1+.

- **CUMULUS-1394** - The implementation of the `SfSnsReport` Lambda requires additional environment variables for integration with the new ingest notification SNS topics. Therefore, **you must update the definition of `SfSnsReport` in your `lambdas.yml` like so**:

```yaml
SfSnsReport:
  handler: index.handler
  timeout: 300
  source: node_modules/@cumulus/sf-sns-report/dist
  tables:
    - ExecutionsTable
  envs:
    execution_sns_topic_arn:
      function: Ref
      value: reportExecutionsSns
    granule_sns_topic_arn:
      function: Ref
      value: reportGranulesSns
    pdr_sns_topic_arn:
      function: Ref
      value: reportPdrsSns
```

- **CUMULUS-1447** -
  The newest release of the Cumulus Message Adapter (v1.1.1) requires that parameterized configuration be used for remote message functionality. Once released, Kes will automatically bring in CMA v1.1.1 without additional configuration.

  **Migration instructions**
  Oversized messages are no longer written to S3 automatically. In order to utilize remote messaging functionality, configure a `ReplaceConfig` AWS Step Function parameter on your CMA task:

  ```yaml
  ParsePdr:
    Parameters:
      cma:
        event.$: "$"
        ReplaceConfig:
          FullMessage: true
  ```

  Accepted fields in `ReplaceConfig` include `MaxSize`, `FullMessage`, `Path` and `TargetPath`.
  See https://github.com/nasa/cumulus-message-adapter/blob/master/CONTRACT.md#remote-message-configuration for full details.

  As this change is backward compatible in Cumulus Core, users wishing to utilize the previous version of the CMA may opt to transition to using a CMA lambda layer, or set `message_adapter_version` in their configuration to a version prior to v1.1.0.

### PLEASE NOTE

- **CUMULUS-1394** - Ingest notifications are now provided via 3 separate SNS topics for executions, granules, and PDRs, instead of a single `sftracker` SNS topic. Whereas the `sftracker` SNS topic received a full Cumulus execution message, the new topics all receive generated records for the given object. The new topics are only published to if the given object exists for the current execution. For a given execution/granule/PDR, **two messages will be received by each topic**: one message indicating that ingest is running and another message indicating that ingest has completed or failed. The new SNS topics are:

  - `reportExecutions` - Receives 1 message per execution
  - `reportGranules` - Receives 1 message per granule in an execution
  - `reportPdrs` - Receives 1 message per PDR

### Added

- **CUMULUS-639**

  - Adds SAML JWT and launchpad token authentication to Cumulus API (configurable)
    - **NOTE** to authenticate with Launchpad ensure your launchpad user_id is in the `<prefix>-UsersTable`
    - when Cumulus configured to protect API via Launchpad:
      - New endpoints
        - `GET /saml/login` - starting point for SAML SSO creates the login request url and redirects to the SAML Identity Provider Service (IDP)
        - `POST /saml/auth` - SAML Assertion Consumer Service. POST receiver from SAML IDP. Validates response, logs the user in, and returnes a SAML-based JWT.
    - Disabled endpoints
      - `POST /refresh`
      - Changes authorization worklow:
      - `ensureAuthorized` now presumes the bearer token is a JWT and tries to validate. If the token is malformed, it attempts to validate the token against Launchpad. This allows users to bring their own token as described here https://wiki.earthdata.nasa.gov/display/CUMULUS/Cumulus+API+with+Launchpad+Authentication. But it also allows dashboard users to manually authenticate via Launchpad SAML to receive a Launchpad-based JWT.

- **CUMULUS-1394**
  - Added `Granule.generateGranuleRecord()` method to granules model to generate a granule database record from a Cumulus execution message
  - Added `Pdr.generatePdrRecord()` method to PDRs model to generate a granule database record from a Cumulus execution message
  - Added helpers to `@cumulus/common/message`:
    - `getMessageExecutionName()` - Get the execution name from a Cumulus execution message
    - `getMessageStateMachineArn()` - Get the state machine ARN from a Cumulus execution message
    - `getMessageExecutionArn()` - Get the execution ARN for a Cumulus execution message
    - `getMessageGranules()` - Get the granules from a Cumulus execution message, if any.
  - Added `@cumulus/common/cloudwatch-event/isFailedSfStatus()` to determine if a Step Function status from a Cloudwatch event is a failed status

### Changed

- **CUMULUS-1308**

  - HTTP PUT of a Collection, Provider, or Rule via the Cumulus API now
    performs full replacement of the existing object with the object supplied
    in the request payload. Previous behavior was to perform a modification
    (partial update) by merging the existing object with the (possibly partial)
    object in the payload, but this did not conform to the HTTP standard, which
    specifies PATCH as the means for modifications rather than replacements.

- **CUMULUS-1375**

  - Migrate Cumulus from deprecated Elasticsearch JS client to new, supported one in `@cumulus/api`

- **CUMULUS-1485** Update `@cumulus/cmr-client` to return error message from CMR for validation failures.

- **CUMULUS-1394**

  - Renamed `Execution.generateDocFromPayload()` to `Execution.generateRecord()` on executions model. The method generates an execution database record from a Cumulus execution message.

- **CUMULUS-1432**

  - `logs` endpoint takes the level parameter as a string and not a number
  - Elasticsearch term query generation no longer converts numbers to boolean

- **CUMULUS-1447**

  - Consolidated all remote message handling code into @common/aws
  - Update remote message code to handle updated CMA remote message flags
  - Update example SIPS workflows to utilize Parameterized CMA configuration

- **CUMULUS-1448** Refactor workflows that are mutating cumulus_meta to utilize meta field

- **CUMULUS-1451**

  - Elasticsearch cluster setting `auto_create_index` will be set to false. This had been causing issues in the bootstrap lambda on deploy.

- **CUMULUS-1456**
  - `@cumulus/api` endpoints default error handler uses `boom` package to format errors, which is consistent with other API endpoint errors.

### Fixed

- **CUMULUS-1432** `logs` endpoint filter correctly filters logs by level
- **CUMULUS-1484** `useMessageAdapter` now does not set CUMULUS_MESSAGE_ADAPTER_DIR when `true`

### Removed

- **CUMULUS-1394**
  - Removed `sfTracker` SNS topic. Replaced by three new SNS topics for granule, execution, and PDR ingest notifications.
  - Removed unused functions from `@cumulus/common/aws`:
    - `getGranuleS3Params()`
    - `setGranuleStatus()`

## [v1.14.1] - 2019-08-29

### Fixed

- **CUMULUS-1455**

  - CMR token links updated to point to CMR legacy services rather than echo

- **CUMULUS-1211**
  - Errors thrown during granule discovery are no longer swallowed and ignored.
    Rather, errors are propagated to allow for proper error-handling and
    meaningful messaging.

## [v1.14.0] - 2019-08-22

### PLEASE NOTE

- We have encountered transient lambda service errors in our integration testing. Please handle transient service errors following [these guidelines](https://docs.aws.amazon.com/step-functions/latest/dg/bp-lambda-serviceexception.html). The workflows in the `example/workflows` folder have been updated with retries configured for these errors.

- **CUMULUS-799** added additional IAM permissions to support reading CloudWatch and API Gateway, so **you will have to redeploy your IAM stack.**

- **CUMULUS-800** Several items:

  - **Delete existing API Gateway stages**: To allow enabling of API Gateway logging, Cumulus now creates and manages a Stage resource during deployment. Before upgrading Cumulus, it is necessary to delete the API Gateway stages on both the Backend API and the Distribution API. Instructions are included in the documenation under [Delete API Gateway Stages](https://nasa.github.io/cumulus/docs/additional-deployment-options/delete-api-gateway-stages).

  - **Set up account permissions for API Gateway to write to CloudWatch**: In a one time operation for your AWS account, to enable CloudWatch Logs for API Gateway, you must first grant the API Gateway permission to read and write logs to CloudWatch for your account. The `AmazonAPIGatewayPushToCloudWatchLogs` managed policy (with an ARN of `arn:aws:iam::aws:policy/service-role/AmazonAPIGatewayPushToCloudWatchLogs`) has all the required permissions. You can find a simple how to in the documentation under [Enable API Gateway Logging.](https://nasa.github.io/cumulus/docs/additional-deployment-options/enable-gateway-logging-permissions)

  - **Configure API Gateway to write logs to CloudWatch** To enable execution logging for the distribution API set `config.yaml` `apiConfigs.distribution.logApigatewayToCloudwatch` value to `true`. More information [Enable API Gateway Logs](https://nasa.github.io/cumulus/docs/additional-deployment-options/enable-api-logs)

  - **Configure CloudWatch log delivery**: It is possible to deliver CloudWatch API execution and access logs to a cross-account shared AWS::Logs::Destination. An operator does this by adding the key `logToSharedDestination` to the `config.yml` at the default level with a value of a writable log destination. More information in the documenation under [Configure CloudWatch Logs Delivery.](https://nasa.github.io/cumulus/docs/additional-deployment-options/configure-cloudwatch-logs-delivery)

  - **Additional Lambda Logging**: It is now possible to configure any lambda to deliver logs to a shared subscriptions by setting `logToSharedDestination` to the ARN of a writable location (either an AWS::Logs::Destination or a Kinesis Stream) on any lambda config. Documentation for [Lambda Log Subscriptions](https://nasa.github.io/cumulus/docs/additional-deployment-options/additional-lambda-logging)

  - **Configure S3 Server Access Logs**: If you are running Cumulus in an NGAP environment you may [configure S3 Server Access Logs](https://nasa.github.io/cumulus/docs/next/deployment/server_access_logging) to be delivered to a shared bucket where the Metrics Team will ingest the logs into their ELK stack. Contact the Metrics team for permission and location.

- **CUMULUS-1368** The Cumulus distribution API has been deprecated and is being replaced by ASF's Thin Egress App. By default, the distribution API will not deploy. Please follow [the instructions for deploying and configuring Thin Egress](https://nasa.github.io/cumulus/docs/deployment/thin_egress_app).

To instead continue to deploy and use the legacy Cumulus distribution app, add the following to your `config.yml`:

```yaml
deployDistributionApi: true
```

If you deploy with no distribution app your deployment will succeed but you may encounter errors in your workflows, particularly in the `MoveGranule` task.

- **CUMULUS-1418** Users who are packaging the CMA in their Lambdas outside of Cumulus may need to update their Lambda configuration. Please see `BREAKING CHANGES` below for details.

### Added

- **CUMULUS-642**
  - Adds Launchpad as an authentication option for the Cumulus API.
  - Updated deployment documentation and added [instructions to setup Cumulus API Launchpad authentication](https://wiki.earthdata.nasa.gov/display/CUMULUS/Cumulus+API+with+Launchpad+Authentication)
- **CUMULUS-1418**
  - Adds usage docs/testing of lambda layers (introduced in PR1125), updates Core example tasks to use the updated `cumulus-ecs-task` and a CMA layer instead of kes CMA injection.
  - Added Terraform module to publish CMA as layer to user account.
- **PR1125** - Adds `layers` config option to support deploying Lambdas with layers
- **PR1128** - Added `useXRay` config option to enable AWS X-Ray for Lambdas.
- **CUMULUS-1345**
  - Adds new variables to the app deployment under `cmr`.
  - `cmrEnvironment` values are `SIT`, `UAT`, or `OPS` with `UAT` as the default.
  - `cmrLimit` and `cmrPageSize` have been added as configurable options.
- **CUMULUS-1273**
  - Added lambda function EmsProductMetadataReport to generate EMS Product Metadata report
- **CUMULUS-1226**
  - Added API endpoint `elasticsearch/index-from-database` to index to an Elasticsearch index from the database for recovery purposes and `elasticsearch/indices-status` to check the status of Elasticsearch indices via the API.
- **CUMULUS-824**
  - Added new Collection parameter `reportToEms` to configure whether the collection is reported to EMS
- **CUMULUS-1357**
  - Added new BackendApi endpoint `ems` that generates EMS reports.
- **CUMULUS-1241**
  - Added information about queues with maximum execution limits defined to default workflow templates (`meta.queueExecutionLimits`)
- **CUMULUS-1311**
  - Added `@cumulus/common/message` with various message parsing/preparation helpers
- **CUMULUS-812**

  - Added support for limiting the number of concurrent executions started from a queue. [See the data cookbook](https://nasa.github.io/cumulus/docs/data-cookbooks/throttling-queued-executions) for more information.

- **CUMULUS-1337**

  - Adds `cumulus.stackName` value to the `instanceMetadata` endpoint.

- **CUMULUS-1368**

  - Added `cmrGranuleUrlType` to the `@cumulus/move-granules` task. This determines what kind of links go in the CMR files. The options are `distribution`, `s3`, or `none`, with the default being distribution. If there is no distribution API being used with Cumulus, you must set the value to `s3` or `none`.

- Added `packages/s3-replicator` Terraform module to allow same-region s3 replication to metrics bucket.

- **CUMULUS-1392**

  - Added `tf-modules/report-granules` Terraform module which processes granule ingest notifications received via SNS and stores granule data to a database. The module includes:
    - SNS topic for publishing granule ingest notifications
    - Lambda to process granule notifications and store data
    - IAM permissions for the Lambda
    - Subscription for the Lambda to the SNS topic

- **CUMULUS-1393**

  - Added `tf-modules/report-pdrs` Terraform module which processes PDR ingest notifications received via SNS and stores PDR data to a database. The module includes:
    - SNS topic for publishing PDR ingest notifications
    - Lambda to process PDR notifications and store data
    - IAM permissions for the Lambda
    - Subscription for the Lambda to the SNS topic
  - Added unit tests for `@cumulus/api/models/pdrs.createPdrFromSns()`

- **CUMULUS-1400**

  - Added `tf-modules/report-executions` Terraform module which processes workflow execution information received via SNS and stores it to a database. The module includes:
    - SNS topic for publishing execution data
    - Lambda to process and store execution data
    - IAM permissions for the Lambda
    - Subscription for the Lambda to the SNS topic
  - Added `@cumulus/common/sns-event` which contains helpers for SNS events:
    - `isSnsEvent()` returns true if event is from SNS
    - `getSnsEventMessage()` extracts and parses the message from an SNS event
    - `getSnsEventMessageObject()` extracts and parses message object from an SNS event
  - Added `@cumulus/common/cloudwatch-event` which contains helpers for Cloudwatch events:
    - `isSfExecutionEvent()` returns true if event is from Step Functions
    - `isTerminalSfStatus()` determines if a Step Function status from a Cloudwatch event is a terminal status
    - `getSfEventStatus()` gets the Step Function status from a Cloudwatch event
    - `getSfEventDetailValue()` extracts a Step Function event detail field from a Cloudwatch event
    - `getSfEventMessageObject()` extracts and parses Step Function detail object from a Cloudwatch event

- **CUMULUS-1429**

  - Added `tf-modules/data-persistence` Terraform module which includes resources for data persistence in Cumulus:
    - DynamoDB tables
    - Elasticsearch with optional support for VPC
    - Cloudwatch alarm for number of Elasticsearch nodes

- **CUMULUS-1379** CMR Launchpad Authentication
  - Added `launchpad` configuration to `@cumulus/deployment/app/config.yml`, and cloudformation templates, workflow message, lambda configuration, api endpoint configuration
  - Added `@cumulus/common/LaunchpadToken` and `@cumulus/common/launchpad` to provide methods to get token and validate token
  - Updated lambdas to use Launchpad token for CMR actions (ingest and delete granules)
  - Updated deployment documentation and added [instructions to setup CMR client for Launchpad authentication](https://wiki.earthdata.nasa.gov/display/CUMULUS/CMR+Launchpad+Authentication)

## Changed

- **CUMULUS-1232**

  - Added retries to update `@cumulus/cmr-client` `updateToken()`

- **CUMULUS-1245 CUMULUS-795**

  - Added additional `ems` configuration parameters for sending the ingest reports to EMS
  - Added functionality to send daily ingest reports to EMS

- **CUMULUS-1241**

  - Removed the concept of "priority levels" and added ability to define a number of maximum concurrent executions per SQS queue
  - Changed mapping of Cumulus message properties for the `sqs2sfThrottle` lambda:
    - Queue name is read from `cumulus_meta.queueName`
    - Maximum executions for the queue is read from `meta.queueExecutionLimits[queueName]`, where `queueName` is `cumulus_meta.queueName`
  - Changed `sfSemaphoreDown` lambda to only attempt decrementing semaphores when:
    - the message is for a completed/failed/aborted/timed out workflow AND
    - `cumulus_meta.queueName` exists on the Cumulus message AND
    - An entry for the queue name (`cumulus_meta.queueName`) exists in the the object `meta.queueExecutionLimits` on the Cumulus message

- **CUMULUS-1338**

  - Updated `sfSemaphoreDown` lambda to be triggered via AWS Step Function Cloudwatch events instead of subscription to `sfTracker` SNS topic

- **CUMULUS-1311**

  - Updated `@cumulus/queue-granules` to set `cumulus_meta.queueName` for queued execution messages
  - Updated `@cumulus/queue-pdrs` to set `cumulus_meta.queueName` for queued execution messages
  - Updated `sqs2sfThrottle` lambda to immediately decrement queue semaphore value if dispatching Step Function execution throws an error

- **CUMULUS-1362**

  - Granule `processingStartTime` and `processingEndTime` will be set to the execution start time and end time respectively when there is no sync granule or post to cmr task present in the workflow

- **CUMULUS-1400**
  - Deprecated `@cumulus/ingest/aws/getExecutionArn`. Use `@cumulus/common/aws/getExecutionArn` instead.

### Fixed

- **CUMULUS-1439**

  - Fix bug with rule.logEventArn deletion on Kinesis rule update and fix unit test to verify

- **CUMULUS-796**

  - Added production information (collection ShortName and Version, granuleId) to EMS distribution report
  - Added functionality to send daily distribution reports to EMS

- **CUMULUS-1319**

  - Fixed a bug where granule ingest times were not being stored to the database

- **CUMULUS-1356**

  - The `Collection` model's `delete` method now _removes_ the specified item
    from the collection config store that was inserted by the `create` method.
    Previously, this behavior was missing.

- **CUMULUS-1374**
  - Addressed audit concerns (https://www.npmjs.com/advisories/782) in api package

### BREAKING CHANGES

### Changed

- **CUMULUS-1418**
  - Adding a default `cmaDir` key to configuration will cause `CUMULUS_MESSAGE_ADAPTER_DIR` to be set by default to `/opt` for any Lambda not setting `useCma` to true, or explicitly setting the CMA environment variable. In lambdas that package the CMA independently of the Cumulus packaging. Lambdas manually packaging the CMA should have their Lambda configuration updated to set the CMA path, or alternately if not using the CMA as a Lambda layer in this deployment set `cmaDir` to `./cumulus-message-adapter`.

### Removed

- **CUMULUS-1337**

  - Removes the S3 Access Metrics package added in CUMULUS-799

- **PR1130**
  - Removed code deprecated since v1.11.1:
    - Removed `@cumulus/common/step-functions`. Use `@cumulus/common/StepFunctions` instead.
    - Removed `@cumulus/api/lib/testUtils.fakeFilesFactory`. Use `@cumulus/api/lib/testUtils.fakeFileFactory` instead.
    - Removed `@cumulus/cmrjs/cmr` functions: `searchConcept`, `ingestConcept`, `deleteConcept`. Use the functions in `@cumulus/cmr-client` instead.
    - Removed `@cumulus/ingest/aws.getExecutionHistory`. Use `@cumulus/common/StepFunctions.getExecutionHistory` instead.

## [v1.13.5] - 2019-08-29 - [BACKPORT]

### Fixed

- **CUMULUS-1455** - CMR token links updated to point to CMR legacy services rather than echo

## [v1.13.4] - 2019-07-29

- **CUMULUS-1411** - Fix deployment issue when using a template override

## [v1.13.3] - 2019-07-26

- **CUMULUS-1345** Full backport of CUMULUS-1345 features - Adds new variables to the app deployment under `cmr`.
  - `cmrEnvironment` values are `SIT`, `UAT`, or `OPS` with `UAT` as the default.
  - `cmrLimit` and `cmrPageSize` have been added as configurable options.

## [v1.13.2] - 2019-07-25

- Re-release of v1.13.1 to fix broken npm packages.

## [v1.13.1] - 2019-07-22

- **CUMULUS-1374** - Resolve audit compliance with lodash version for api package subdependency
- **CUMULUS-1412** - Resolve audit compliance with googleapi package
- **CUMULUS-1345** - Backported CMR environment setting in getUrl to address immediate user need. CMR_ENVIRONMENT can now be used to set the CMR environment to OPS/SIT

## [v1.13.0] - 2019-5-20

### PLEASE NOTE

**CUMULUS-802** added some additional IAM permissions to support ECS autoscaling, so **you will have to redeploy your IAM stack.**
As a result of the changes for **CUMULUS-1193**, **CUMULUS-1264**, and **CUMULUS-1310**, **you must delete your existing stacks (except IAM) before deploying this version of Cumulus.**
If running Cumulus within a VPC and extended downtime is acceptable, we recommend doing this at the end of the day to allow AWS backend resources and network interfaces to be cleaned up overnight.

### BREAKING CHANGES

- **CUMULUS-1228**

  - The default AMI used by ECS instances is now an NGAP-compliant AMI. This
    will be a breaking change for non-NGAP deployments. If you do not deploy to
    NGAP, you will need to find the AMI ID of the
    [most recent Amazon ECS-optimized AMI](https://docs.aws.amazon.com/AmazonECS/latest/developerguide/ecs-optimized_AMI.html),
    and set the `ecs.amiid` property in your config. Instructions for finding
    the most recent NGAP AMI can be found using
    [these instructions](https://wiki.earthdata.nasa.gov/display/ESKB/Select+an+NGAP+Created+AMI).

- **CUMULUS-1310**

  - Database resources (DynamoDB, ElasticSearch) have been moved to an independent `db` stack.
    Migrations for this version will need to be user-managed. (e.g. [elasticsearch](https://docs.aws.amazon.com/elasticsearch-service/latest/developerguide/es-version-migration.html#snapshot-based-migration) and [dynamoDB](https://docs.aws.amazon.com/datapipeline/latest/DeveloperGuide/dp-template-exports3toddb.html)).
    Order of stack deployment is `iam` -> `db` -> `app`.
  - All stacks can now be deployed using a single `config.yml` file, i.e.: `kes cf deploy --kes-folder app --template node_modules/@cumulus/deployment/[iam|db|app] [...]`
    Backwards-compatible. For development, please re-run `npm run bootstrap` to build new `kes` overrides.
    Deployment docs have been updated to show how to deploy a single-config Cumulus instance.
  - `params` have been moved: Nest `params` fields under `app`, `db` or `iam` to override all Parameters for a particular stack's cloudformation template. Backwards-compatible with multi-config setups.
  - `stackName` and `stackNameNoDash` have been retired. Use `prefix` and `prefixNoDash` instead.
  - The `iams` section in `app/config.yml` IAM roles has been deprecated as a user-facing parameter,
    _unless_ your IAM role ARNs do not match the convention shown in `@cumulus/deployment/app/config.yml`
  - The `vpc.securityGroup` will need to be set with a pre-existing security group ID to use Cumulus in a VPC. Must allow inbound HTTP(S) (Port 443).

- **CUMULUS-1212**

  - `@cumulus/post-to-cmr` will now fail if any granules being processed are missing a metadata file. You can set the new config option `skipMetaCheck` to `true` to pass post-to-cmr without a metadata file.

- **CUMULUS-1232**

  - `@cumulus/sync-granule` will no longer silently pass if no checksum data is provided. It will use input
    from the granule object to:
    - Verify checksum if `checksumType` and `checksumValue` are in the file record OR a checksum file is provided
      (throws `InvalidChecksum` on fail), else log warning that no checksum is available.
    - Then, verify synced S3 file size if `file.size` is in the file record (throws `UnexpectedFileSize` on fail),
      else log warning that no file size is available.
    - Pass the step.

- **CUMULUS-1264**

  - The Cloudformation templating and deployment configuration has been substantially refactored.
    - `CumulusApiDefault` nested stack resource has been renamed to `CumulusApiDistribution`
    - `CumulusApiV1` nested stack resource has been renamed to `CumulusApiBackend`
  - The `urs: true` config option for when defining your lambdas (e.g. in `lambdas.yml`) has been deprecated. There are two new options to replace it:
    - `urs_redirect: 'token'`: This will expose a `TOKEN_REDIRECT_ENDPOINT` environment variable to your lambda that references the `/token` endpoint on the Cumulus backend API
    - `urs_redirect: 'distribution'`: This will expose a `DISTRIBUTION_REDIRECT_ENDPOINT` environment variable to your lambda that references the `/redirect` endpoint on the Cumulus distribution API

- **CUMULUS-1193**

  - The elasticsearch instance is moved behind the VPC.
  - Your account will need an Elasticsearch Service Linked role. This is a one-time setup for the account. You can follow the instructions to use the AWS console or AWS CLI [here](https://docs.aws.amazon.com/IAM/latest/UserGuide/using-service-linked-roles.html) or use the following AWS CLI command: `aws iam create-service-linked-role --aws-service-name es.amazonaws.com`

- **CUMULUS-802**

  - ECS `maxInstances` must be greater than `minInstances`. If you use defaults, no change is required.

- **CUMULUS-1269**
  - Brought Cumulus data models in line with CNM JSON schema:
    - Renamed file object `fileType` field to `type`
    - Renamed file object `fileSize` field to `size`
    - Renamed file object `checksumValue` field to `checksum` where not already done.
    - Added `ancillary` and `linkage` type support to file objects.

### Added

- **CUMULUS-799**

  - Added an S3 Access Metrics package which will take S3 Server Access Logs and
    write access metrics to CloudWatch

- **CUMULUS-1242** - Added `sqs2sfThrottle` lambda. The lambda reads SQS messages for queued executions and uses semaphores to only start new executions if the maximum number of executions defined for the priority key (`cumulus_meta.priorityKey`) has not been reached. Any SQS messages that are read but not used to start executions remain in the queue.

- **CUMULUS-1240**

  - Added `sfSemaphoreDown` lambda. This lambda receives SNS messages and for each message it decrements the semaphore used to track the number of running executions if:
    - the message is for a completed/failed workflow AND
    - the message contains a level of priority (`cumulus_meta.priorityKey`)
  - Added `sfSemaphoreDown` lambda as a subscriber to the `sfTracker` SNS topic

- **CUMULUS-1265**

  - Added `apiConfigs` configuration option to configure API Gateway to be private
  - All internal lambdas configured to run inside the VPC by default
  - Removed references to `NoVpc` lambdas from documentation and `example` folder.

- **CUMULUS-802**
  - Adds autoscaling of ECS clusters
  - Adds autoscaling of ECS services that are handling StepFunction activities

## Changed

- Updated `@cumulus/ingest/http/httpMixin.list()` to trim trailing spaces on discovered filenames

- **CUMULUS-1310**

  - Database resources (DynamoDB, ElasticSearch) have been moved to an independent `db` stack.
    This will enable future updates to avoid affecting database resources or requiring migrations.
    Migrations for this version will need to be user-managed.
    (e.g. [elasticsearch](https://docs.aws.amazon.com/elasticsearch-service/latest/developerguide/es-version-migration.html#snapshot-based-migration) and [dynamoDB](https://docs.aws.amazon.com/datapipeline/latest/DeveloperGuide/dp-template-exports3toddb.html)).
    Order of stack deployment is `iam` -> `db` -> `app`.
  - All stacks can now be deployed using a single `config.yml` file, i.e.: `kes cf deploy --kes-folder app --template node_modules/@cumulus/deployment/[iam|db|app] [...]`
    Backwards-compatible. Please re-run `npm run bootstrap` to build new `kes` overrides.
    Deployment docs have been updated to show how to deploy a single-config Cumulus instance.
  - `params` fields should now be nested under the stack key (i.e. `app`, `db` or `iam`) to provide Parameters for a particular stack's cloudformation template,
    for use with single-config instances. Keys _must_ match the name of the deployment package folder (`app`, `db`, or `iam`).
    Backwards-compatible with multi-config setups.
  - `stackName` and `stackNameNoDash` have been retired as user-facing config parameters. Use `prefix` and `prefixNoDash` instead.
    This will be used to create stack names for all stacks in a single-config use case.
    `stackName` may still be used as an override in multi-config usage, although this is discouraged.
    Warning: overriding the `db` stack's `stackName` will require you to set `dbStackName` in your `app/config.yml`.
    This parameter is required to fetch outputs from the `db` stack to reference in the `app` stack.
  - The `iams` section in `app/config.yml` IAM roles has been retired as a user-facing parameter,
    _unless_ your IAM role ARNs do not match the convention shown in `@cumulus/deployment/app/config.yml`
    In that case, overriding `iams` in your own config is recommended.
  - `iam` and `db` `cloudformation.yml` file names will have respective prefixes (e.g `iam.cloudformation.yml`).
  - Cumulus will now only attempt to create reconciliation reports for buckets of the `private`, `public` and `protected` types.
  - Cumulus will no longer set up its own security group.
    To pass a pre-existing security group for in-VPC deployments as a parameter to the Cumulus template, populate `vpc.securityGroup` in `config.yml`.
    This security group must allow inbound HTTP(S) traffic (Port 443). SSH traffic (Port 22) must be permitted for SSH access to ECS instances.
  - Deployment docs have been updated with examples for the new deployment model.

- **CUMULUS-1236**

  - Moves access to public files behind the distribution endpoint. Authentication is not required, but direct http access has been disallowed.

- **CUMULUS-1223**

  - Adds unauthenticated access for public bucket files to the Distribution API. Public files should be requested the same way as protected files, but for public files a redirect to a self-signed S3 URL will happen without requiring authentication with Earthdata login.

- **CUMULUS-1232**

  - Unifies duplicate handling in `ingest/granule.handleDuplicateFile` for maintainability.
  - Changed `ingest/granule.ingestFile` and `move-granules/index.moveFileRequest` to use new function.
  - Moved file versioning code to `ingest/granule.moveGranuleFileWithVersioning`
  - `ingest/granule.verifyFile` now also tests `file.size` for verification if it is in the file record and throws
    `UnexpectedFileSize` error for file size not matching input.
  - `ingest/granule.verifyFile` logs warnings if checksum and/or file size are not available.

- **CUMULUS-1193**

  - Moved reindex CLI functionality to an API endpoint. See [API docs](https://nasa.github.io/cumulus-api/#elasticsearch-1)

- **CUMULUS-1207**
  - No longer disable lambda event source mappings when disabling a rule

### Fixed

- Updated Lerna publish script so that published Cumulus packages will pin their dependencies on other Cumulus packages to exact versions (e.g. `1.12.1` instead of `^1.12.1`)

- **CUMULUS-1203**

  - Fixes IAM template's use of intrinsic functions such that IAM template overrides now work with kes

- **CUMULUS-1268**
  - Deployment will not fail if there are no ES alarms or ECS services

## [v1.12.1] - 2019-4-8

## [v1.12.0] - 2019-4-4

Note: There was an issue publishing 1.12.0. Upgrade to 1.12.1.

### BREAKING CHANGES

- **CUMULUS-1139**

  - `granule.applyWorkflow` uses the new-style granule record as input to workflows.

- **CUMULUS-1171**

  - Fixed provider handling in the API to make it consistent between protocols.
    NOTE: This is a breaking change. When applying this upgrade, users will need to:
    1. Disable all workflow rules
    2. Update any `http` or `https` providers so that the host field only
       contains a valid hostname or IP address, and the port field contains the
       provider port.
    3. Perform the deployment
    4. Re-enable workflow rules

- **CUMULUS-1176**:

  - `@cumulus/move-granules` input expectations have changed. `@cumulus/files-to-granules` is a new intermediate task to perform input translation in the old style.
    See the Added and Changed sections of this release changelog for more information.

- **CUMULUS-670**

  - The behavior of ParsePDR and related code has changed in this release. PDRs with FILE_TYPEs that do not conform to the PDR ICD (+ TGZ) (https://cdn.earthdata.nasa.gov/conduit/upload/6376/ESDS-RFC-030v1.0.pdf) will fail to parse.

- **CUMULUS-1208**
  - The granule object input to `@cumulus/queue-granules` will now be added to ingest workflow messages **as is**. In practice, this means that if you are using `@cumulus/queue-granules` to trigger ingest workflows and your granule objects input have invalid properties, then your ingest workflows will fail due to schema validation errors.

### Added

- **CUMULUS-777**
  - Added new cookbook entry on configuring Cumulus to track ancillary files.
- **CUMULUS-1183**
  - Kes overrides will now abort with a warning if a workflow step is configured without a corresponding
    lambda configuration
- **CUMULUS-1223**

  - Adds convenience function `@cumulus/common/bucketsConfigJsonObject` for fetching stack's bucket configuration as an object.

- **CUMULUS-853**
  - Updated FakeProcessing example lambda to include option to generate fake browse
  - Added feature documentation for ancillary metadata export, a new cookbook entry describing a workflow with ancillary metadata generation(browse), and related task definition documentation
- **CUMULUS-805**
  - Added a CloudWatch alarm to check running ElasticSearch instances, and a CloudWatch dashboard to view the health of ElasticSearch
  - Specify `AWS_REGION` in `.env` to be used by deployment script
- **CUMULUS-803**
  - Added CloudWatch alarms to check running tasks of each ECS service, and add the alarms to CloudWatch dashboard
- **CUMULUS-670**
  - Added Ancillary Metadata Export feature (see https://nasa.github.io/cumulus/docs/features/ancillary_metadata for more information)
  - Added new Collection file parameter "fileType" that allows configuration of workflow granule file fileType
- **CUMULUS-1184** - Added kes logging output to ensure we always see the state machine reference before failures due to configuration
- **CUMULUS-1105** - Added a dashboard endpoint to serve the dashboard from an S3 bucket
- **CUMULUS-1199** - Moves `s3credentials` endpoint from the backend to the distribution API.
- **CUMULUS-666**
  - Added `@api/endpoints/s3credentials` to allow EarthData Login authorized users to retrieve temporary security credentials for same-region direct S3 access.
- **CUMULUS-671**
  - Added `@packages/integration-tests/api/distribution/getDistributionApiS3SignedUrl()` to return the S3 signed URL for a file protected by the distribution API
- **CUMULUS-672**
  - Added `cmrMetadataFormat` and `cmrConceptId` to output for individual granules from `@cumulus/post-to-cmr`. `cmrMetadataFormat` will be read from the `cmrMetadataFormat` generated for each granule in `@cumulus/cmrjs/publish2CMR()`
  - Added helpers to `@packages/integration-tests/api/distribution`:
    - `getDistributionApiFileStream()` returns a stream to download files protected by the distribution API
    - `getDistributionFileUrl()` constructs URLs for requesting files from the distribution API
- **CUMULUS-1185** `@cumulus/api/models/Granule.removeGranuleFromCmrByGranule` to replace `@cumulus/api/models/Granule.removeGranuleFromCmr` and use the Granule UR from the CMR metadata to remove the granule from CMR

- **CUMULUS-1101**

  - Added new `@cumulus/checksum` package. This package provides functions to calculate and validate checksums.
  - Added new checksumming functions to `@cumulus/common/aws`: `calculateS3ObjectChecksum` and `validateS3ObjectChecksum`, which depend on the `checksum` package.

- CUMULUS-1171

  - Added `@cumulus/common` API documentation to `packages/common/docs/API.md`
  - Added an `npm run build-docs` task to `@cumulus/common`
  - Added `@cumulus/common/string#isValidHostname()`
  - Added `@cumulus/common/string#match()`
  - Added `@cumulus/common/string#matches()`
  - Added `@cumulus/common/string#toLower()`
  - Added `@cumulus/common/string#toUpper()`
  - Added `@cumulus/common/URLUtils#buildURL()`
  - Added `@cumulus/common/util#isNil()`
  - Added `@cumulus/common/util#isNull()`
  - Added `@cumulus/common/util#isUndefined()`
  - Added `@cumulus/common/util#negate()`

- **CUMULUS-1176**

  - Added new `@cumulus/files-to-granules` task to handle converting file array output from `cumulus-process` tasks into granule objects.
    Allows simplification of `@cumulus/move-granules` and `@cumulus/post-to-cmr`, see Changed section for more details.

- CUMULUS-1151 Compare the granule holdings in CMR with Cumulus' internal data store
- CUMULUS-1152 Compare the granule file holdings in CMR with Cumulus' internal data store

### Changed

- **CUMULUS-1216** - Updated `@cumulus/ingest/granule/ingestFile` to download files to expected staging location.
- **CUMULUS-1208** - Updated `@cumulus/ingest/queue/enqueueGranuleIngestMessage()` to not transform granule object passed to it when building an ingest message
- **CUMULUS-1198** - `@cumulus/ingest` no longer enforces any expectations about whether `provider_path` contains a leading slash or not.
- **CUMULUS-1170**
  - Update scripts and docs to use `npm` instead of `yarn`
  - Use `package-lock.json` files to ensure matching versions of npm packages
  - Update CI builds to use `npm ci` instead of `npm install`
- **CUMULUS-670**
  - Updated ParsePDR task to read standard PDR types+ (+ tgz as an external customer requirement) and add a fileType to granule-files on Granule discovery
  - Updated ParsePDR to fail if unrecognized type is used
  - Updated all relevant task schemas to include granule->files->filetype as a string value
  - Updated tests/test fixtures to include the fileType in the step function/task inputs and output validations as needed
  - Updated MoveGranules task to handle incoming configuration with new "fileType" values and to add them as appropriate to the lambda output.
  - Updated DiscoverGranules step/related workflows to read new Collection file parameter fileType that will map a discovered file to a workflow fileType
  - Updated CNM parser to add the fileType to the defined granule file fileType on ingest and updated integration tests to verify/validate that behavior
  - Updated generateEcho10XMLString in cmr-utils.js to use a map/related library to ensure order as CMR requires ordering for their online resources.
  - Updated post-to-cmr task to appropriately export CNM filetypes to CMR in echo10/UMM exports
- **CUMULUS-1139** - Granules stored in the API contain a `files` property. That schema has been greatly
  simplified and now better matches the CNM format.
  - The `name` property has been renamed to `fileName`.
  - The `filepath` property has been renamed to `key`.
  - The `checksumValue` property has been renamed to `checksum`.
  - The `path` property has been removed.
  - The `url_path` property has been removed.
  - The `filename` property (which contained an `s3://` URL) has been removed, and the `bucket`
    and `key` properties should be used instead. Any requests sent to the API containing a `granule.files[].filename`
    property will be rejected, and any responses coming back from the API will not contain that
    `filename` property.
  - A `source` property has been added, which is a URL indicating the original source of the file.
  - `@cumulus/ingest/granule.moveGranuleFiles()` no longer includes a `filename` field in its
    output. The `bucket` and `key` fields should be used instead.
- **CUMULUS-672**

  - Changed `@cumulus/integration-tests/api/EarthdataLogin.getEarthdataLoginRedirectResponse` to `@cumulus/integration-tests/api/EarthdataLogin.getEarthdataAccessToken`. The new function returns an access response from Earthdata login, if successful.
  - `@cumulus/integration-tests/cmr/getOnlineResources` now accepts an object of options, including `cmrMetadataFormat`. Based on the `cmrMetadataFormat`, the function will correctly retrieve the online resources for each metadata format (ECHO10, UMM-G)

- **CUMULUS-1101**

  - Moved `@cumulus/common/file/getFileChecksumFromStream` into `@cumulus/checksum`, and renamed it to `generateChecksumFromStream`.
    This is a breaking change for users relying on `@cumulus/common/file/getFileChecksumFromStream`.
  - Refactored `@cumulus/ingest/Granule` to depend on new `common/aws` checksum functions and remove significantly present checksumming code.
    - Deprecated `@cumulus/ingest/granule.validateChecksum`. Replaced with `@cumulus/ingest/granule.verifyFile`.
    - Renamed `granule.getChecksumFromFile` to `granule.retrieveSuppliedFileChecksumInformation` to be more accurate.
  - Deprecated `@cumulus/common/aws.checksumS3Objects`. Use `@cumulus/common/aws.calculateS3ObjectChecksum` instead.

- CUMULUS-1171

  - Fixed provider handling in the API to make it consistent between protocols.
    Before this change, FTP providers were configured using the `host` and
    `port` properties. HTTP providers ignored `port` and `protocol`, and stored
    an entire URL in the `host` property. Updated the API to only accept valid
    hostnames or IP addresses in the `provider.host` field. Updated ingest code
    to properly build HTTP and HTTPS URLs from `provider.protocol`,
    `provider.host`, and `provider.port`.
  - The default provider port was being set to 21, no matter what protocol was
    being used. Removed that default.

- **CUMULUS-1176**

  - `@cumulus/move-granules` breaking change:
    Input to `move-granules` is now expected to be in the form of a granules object (i.e. `{ granules: [ { ... }, { ... } ] }`);
    For backwards compatibility with array-of-files outputs from processing steps, use the new `@cumulus/files-to-granules` task as an intermediate step.
    This task will perform the input translation. This change allows `move-granules` to be simpler and behave more predictably.
    `config.granuleIdExtraction` and `config.input_granules` are no longer needed/used by `move-granules`.
  - `@cumulus/post-to-cmr`: `config.granuleIdExtraction` is no longer needed/used by `post-to-cmr`.

- CUMULUS-1174
  - Better error message and stacktrace for S3KeyPairProvider error reporting.

### Fixed

- **CUMULUS-1218** Reconciliation report will now scan only completed granules.
- `@cumulus/api` files and granules were not getting indexed correctly because files indexing was failing in `db-indexer`
- `@cumulus/deployment` A bug in the Cloudformation template was preventing the API from being able to be launched in a VPC, updated the IAM template to give the permissions to be able to run the API in a VPC

### Deprecated

- `@cumulus/api/models/Granule.removeGranuleFromCmr`, instead use `@cumulus/api/models/Granule.removeGranuleFromCmrByGranule`
- `@cumulus/ingest/granule.validateChecksum`, instead use `@cumulus/ingest/granule.verifyFile`
- `@cumulus/common/aws.checksumS3Objects`, instead use `@cumulus/common/aws.calculateS3ObjectChecksum`
- `@cumulus/cmrjs`: `getGranuleId` and `getCmrFiles` are deprecated due to changes in input handling.

## [v1.11.3] - 2019-3-5

### Added

- **CUMULUS-1187** - Added `@cumulus/ingest/granule/duplicateHandlingType()` to determine how duplicate files should be handled in an ingest workflow

### Fixed

- **CUMULUS-1187** - workflows not respecting the duplicate handling value specified in the collection
- Removed refreshToken schema requirement for OAuth

## [v1.11.2] - 2019-2-15

### Added

- CUMULUS-1169
  - Added a `@cumulus/common/StepFunctions` module. It contains functions for querying the AWS
    StepFunctions API. These functions have the ability to retry when a ThrottlingException occurs.
  - Added `@cumulus/common/aws.retryOnThrottlingException()`, which will wrap a function in code to
    retry on ThrottlingExceptions.
  - Added `@cumulus/common/test-utils.throttleOnce()`, which will cause a function to return a
    ThrottlingException the first time it is called, then return its normal result after that.
- CUMULUS-1103 Compare the collection holdings in CMR with Cumulus' internal data store
- CUMULUS-1099 Add support for UMMG JSON metadata versions > 1.4.
  - If a version is found in the metadata object, that version is used for processing and publishing to CMR otherwise, version 1.4 is assumed.
- CUMULUS-678
  - Added support for UMMG json v1.4 metadata files.
    `reconcileCMRMetadata` added to `@cumulus/cmrjs` to update metadata record with new file locations.
    `@cumulus/common/errors` adds two new error types `CMRMetaFileNotFound` and `InvalidArgument`.
    `@cumulus/common/test-utils` adds new function `randomId` to create a random string with id to help in debugging.
    `@cumulus/common/BucketsConfig` adds a new helper class `BucketsConfig` for working with bucket stack configuration and bucket names.
    `@cumulus/common/aws` adds new function `s3PutObjectTagging` as a convenience for the aws [s3().putObjectTagging](https://docs.aws.amazon.com/AWSJavaScriptSDK/latest/AWS/S3.html#putObjectTagging-property) function.
    `@cumulus/cmrjs` Adds: - `isCMRFile` - Identify an echo10(xml) or UMMG(json) metadata file. - `metadataObjectFromCMRFile` Read and parse CMR XML file from s3. - `updateCMRMetadata` Modify a cmr metadata (xml/json) file with updated information. - `publish2CMR` Posts XML or UMMG CMR data to CMR service. - `reconcileCMRMetadata` Reconciles cmr metadata file after a file moves.
- Adds some ECS and other permissions to StepRole to enable running ECS tasks from a workflow
- Added Apache logs to cumulus api and distribution lambdas
- **CUMULUS-1119** - Added `@cumulus/integration-tests/api/EarthdataLogin.getEarthdataLoginRedirectResponse` helper for integration tests to handle login with Earthdata and to return response from redirect to Cumulus API
- **CUMULUS-673** Added `@cumulus/common/file/getFileChecksumFromStream` to get file checksum from a readable stream

### Fixed

- CUMULUS-1123
  - Cloudformation template overrides now work as expected

### Changed

- CUMULUS-1169
  - Deprecated the `@cumulus/common/step-functions` module.
  - Updated code that queries the StepFunctions API to use the retry-enabled functions from
    `@cumulus/common/StepFunctions`
- CUMULUS-1121
  - Schema validation is now strongly enforced when writing to the database.
    Additional properties are not allowed and will result in a validation error.
- CUMULUS-678
  `tasks/move-granules` simplified and refactored to use functionality from cmrjs.
  `ingest/granules.moveGranuleFiles` now just moves granule files and returns a list of the updated files. Updating metadata now handled by `@cumulus/cmrjs/reconcileCMRMetadata`.
  `move-granules.updateGranuleMetadata` refactored and bugs fixed in the case of a file matching multiple collection.files.regexps.
  `getCmrXmlFiles` simplified and now only returns an object with the cmrfilename and the granuleId.
  `@cumulus/test-processing` - test processing task updated to generate UMM-G metadata

- CUMULUS-1043

  - `@cumulus/api` now uses [express](http://expressjs.com/) as the API engine.
  - All `@cumulus/api` endpoints on ApiGateway are consolidated to a single endpoint the uses `{proxy+}` definition.
  - All files under `packages/api/endpoints` along with associated tests are updated to support express's request and response objects.
  - Replaced environment variables `internal`, `bucket` and `systemBucket` with `system_bucket`.
  - Update `@cumulus/integration-tests` to work with updated cumulus-api express endpoints

- `@cumulus/integration-tests` - `buildAndExecuteWorkflow` and `buildWorkflow` updated to take a `meta` param to allow for additional fields to be added to the workflow `meta`

- **CUMULUS-1049** Updated `Retrieve Execution Status API` in `@cumulus/api`: If the execution doesn't exist in Step Function API, Cumulus API returns the execution status information from the database.

- **CUMULUS-1119**
  - Renamed `DISTRIBUTION_URL` environment variable to `DISTRIBUTION_ENDPOINT`
  - Renamed `DEPLOYMENT_ENDPOINT` environment variable to `DISTRIBUTION_REDIRECT_ENDPOINT`
  - Renamed `API_ENDPOINT` environment variable to `TOKEN_REDIRECT_ENDPOINT`

### Removed

- Functions deprecated before 1.11.0:
  - @cumulus/api/models/base: static Manager.createTable() and static Manager.deleteTable()
  - @cumulus/ingest/aws/S3
  - @cumulus/ingest/aws/StepFunction.getExecution()
  - @cumulus/ingest/aws/StepFunction.pullEvent()
  - @cumulus/ingest/consumer.Consume
  - @cumulus/ingest/granule/Ingest.getBucket()

### Deprecated

`@cmrjs/ingestConcept`, instead use the CMR object methods. `@cmrjs/CMR.ingestGranule` or `@cmrjs/CMR.ingestCollection`
`@cmrjs/searchConcept`, instead use the CMR object methods. `@cmrjs/CMR.searchGranules` or `@cmrjs/CMR.searchCollections`
`@cmrjs/deleteConcept`, instead use the CMR object methods. `@cmrjs/CMR.deleteGranule` or `@cmrjs/CMR.deleteCollection`

## [v1.11.1] - 2018-12-18

**Please Note**

- Ensure your `app/config.yml` has a `clientId` specified in the `cmr` section. This will allow CMR to identify your requests for better support and metrics.
  - For an example, please see [the example config](https://github.com/nasa/cumulus/blob/1c7e2bf41b75da9f87004c4e40fbcf0f39f56794/example/app/config.yml#L128).

### Added

- Added a `/tokenDelete` endpoint in `@cumulus/api` to delete access token records

### Changed

- CUMULUS-678
  `@cumulus/ingest/crypto` moved and renamed to `@cumulus/common/key-pair-provider`
  `@cumulus/ingest/aws` function: `KMSDecryptionFailed` and class: `KMS` extracted and moved to `@cumulus/common` and `KMS` is exported as `KMSProvider` from `@cumulus/common/key-pair-provider`
  `@cumulus/ingest/granule` functions: `publish`, `getGranuleId`, `getXMLMetadataAsString`, `getMetadataBodyAndTags`, `parseXmlString`, `getCmrXMLFiles`, `postS3Object`, `contructOnlineAccessUrls`, `updateMetadata`, extracted and moved to `@cumulus/cmrjs`
  `getGranuleId`, `getCmrXMLFiles`, `publish`, `updateMetadata` removed from `@cumulus/ingest/granule` and added to `@cumulus/cmrjs`;
  `updateMetadata` renamed `updateCMRMetadata`.
  `@cumulus/ingest` test files renamed.
- **CUMULUS-1070**
  - Add `'Client-Id'` header to all `@cumulus/cmrjs` requests (made via `searchConcept`, `ingestConcept`, and `deleteConcept`).
  - Updated `cumulus/example/app/config.yml` entry for `cmr.clientId` to use stackName for easier CMR-side identification.

## [v1.11.0] - 2018-11-30

**Please Note**

- Redeploy IAM roles:
  - CUMULUS-817 includes a migration that requires reconfiguration/redeployment of IAM roles. Please see the [upgrade instructions](https://nasa.github.io/cumulus/docs/upgrade/1.11.0) for more information.
  - CUMULUS-977 includes a few new SNS-related permissions added to the IAM roles that will require redeployment of IAM roles.
- `cumulus-message-adapter` v1.0.13+ is required for `@cumulus/api` granule reingest API to work properly. The latest version should be downloaded automatically by kes.
- A `TOKEN_SECRET` value (preferably 256-bit for security) must be added to `.env` to securely sign JWTs used for authorization in `@cumulus/api`

### Changed

- **CUUMULUS-1000** - Distribution endpoint now persists logins, instead of
  redirecting to Earthdata Login on every request
- **CUMULUS-783 CUMULUS-790** - Updated `@cumulus/sync-granule` and `@cumulus/move-granules` tasks to always overwrite existing files for manually-triggered reingest.
- **CUMULUS-906** - Updated `@cumulus/api` granule reingest API to
  - add `reingestGranule: true` and `forceDuplicateOverwrite: true` to Cumulus message `cumulus_meta.cumulus_context` field to indicate that the workflow is a manually triggered re-ingest.
  - return warning message to operator when duplicateHandling is not `replace`
  - `cumulus-message-adapter` v1.0.13+ is required.
- **CUMULUS-793** - Updated the granule move PUT request in `@cumulus/api` to reject the move with a 409 status code if one or more of the files already exist at the destination location
- Updated `@cumulus/helloworld` to use S3 to store state for pass on retry tests
- Updated `@cumulus/ingest`:
  - [Required for MAAP] `http.js#list` will now find links with a trailing whitespace
  - Removed code from `granule.js` which looked for files in S3 using `{ Bucket: discoveredFile.bucket, Key: discoveredFile.name }`. This is obsolete since `@cumulus/ingest` uses a `file-staging` and `constructCollectionId()` directory prefixes by default.
- **CUMULUS-989**
  - Updated `@cumulus/api` to use [JWT (JSON Web Token)](https://jwt.io/introduction/) as the transport format for API authorization tokens and to use JWT verification in the request authorization
  - Updated `/token` endpoint in `@cumulus/api` to return tokens as JWTs
  - Added a `/refresh` endpoint in `@cumulus/api` to request new access tokens from the OAuth provider using the refresh token
  - Added `refreshAccessToken` to `@cumulus/api/lib/EarthdataLogin` to manage refresh token requests with the Earthdata OAuth provider

### Added

- **CUMULUS-1050**
  - Separated configuration flags for originalPayload/finalPayload cleanup such that they can be set to different retention times
- **CUMULUS-798**
  - Added daily Executions cleanup CloudWatch event that triggers cleanExecutions lambda
  - Added cleanExecutions lambda that removes finalPayload/originalPayload field entries for records older than configured timeout value (execution_payload_retention_period), with a default of 30 days
- **CUMULUS-815/816**
  - Added 'originalPayload' and 'finalPayload' fields to Executions table
  - Updated Execution model to populate originalPayload with the execution payload on record creation
  - Updated Execution model code to populate finalPayload field with the execution payload on execution completion
  - Execution API now exposes the above fields
- **CUMULUS-977**
  - Rename `kinesisConsumer` to `messageConsumer` as it handles both Kinesis streams and SNS topics as of this version.
  - Add `sns`-type rule support. These rules create a subscription between an SNS topic and the `messageConsumer`.
    When a message is received, `messageConsumer` is triggered and passes the SNS message (JSON format expected) in
    its entirety to the workflow in the `payload` field of the Cumulus message. For more information on sns-type rules,
    see the [documentation](https://nasa.github.io/cumulus/docs/data-cookbooks/setup#rules).
- **CUMULUS-975**
  - Add `KinesisInboundEventLogger` and `KinesisOutboundEventLogger` API lambdas. These lambdas
    are utilized to dump incoming and outgoing ingest workflow kinesis streams
    to cloudwatch for analytics in case of AWS/stream failure.
  - Update rules model to allow tracking of log_event ARNs related to
    Rule event logging. Kinesis rule types will now automatically log
    incoming events via a Kinesis event triggered lambda.
    CUMULUS-975-migration-4
  - Update migration code to require explicit migration names per run
  - Added migration_4 to migrate/update exisitng Kinesis rules to have a log event mapping
  - Added new IAM policy for migration lambda
- **CUMULUS-775**
  - Adds a instance metadata endpoint to the `@cumulus/api` package.
  - Adds a new convenience function `hostId` to the `@cumulus/cmrjs` to help build environment specific cmr urls.
  - Fixed `@cumulus/cmrjs.searchConcept` to search and return CMR results.
  - Modified `@cumulus/cmrjs.CMR.searchGranule` and `@cumulus/cmrjs.CMR.searchCollection` to include CMR's provider as a default parameter to searches.
- **CUMULUS-965**
  - Add `@cumulus/test-data.loadJSONTestData()`,
    `@cumulus/test-data.loadTestData()`, and
    `@cumulus/test-data.streamTestData()` to safely load test data. These
    functions should be used instead of using `require()` to load test data,
    which could lead to tests interferring with each other.
  - Add a `@cumulus/common/util/deprecate()` function to mark a piece of code as
    deprecated
- **CUMULUS-986**
  - Added `waitForTestExecutionStart` to `@cumulus/integration-tests`
- **CUMULUS-919**
  - In `@cumulus/deployment`, added support for NGAP permissions boundaries for IAM roles with `useNgapPermissionBoundary` flag in `iam/config.yml`. Defaults to false.

### Fixed

- Fixed a bug where FTP sockets were not closed after an error, keeping the Lambda function active until it timed out [CUMULUS-972]
- **CUMULUS-656**
  - The API will no longer allow the deletion of a provider if that provider is
    referenced by a rule
  - The API will no longer allow the deletion of a collection if that collection
    is referenced by a rule
- Fixed a bug where `@cumulus/sf-sns-report` was not pulling large messages from S3 correctly.

### Deprecated

- `@cumulus/ingest/aws/StepFunction.pullEvent()`. Use `@cumulus/common/aws.pullStepFunctionEvent()`.
- `@cumulus/ingest/consumer.Consume` due to unpredictable implementation. Use `@cumulus/ingest/consumer.Consumer`.
  Call `Consumer.consume()` instead of `Consume.read()`.

## [v1.10.4] - 2018-11-28

### Added

- **CUMULUS-1008**
  - New `config.yml` parameter for SQS consumers: `sqs_consumer_rate: (default 500)`, which is the maximum number of
    messages the consumer will attempt to process per execution. Currently this is only used by the sf-starter consumer,
    which runs every minute by default, making this a messages-per-minute upper bound. SQS does not guarantee the number
    of messages returned per call, so this is not a fixed rate of consumption, only attempted number of messages received.

### Deprecated

- `@cumulus/ingest/consumer.Consume` due to unpredictable implementation. Use `@cumulus/ingest/consumer.Consumer`.

### Changed

- Backported update of `packages/api` dependency `@mapbox/dyno` to `1.4.2` to mitigate `event-stream` vulnerability.

## [v1.10.3] - 2018-10-31

### Added

- **CUMULUS-817**
  - Added AWS Dead Letter Queues for lambdas that are scheduled asynchronously/such that failures show up only in cloudwatch logs.
- **CUMULUS-956**
  - Migrated developer documentation and data-cookbooks to Docusaurus
    - supports versioning of documentation
  - Added `docs/docs-how-to.md` to outline how to do things like add new docs or locally install for testing.
  - Deployment/CI scripts have been updated to work with the new format
- **CUMULUS-811**
  - Added new S3 functions to `@cumulus/common/aws`:
    - `aws.s3TagSetToQueryString`: converts S3 TagSet array to querystring (for use with upload()).
    - `aws.s3PutObject`: Returns promise of S3 `putObject`, which puts an object on S3
    - `aws.s3CopyObject`: Returns promise of S3 `copyObject`, which copies an object in S3 to a new S3 location
    - `aws.s3GetObjectTagging`: Returns promise of S3 `getObjectTagging`, which returns an object containing an S3 TagSet.
  - `@/cumulus/common/aws.s3PutObject` defaults to an explicit `ACL` of 'private' if not overridden.
  - `@/cumulus/common/aws.s3CopyObject` defaults to an explicit `TaggingDirective` of 'COPY' if not overridden.

### Deprecated

- **CUMULUS-811**
  - Deprecated `@cumulus/ingest/aws.S3`. Member functions of this class will now
    log warnings pointing to similar functionality in `@cumulus/common/aws`.

## [v1.10.2] - 2018-10-24

### Added

- **CUMULUS-965**
  - Added a `@cumulus/logger` package
- **CUMULUS-885**
  - Added 'human readable' version identifiers to Lambda Versioning lambda aliases
- **CUMULUS-705**
  - Note: Make sure to update the IAM stack when deploying this update.
  - Adds an AsyncOperations model and associated DynamoDB table to the
    `@cumulus/api` package
  - Adds an /asyncOperations endpoint to the `@cumulus/api` package, which can
    be used to fetch the status of an AsyncOperation.
  - Adds a /bulkDelete endpoint to the `@cumulus/api` package, which performs an
    asynchronous bulk-delete operation. This is a stub right now which is only
    intended to demonstration how AsyncOperations work.
  - Adds an AsyncOperation ECS task to the `@cumulus/api` package, which will
    fetch an Lambda function, run it in ECS, and then store the result to the
    AsyncOperations table in DynamoDB.
- **CUMULUS-851** - Added workflow lambda versioning feature to allow in-flight workflows to use lambda versions that were in place when a workflow was initiated

  - Updated Kes custom code to remove logic that used the CMA file key to determine template compilation logic. Instead, utilize a `customCompilation` template configuration flag to indicate a template should use Cumulus's kes customized methods instead of 'core'.
  - Added `useWorkflowLambdaVersions` configuration option to enable the lambdaVersioning feature set. **This option is set to true by default** and should be set to false to disable the feature.
  - Added uniqueIdentifier configuration key to S3 sourced lambdas to optionally support S3 lambda resource versioning within this scheme. This key must be unique for each modified version of the lambda package and must be updated in configuration each time the source changes.
  - Added a new nested stack template that will create a `LambdaVersions` stack that will take lambda parameters from the base template, generate lambda versions/aliases and return outputs with references to the most 'current' lambda alias reference, and updated 'core' template to utilize these outputs (if `useWorkflowLambdaVersions` is enabled).

- Created a `@cumulus/api/lib/OAuth2` interface, which is implemented by the
  `@cumulus/api/lib/EarthdataLogin` and `@cumulus/api/lib/GoogleOAuth2` classes.
  Endpoints that need to handle authentication will determine which class to use
  based on environment variables. This also greatly simplifies testing.
- Added `@cumulus/api/lib/assertions`, containing more complex AVA test assertions
- Added PublishGranule workflow to publish a granule to CMR without full reingest. (ingest-in-place capability)

- `@cumulus/integration-tests` new functionality:
  - `listCollections` to list collections from a provided data directory
  - `deleteCollection` to delete list of collections from a deployed stack
  - `cleanUpCollections` combines the above in one function.
  - `listProviders` to list providers from a provided data directory
  - `deleteProviders` to delete list of providers from a deployed stack
  - `cleanUpProviders` combines the above in one function.
  - `@cumulus/integrations-tests/api.js`: `deleteGranule` and `deletePdr` functions to make `DELETE` requests to Cumulus API
  - `rules` API functionality for posting and deleting a rule and listing all rules
  - `wait-for-deploy` lambda for use in the redeployment tests
- `@cumulus/ingest/granule.js`: `ingestFile` inserts new `duplicate_found: true` field in the file's record if a duplicate file already exists on S3.
- `@cumulus/api`: `/execution-status` endpoint requests and returns complete execution output if execution output is stored in S3 due to size.
- Added option to use environment variable to set CMR host in `@cumulus/cmrjs`.
- **CUMULUS-781** - Added integration tests for `@cumulus/sync-granule` when `duplicateHandling` is set to `replace` or `skip`
- **CUMULUS-791** - `@cumulus/move-granules`: `moveFileRequest` inserts new `duplicate_found: true` field in the file's record if a duplicate file already exists on S3. Updated output schema to document new `duplicate_found` field.

### Removed

- Removed `@cumulus/common/fake-earthdata-login-server`. Tests can now create a
  service stub based on `@cumulus/api/lib/OAuth2` if testing requires handling
  authentication.

### Changed

- **CUMULUS-940** - modified `@cumulus/common/aws` `receiveSQSMessages` to take a parameter object instead of positional parameters. All defaults remain the same, but now access to long polling is available through `options.waitTimeSeconds`.
- **CUMULUS-948** - Update lambda functions `CNMToCMA` and `CnmResponse` in the `cumulus-data-shared` bucket and point the default stack to them.
- **CUMULUS-782** - Updated `@cumulus/sync-granule` task and `Granule.ingestFile` in `@cumulus/ingest` to keep both old and new data when a destination file with different checksum already exists and `duplicateHandling` is `version`
- Updated the config schema in `@cumulus/move-granules` to include the `moveStagedFiles` param.
- **CUMULUS-778** - Updated config schema and documentation in `@cumulus/sync-granule` to include `duplicateHandling` parameter for specifying how duplicate filenames should be handled
- **CUMULUS-779** - Updated `@cumulus/sync-granule` to throw `DuplicateFile` error when destination files already exist and `duplicateHandling` is `error`
- **CUMULUS-780** - Updated `@cumulus/sync-granule` to use `error` as the default for `duplicateHandling` when it is not specified
- **CUMULUS-780** - Updated `@cumulus/api` to use `error` as the default value for `duplicateHandling` in the `Collection` model
- **CUMULUS-785** - Updated the config schema and documentation in `@cumulus/move-granules` to include `duplicateHandling` parameter for specifying how duplicate filenames should be handled
- **CUMULUS-786, CUMULUS-787** - Updated `@cumulus/move-granules` to throw `DuplicateFile` error when destination files already exist and `duplicateHandling` is `error` or not specified
- **CUMULUS-789** - Updated `@cumulus/move-granules` to keep both old and new data when a destination file with different checksum already exists and `duplicateHandling` is `version`

### Fixed

- `getGranuleId` in `@cumulus/ingest` bug: `getGranuleId` was constructing an error using `filename` which was undefined. The fix replaces `filename` with the `uri` argument.
- Fixes to `del` in `@cumulus/api/endpoints/granules.js` to not error/fail when not all files exist in S3 (e.g. delete granule which has only 2 of 3 files ingested).
- `@cumulus/deployment/lib/crypto.js` now checks for private key existence properly.

## [v1.10.1] - 2018-09-4

### Fixed

- Fixed cloudformation template errors in `@cumulus/deployment/`
  - Replaced references to Fn::Ref: with Ref:
  - Moved long form template references to a newline

## [v1.10.0] - 2018-08-31

### Removed

- Removed unused and broken code from `@cumulus/common`
  - Removed `@cumulus/common/test-helpers`
  - Removed `@cumulus/common/task`
  - Removed `@cumulus/common/message-source`
  - Removed the `getPossiblyRemote` function from `@cumulus/common/aws`
  - Removed the `startPromisedSfnExecution` function from `@cumulus/common/aws`
  - Removed the `getCurrentSfnTask` function from `@cumulus/common/aws`

### Changed

- **CUMULUS-839** - In `@cumulus/sync-granule`, 'collection' is now an optional config parameter

### Fixed

- **CUMULUS-859** Moved duplicate code in `@cumulus/move-granules` and `@cumulus/post-to-cmr` to `@cumulus/ingest`. Fixed imports making assumptions about directory structure.
- `@cumulus/ingest/consumer` correctly limits the number of messages being received and processed from SQS. Details:
  - **Background:** `@cumulus/api` includes a lambda `<stack-name>-sqs2sf` which processes messages from the `<stack-name>-startSF` SQS queue every minute. The `sqs2sf` lambda uses `@cumulus/ingest/consumer` to receive and process messages from SQS.
  - **Bug:** More than `messageLimit` number of messages were being consumed and processed from the `<stack-name>-startSF` SQS queue. Many step functions were being triggered simultaneously by the lambda `<stack-name>-sqs2sf` (which consumes every minute from the `startSF` queue) and resulting in step function failure with the error: `An error occurred (ThrottlingException) when calling the GetExecutionHistory`.
  - **Fix:** `@cumulus/ingest/consumer#processMessages` now processes messages until `timeLimit` has passed _OR_ once it receives up to `messageLimit` messages. `sqs2sf` is deployed with a [default `messageLimit` of 10](https://github.com/nasa/cumulus/blob/670000c8a821ff37ae162385f921c40956e293f7/packages/deployment/app/config.yml#L147).
  - **IMPORTANT NOTE:** `consumer` will actually process up to `messageLimit * 2 - 1` messages. This is because sometimes `receiveSQSMessages` will return less than `messageLimit` messages and thus the consumer will continue to make calls to `receiveSQSMessages`. For example, given a `messageLimit` of 10 and subsequent calls to `receiveSQSMessages` returns up to 9 messages, the loop will continue and a final call could return up to 10 messages.

## [v1.9.1] - 2018-08-22

**Please Note** To take advantage of the added granule tracking API functionality, updates are required for the message adapter and its libraries. You should be on the following versions:

- `cumulus-message-adapter` 1.0.9+
- `cumulus-message-adapter-js` 1.0.4+
- `cumulus-message-adapter-java` 1.2.7+
- `cumulus-message-adapter-python` 1.0.5+

### Added

- **CUMULUS-687** Added logs endpoint to search for logs from a specific workflow execution in `@cumulus/api`. Added integration test.
- **CUMULUS-836** - `@cumulus/deployment` supports a configurable docker storage driver for ECS. ECS can be configured with either `devicemapper` (the default storage driver for AWS ECS-optimized AMIs) or `overlay2` (the storage driver used by the NGAP 2.0 AMI). The storage driver can be configured in `app/config.yml` with `ecs.docker.storageDriver: overlay2 | devicemapper`. The default is `overlay2`.
  - To support this configuration, a [Handlebars](https://handlebarsjs.com/) helper `ifEquals` was added to `packages/deployment/lib/kes.js`.
- **CUMULUS-836** - `@cumulus/api` added IAM roles required by the NGAP 2.0 AMI. The NGAP 2.0 AMI runs a script `register_instances_with_ssm.py` which requires the ECS IAM role to include `ec2:DescribeInstances` and `ssm:GetParameter` permissions.

### Fixed

- **CUMULUS-836** - `@cumulus/deployment` uses `overlay2` driver by default and does not attempt to write `--storage-opt dm.basesize` to fix [this error](https://github.com/moby/moby/issues/37039).
- **CUMULUS-413** Kinesis processing now captures all errrors.
  - Added kinesis fallback mechanism when errors occur during record processing.
  - Adds FallbackTopicArn to `@cumulus/api/lambdas.yml`
  - Adds fallbackConsumer lambda to `@cumulus/api`
  - Adds fallbackqueue option to lambda definitions capture lambda failures after three retries.
  - Adds kinesisFallback SNS topic to signal incoming errors from kinesis stream.
  - Adds kinesisFailureSQS to capture fully failed events from all retries.
- **CUMULUS-855** Adds integration test for kinesis' error path.
- **CUMULUS-686** Added workflow task name and version tracking via `@cumulus/api` executions endpoint under new `tasks` property, and under `workflow_tasks` in step input/output.
  - Depends on `cumulus-message-adapter` 1.0.9+, `cumulus-message-adapter-js` 1.0.4+, `cumulus-message-adapter-java` 1.2.7+ and `cumulus-message-adapter-python` 1.0.5+
- **CUMULUS-771**
  - Updated sync-granule to stream the remote file to s3
  - Added integration test for ingesting granules from ftp provider
  - Updated http/https integration tests for ingesting granules from http/https providers
- **CUMULUS-862** Updated `@cumulus/integration-tests` to handle remote lambda output
- **CUMULUS-856** Set the rule `state` to have default value `ENABLED`

### Changed

- In `@cumulus/deployment`, changed the example app config.yml to have additional IAM roles

## [v1.9.0] - 2018-08-06

**Please note** additional information and upgrade instructions [here](https://nasa.github.io/cumulus/docs/upgrade/1.9.0)

### Added

- **CUMULUS-712** - Added integration tests verifying expected behavior in workflows
- **GITC-776-2** - Add support for versioned collections

### Fixed

- **CUMULUS-832**
  - Fixed indentation in example config.yml in `@cumulus/deployment`
  - Fixed issue with new deployment using the default distribution endpoint in `@cumulus/deployment` and `@cumulus/api`

## [v1.8.1] - 2018-08-01

**Note** IAM roles should be re-deployed with this release.

- **Cumulus-726**
  - Added function to `@cumulus/integration-tests`: `sfnStep` includes `getStepInput` which returns the input to the schedule event of a given step function step.
  - Added IAM policy `@cumulus/deployment`: Lambda processing IAM role includes `kinesis::PutRecord` so step function lambdas can write to kinesis streams.
- **Cumulus Community Edition**
  - Added Google OAuth authentication token logic to `@cumulus/api`. Refactored token endpoint to use environment variable flag `OAUTH_PROVIDER` when determining with authentication method to use.
  - Added API Lambda memory configuration variable `api_lambda_memory` to `@cumulus/api` and `@cumulus/deployment`.

### Changed

- **Cumulus-726**
  - Changed function in `@cumulus/api`: `models/rules.js#addKinesisEventSource` was modified to call to `deleteKinesisEventSource` with all required parameters (rule's name, arn and type).
  - Changed function in `@cumulus/integration-tests`: `getStepOutput` can now be used to return output of failed steps. If users of this function want the output of a failed event, they can pass a third parameter `eventType` as `'failure'`. This function will work as always for steps which completed successfully.

### Removed

- **Cumulus-726**

  - Configuration change to `@cumulus/deployment`: Removed default auto scaling configuration for Granules and Files DynamoDB tables.

- **CUMULUS-688**
  - Add integration test for ExecutionStatus
  - Function addition to `@cumulus/integration-tests`: `api` includes `getExecutionStatus` which returns the execution status from the Cumulus API

## [v1.8.0] - 2018-07-23

### Added

- **CUMULUS-718** Adds integration test for Kinesis triggering a workflow.

- **GITC-776-3** Added more flexibility for rules. You can now edit all fields on the rule's record
  We may need to update the api documentation to reflect this.

- **CUMULUS-681** - Add ingest-in-place action to granules endpoint

  - new applyWorkflow action at PUT /granules/{granuleid} Applying a workflow starts an execution of the provided workflow and passes the granule record as payload.
    Parameter(s):
    - workflow - the workflow name

- **CUMULUS-685** - Add parent exeuction arn to the execution which is triggered from a parent step function

### Changed

- **CUMULUS-768** - Integration tests get S3 provider data from shared data folder

### Fixed

- **CUMULUS-746** - Move granule API correctly updates record in dynamo DB and cmr xml file
- **CUMULUS-766** - Populate database fileSize field from S3 if value not present in Ingest payload

## [v1.7.1] - 2018-07-27 - [BACKPORT]

### Fixed

- **CUMULUS-766** - Backport from 1.8.0 - Populate database fileSize field from S3 if value not present in Ingest payload

## [v1.7.0] - 2018-07-02

### Please note: [Upgrade Instructions](https://nasa.github.io/cumulus/docs/upgrade/1.7.0)

### Added

- **GITC-776-2** - Add support for versioned collectons
- **CUMULUS-491** - Add granule reconciliation API endpoints.
- **CUMULUS-480** Add suport for backup and recovery:
  - Add DynamoDB tables for granules, executions and pdrs
  - Add ability to write all records to S3
  - Add ability to download all DynamoDB records in form json files
  - Add ability to upload records to DynamoDB
  - Add migration scripts for copying granule, pdr and execution records from ElasticSearch to DynamoDB
  - Add IAM support for batchWrite on dynamoDB
-
- **CUMULUS-508** - `@cumulus/deployment` cloudformation template allows for lambdas and ECS clusters to have multiple AZ availability.
  - `@cumulus/deployment` also ensures docker uses `devicemapper` storage driver.
- **CUMULUS-755** - `@cumulus/deployment` Add DynamoDB autoscaling support.
  - Application developers can add autoscaling and override default values in their deployment's `app/config.yml` file using a `{TableName}Table:` key.

### Fixed

- **CUMULUS-747** - Delete granule API doesn't delete granule files in s3 and granule in elasticsearch
  - update the StreamSpecification DynamoDB tables to have StreamViewType: "NEW_AND_OLD_IMAGES"
  - delete granule files in s3
- **CUMULUS-398** - Fix not able to filter executions by workflow
- **CUMULUS-748** - Fix invalid lambda .zip files being validated/uploaded to AWS
- **CUMULUS-544** - Post to CMR task has UAT URL hard-coded
  - Made configurable: PostToCmr now requires CMR_ENVIRONMENT env to be set to 'SIT' or 'OPS' for those CMR environments. Default is UAT.

### Changed

- **GITC-776-4** - Changed Discover-pdrs to not rely on collection but use provider_path in config. It also has an optional filterPdrs regex configuration parameter

- **CUMULUS-710** - In the integration test suite, `getStepOutput` returns the output of the first successful step execution or last failed, if none exists

## [v1.6.0] - 2018-06-06

### Please note: [Upgrade Instructions](https://nasa.github.io/cumulus/docs/upgrade/1.6.0)

### Fixed

- **CUMULUS-602** - Format all logs sent to Elastic Search.
  - Extract cumulus log message and index it to Elastic Search.

### Added

- **CUMULUS-556** - add a mechanism for creating and running migration scripts on deployment.
- **CUMULUS-461** Support use of metadata date and other components in `url_path` property

### Changed

- **CUMULUS-477** Update bucket configuration to support multiple buckets of the same type:
  - Change the structure of the buckets to allow for more than one bucket of each type. The bucket structure is now:
    bucket-key:
    name: <bucket-name>
    type: <type> i.e. internal, public, etc.
  - Change IAM and app deployment configuration to support new bucket structure
  - Update tasks and workflows to support new bucket structure
  - Replace instances where buckets.internal is relied upon to either use the system bucket or a configured bucket
  - Move IAM template to the deployment package. NOTE: You now have to specify '--template node_modules/@cumulus/deployment/iam' in your IAM deployment
  - Add IAM cloudformation template support to filter buckets by type

## [v1.5.5] - 2018-05-30

### Added

- **CUMULUS-530** - PDR tracking through Queue-granules
  - Add optional `pdr` property to the sync-granule task's input config and output payload.
- **CUMULUS-548** - Create a Lambda task that generates EMS distribution reports
  - In order to supply EMS Distribution Reports, you must enable S3 Server
    Access Logging on any S3 buckets used for distribution. See [How Do I Enable Server Access Logging for an S3 Bucket?](https://docs.aws.amazon.com/AmazonS3/latest/user-guide/server-access-logging.html)
    The "Target bucket" setting should point at the Cumulus internal bucket.
    The "Target prefix" should be
    "<STACK_NAME>/ems-distribution/s3-server-access-logs/", where "STACK_NAME"
    is replaced with the name of your Cumulus stack.

### Fixed

- **CUMULUS-546 - Kinesis Consumer should catch and log invalid JSON**
  - Kinesis Consumer lambda catches and logs errors so that consumer doesn't get stuck in a loop re-processing bad json records.
- EMS report filenames are now based on their start time instead of the time
  instead of the time that the report was generated
- **CUMULUS-552 - Cumulus API returns different results for the same collection depending on query**
  - The collection, provider and rule records in elasticsearch are now replaced with records from dynamo db when the dynamo db records are updated.

### Added

- `@cumulus/deployment`'s default cloudformation template now configures storage for Docker to match the configured ECS Volume. The template defines Docker's devicemapper basesize (`dm.basesize`) using `ecs.volumeSize`. This addresses ECS default of limiting Docker containers to 10GB of storage ([Read more](https://aws.amazon.com/premiumsupport/knowledge-center/increase-default-ecs-docker-limit/)).

## [v1.5.4] - 2018-05-21

### Added

- **CUMULUS-535** - EMS Ingest, Archive, Archive Delete reports
  - Add lambda EmsReport to create daily EMS Ingest, Archive, Archive Delete reports
  - ems.provider property added to `@cumulus/deployment/app/config.yml`.
    To change the provider name, please add `ems: provider` property to `app/config.yml`.
- **CUMULUS-480** Use DynamoDB to store granules, pdrs and execution records
  - Activate PointInTime feature on DynamoDB tables
  - Increase test coverage on api package
  - Add ability to restore metadata records from json files to DynamoDB
- **CUMULUS-459** provide API endpoint for moving granules from one location on s3 to another

## [v1.5.3] - 2018-05-18

### Fixed

- **CUMULUS-557 - "Add dataType to DiscoverGranules output"**
  - Granules discovered by the DiscoverGranules task now include dataType
  - dataType is now a required property for granules used as input to the
    QueueGranules task
- **CUMULUS-550** Update deployment app/config.yml to force elasticsearch updates for deleted granules

## [v1.5.2] - 2018-05-15

### Fixed

- **CUMULUS-514 - "Unable to Delete the Granules"**
  - updated cmrjs.deleteConcept to return success if the record is not found
    in CMR.

### Added

- **CUMULUS-547** - The distribution API now includes an
  "earthdataLoginUsername" query parameter when it returns a signed S3 URL
- **CUMULUS-527 - "parse-pdr queues up all granules and ignores regex"**
  - Add an optional config property to the ParsePdr task called
    "granuleIdFilter". This property is a regular expression that is applied
    against the filename of the first file of each granule contained in the
    PDR. If the regular expression matches, then the granule is included in
    the output. Defaults to '.', which will match all granules in the PDR.
- File checksums in PDRs now support MD5
- Deployment support to subscribe to an SNS topic that already exists
- **CUMULUS-470, CUMULUS-471** In-region S3 Policy lambda added to API to update bucket policy for in-region access.
- **CUMULUS-533** Added fields to granule indexer to support EMS ingest and archive record creation
- **CUMULUS-534** Track deleted granules
  - added `deletedgranule` type to `cumulus` index.
  - **Important Note:** Force custom bootstrap to re-run by adding this to
    app/config.yml `es: elasticSearchMapping: 7`
- You can now deploy cumulus without ElasticSearch. Just add `es: null` to your `app/config.yml` file. This is only useful for debugging purposes. Cumulus still requires ElasticSearch to properly operate.
- `@cumulus/integration-tests` includes and exports the `addRules` function, which seeds rules into the DynamoDB table.
- Added capability to support EFS in cloud formation template. Also added
  optional capability to ssh to your instance and privileged lambda functions.
- Added support to force discovery of PDRs that have already been processed
  and filtering of selected data types
- `@cumulus/cmrjs` uses an environment variable `USER_IP_ADDRESS` or fallback
  IP address of `10.0.0.0` when a public IP address is not available. This
  supports lambda functions deployed into a VPC's private subnet, where no
  public IP address is available.

### Changed

- **CUMULUS-550** Custom bootstrap automatically adds new types to index on
  deployment

## [v1.5.1] - 2018-04-23

### Fixed

- add the missing dist folder to the hello-world task
- disable uglifyjs on the built version of the pdr-status-check (read: https://github.com/webpack-contrib/uglifyjs-webpack-plugin/issues/264)

## [v1.5.0] - 2018-04-23

### Changed

- Removed babel from all tasks and packages and increased minimum node requirements to version 8.10
- Lambda functions created by @cumulus/deployment will use node8.10 by default
- Moved [cumulus-integration-tests](https://github.com/nasa/cumulus-integration-tests) to the `example` folder CUMULUS-512
- Streamlined all packages dependencies (e.g. remove redundant dependencies and make sure versions are the same across packages)
- **CUMULUS-352:** Update Cumulus Elasticsearch indices to use [index aliases](https://www.elastic.co/guide/en/elasticsearch/reference/current/indices-aliases.html).
- **CUMULUS-519:** ECS tasks are no longer restarted after each CF deployment unless `ecs.restartTasksOnDeploy` is set to true
- **CUMULUS-298:** Updated log filterPattern to include all CloudWatch logs in ElasticSearch
- **CUMULUS-518:** Updates to the SyncGranule config schema
  - `granuleIdExtraction` is no longer a property
  - `process` is now an optional property
  - `provider_path` is no longer a property

### Fixed

- **CUMULUS-455 "Kes deployments using only an updated message adapter do not get automatically deployed"**
  - prepended the hash value of cumulus-message-adapter.zip file to the zip file name of lambda which uses message adapter.
  - the lambda function will be redeployed when message adapter or lambda function are updated
- Fixed a bug in the bootstrap lambda function where it stuck during update process
- Fixed a bug where the sf-sns-report task did not return the payload of the incoming message as the output of the task [CUMULUS-441]

### Added

- **CUMULUS-352:** Add reindex CLI to the API package.
- **CUMULUS-465:** Added mock http/ftp/sftp servers to the integration tests
- Added a `delete` method to the `@common/CollectionConfigStore` class
- **CUMULUS-467 "@cumulus/integration-tests or cumulus-integration-tests should seed provider and collection in deployed DynamoDB"**
  - `example` integration-tests populates providers and collections to database
  - `example` workflow messages are populated from workflow templates in s3, provider and collection information in database, and input payloads. Input templates are removed.
  - added `https` protocol to provider schema

## [v1.4.1] - 2018-04-11

### Fixed

- Sync-granule install

## [v1.4.0] - 2018-04-09

### Fixed

- **CUMULUS-392 "queue-granules not returning the sfn-execution-arns queued"**
  - updated queue-granules to return the sfn-execution-arns queued and pdr if exists.
  - added pdr to ingest message meta.pdr instead of payload, so the pdr information doesn't get lost in the ingest workflow, and ingested granule in elasticsearch has pdr name.
  - fixed sf-sns-report schema, remove the invalid part
  - fixed pdr-status-check schema, the failed execution contains arn and reason
- **CUMULUS-206** make sure homepage and repository urls exist in package.json files of tasks and packages

### Added

- Example folder with a cumulus deployment example

### Changed

- [CUMULUS-450](https://bugs.earthdata.nasa.gov/browse/CUMULUS-450) - Updated
  the config schema of the **queue-granules** task
  - The config no longer takes a "collection" property
  - The config now takes an "internalBucket" property
  - The config now takes a "stackName" property
- [CUMULUS-450](https://bugs.earthdata.nasa.gov/browse/CUMULUS-450) - Updated
  the config schema of the **parse-pdr** task
  - The config no longer takes a "collection" property
  - The "stack", "provider", and "bucket" config properties are now
    required
- **CUMULUS-469** Added a lambda to the API package to prototype creating an S3 bucket policy for direct, in-region S3 access for the prototype bucket

### Removed

- Removed the `findTmpTestDataDirectory()` function from
  `@cumulus/common/test-utils`

### Fixed

- [CUMULUS-450](https://bugs.earthdata.nasa.gov/browse/CUMULUS-450)
  - The **queue-granules** task now enqueues a **sync-granule** task with the
    correct collection config for that granule based on the granule's
    data-type. It had previously been using the collection config from the
    config of the **queue-granules** task, which was a problem if the granules
    being queued belonged to different data-types.
  - The **parse-pdr** task now handles the case where a PDR contains granules
    with different data types, and uses the correct granuleIdExtraction for
    each granule.

### Added

- **CUMULUS-448** Add code coverage checking using [nyc](https://github.com/istanbuljs/nyc).

## [v1.3.0] - 2018-03-29

### Deprecated

- discover-s3-granules is deprecated. The functionality is provided by the discover-granules task

### Fixed

- **CUMULUS-331:** Fix aws.downloadS3File to handle non-existent key
- Using test ftp provider for discover-granules testing [CUMULUS-427]
- **CUMULUS-304: "Add AWS API throttling to pdr-status-check task"** Added concurrency limit on SFN API calls. The default concurrency is 10 and is configurable through Lambda environment variable CONCURRENCY.
- **CUMULUS-414: "Schema validation not being performed on many tasks"** revised npm build scripts of tasks that use cumulus-message-adapter to place schema directories into dist directories.
- **CUMULUS-301:** Update all tests to use test-data package for testing data.
- **CUMULUS-271: "Empty response body from rules PUT endpoint"** Added the updated rule to response body.
- Increased memory allotment for `CustomBootstrap` lambda function. Resolves failed deployments where `CustomBootstrap` lambda function was failing with error `Process exited before completing request`. This was causing deployments to stall, fail to update and fail to rollback. This error is thrown when the lambda function tries to use more memory than it is allotted.
- Cumulus repository folders structure updated:
  - removed the `cumulus` folder altogether
  - moved `cumulus/tasks` to `tasks` folder at the root level
  - moved the tasks that are not converted to use CMA to `tasks/.not_CMA_compliant`
  - updated paths where necessary

### Added

- `@cumulus/integration-tests` - Added support for testing the output of an ECS activity as well as a Lambda function.

## [v1.2.0] - 2018-03-20

### Fixed

- Update vulnerable npm packages [CUMULUS-425]
- `@cumulus/api`: `kinesis-consumer.js` uses `sf-scheduler.js#schedule` instead of placing a message directly on the `startSF` SQS queue. This is a fix for [CUMULUS-359](https://bugs.earthdata.nasa.gov/browse/CUMULUS-359) because `sf-scheduler.js#schedule` looks up the provider and collection data in DynamoDB and adds it to the `meta` object of the enqueued message payload.
- `@cumulus/api`: `kinesis-consumer.js` catches and logs errors instead of doing an error callback. Before this change, `kinesis-consumer` was failing to process new records when an existing record caused an error because it would call back with an error and stop processing additional records. It keeps trying to process the record causing the error because it's "position" in the stream is unchanged. Catching and logging the errors is part 1 of the fix. Proposed part 2 is to enqueue the error and the message on a "dead-letter" queue so it can be processed later ([CUMULUS-413](https://bugs.earthdata.nasa.gov/browse/CUMULUS-413)).
- **CUMULUS-260: "PDR page on dashboard only shows zeros."** The PDR stats in LPDAAC are all 0s, even if the dashboard has been fixed to retrieve the correct fields. The current version of pdr-status-check has a few issues.
  - pdr is not included in the input/output schema. It's available from the input event. So the pdr status and stats are not updated when the ParsePdr workflow is complete. Adding the pdr to the input/output of the task will fix this.
  - pdr-status-check doesn't update pdr stats which prevent the real time pdr progress from showing up in the dashboard. To solve this, added lambda function sf-sns-report which is copied from @cumulus/api/lambdas/sf-sns-broadcast with modification, sf-sns-report can be used to report step function status anywhere inside a step function. So add step sf-sns-report after each pdr-status-check, we will get the PDR status progress at real time.
  - It's possible an execution is still in the queue and doesn't exist in sfn yet. Added code to handle 'ExecutionDoesNotExist' error when checking the execution status.
- Fixed `aws.cloudwatchevents()` typo in `packages/ingest/aws.js`. This typo was the root cause of the error: `Error: Could not process scheduled_ingest, Error: : aws.cloudwatchevents is not a constructor` seen when trying to update a rule.

### Removed

- `@cumulus/ingest/aws`: Remove queueWorkflowMessage which is no longer being used by `@cumulus/api`'s `kinesis-consumer.js`.

## [v1.1.4] - 2018-03-15

### Added

- added flag `useList` to parse-pdr [CUMULUS-404]

### Fixed

- Pass encrypted password to the ApiGranule Lambda function [CUMULUS-424]

## [v1.1.3] - 2018-03-14

### Fixed

- Changed @cumulus/deployment package install behavior. The build process will happen after installation

## [v1.1.2] - 2018-03-14

### Added

- added tools to @cumulus/integration-tests for local integration testing
- added end to end testing for discovering and parsing of PDRs
- `yarn e2e` command is available for end to end testing

### Fixed

- **CUMULUS-326: "Occasionally encounter "Too Many Requests" on deployment"** The api gateway calls will handle throttling errors
- **CUMULUS-175: "Dashboard providers not in sync with AWS providers."** The root cause of this bug - DynamoDB operations not showing up in Elasticsearch - was shared by collections and rules. The fix was to update providers', collections' and rules; POST, PUT and DELETE endpoints to operate on DynamoDB and using DynamoDB streams to update Elasticsearch. The following packages were made:
  - `@cumulus/deployment` deploys DynamoDB streams for the Collections, Providers and Rules tables as well as a new lambda function called `dbIndexer`. The `dbIndexer` lambda has an event source mapping which listens to each of the DynamoDB streams. The dbIndexer lambda receives events referencing operations on the DynamoDB table and updates the elasticsearch cluster accordingly.
  - The `@cumulus/api` endpoints for collections, providers and rules _only_ query DynamoDB, with the exception of LIST endpoints and the collections' GET endpoint.

### Updated

- Broke up `kes.override.js` of @cumulus/deployment to multiple modules and moved to a new location
- Expanded @cumulus/deployment test coverage
- all tasks were updated to use cumulus-message-adapter-js 1.0.1
- added build process to integration-tests package to babelify it before publication
- Update @cumulus/integration-tests lambda.js `getLambdaOutput` to return the entire lambda output. Previously `getLambdaOutput` returned only the payload.

## [v1.1.1] - 2018-03-08

### Removed

- Unused queue lambda in api/lambdas [CUMULUS-359]

### Fixed

- Kinesis message content is passed to the triggered workflow [CUMULUS-359]
- Kinesis message queues a workflow message and does not write to rules table [CUMULUS-359]

## [v1.1.0] - 2018-03-05

### Added

- Added a `jlog` function to `common/test-utils` to aid in test debugging
- Integration test package with command line tool [CUMULUS-200] by @laurenfrederick
- Test for FTP `useList` flag [CUMULUS-334] by @kkelly51

### Updated

- The `queue-pdrs` task now uses the [cumulus-message-adapter-js](https://github.com/nasa/cumulus-message-adapter-js)
  library
- Updated the `queue-pdrs` JSON schemas
- The test-utils schema validation functions now throw an error if validation
  fails
- The `queue-granules` task now uses the [cumulus-message-adapter-js](https://github.com/nasa/cumulus-message-adapter-js)
  library
- Updated the `queue-granules` JSON schemas

### Removed

- Removed the `getSfnExecutionByName` function from `common/aws`
- Removed the `getGranuleStatus` function from `common/aws`

## [v1.0.1] - 2018-02-27

### Added

- More tests for discover-pdrs, dicover-granules by @yjpa7145
- Schema validation utility for tests by @yjpa7145

### Changed

- Fix an FTP listing bug for servers that do not support STAT [CUMULUS-334] by @kkelly51

## [v1.0.0] - 2018-02-23

[unreleased]: https://github.com/nasa/cumulus/compare/v5.0.1...HEAD
[v5.0.1]: https://github.com/nasa/cumulus/compare/v5.0.0...v5.0.1
[v5.0.0]: https://github.com/nasa/cumulus/compare/v4.0.0...v5.0.0
[v4.0.0]: https://github.com/nasa/cumulus/compare/v3.0.1...v4.0.0
[v3.0.1]: https://github.com/nasa/cumulus/compare/v3.0.0...v3.0.1
[v3.0.0]: https://github.com/nasa/cumulus/compare/v2.0.1...v3.0.0
[v2.0.7]: https://github.com/nasa/cumulus/compare/v2.0.6...v2.0.7
[v2.0.6]: https://github.com/nasa/cumulus/compare/v2.0.5...v2.0.6
[v2.0.5]: https://github.com/nasa/cumulus/compare/v2.0.4...v2.0.5
[v2.0.4]: https://github.com/nasa/cumulus/compare/v2.0.3...v2.0.4
[v2.0.3]: https://github.com/nasa/cumulus/compare/v2.0.2...v2.0.3
[v2.0.2]: https://github.com/nasa/cumulus/compare/v2.0.1...v2.0.2
[v2.0.1]: https://github.com/nasa/cumulus/compare/v1.24.0...v2.0.1
[v2.0.0]: https://github.com/nasa/cumulus/compare/v1.24.0...v2.0.0
[v1.24.0]: https://github.com/nasa/cumulus/compare/v1.23.2...v1.24.0
[v1.23.2]: https://github.com/nasa/cumulus/compare/v1.22.1...v1.23.2
[v1.22.1]: https://github.com/nasa/cumulus/compare/v1.21.0...v1.22.1
[v1.21.0]: https://github.com/nasa/cumulus/compare/v1.20.0...v1.21.0
[v1.20.0]: https://github.com/nasa/cumulus/compare/v1.19.0...v1.20.0
[v1.19.0]: https://github.com/nasa/cumulus/compare/v1.18.0...v1.19.0
[v1.18.0]: https://github.com/nasa/cumulus/compare/v1.17.0...v1.18.0
[v1.17.0]: https://github.com/nasa/cumulus/compare/v1.16.1...v1.17.0
[v1.16.1]: https://github.com/nasa/cumulus/compare/v1.16.0...v1.16.1
[v1.16.0]: https://github.com/nasa/cumulus/compare/v1.15.0...v1.16.0
[v1.15.0]: https://github.com/nasa/cumulus/compare/v1.14.5...v1.15.0
[v1.14.5]: https://github.com/nasa/cumulus/compare/v1.14.4...v1.14.5
[v1.14.4]: https://github.com/nasa/cumulus/compare/v1.14.3...v1.14.4
[v1.14.3]: https://github.com/nasa/cumulus/compare/v1.14.2...v1.14.3
[v1.14.2]: https://github.com/nasa/cumulus/compare/v1.14.1...v1.14.2
[v1.14.1]: https://github.com/nasa/cumulus/compare/v1.14.0...v1.14.1
[v1.14.0]: https://github.com/nasa/cumulus/compare/v1.13.5...v1.14.0
[v1.13.5]: https://github.com/nasa/cumulus/compare/v1.13.4...v1.13.5
[v1.13.4]: https://github.com/nasa/cumulus/compare/v1.13.3...v1.13.4
[v1.13.3]: https://github.com/nasa/cumulus/compare/v1.13.2...v1.13.3
[v1.13.2]: https://github.com/nasa/cumulus/compare/v1.13.1...v1.13.2
[v1.13.1]: https://github.com/nasa/cumulus/compare/v1.13.0...v1.13.1
[v1.13.0]: https://github.com/nasa/cumulus/compare/v1.12.1...v1.13.0
[v1.12.1]: https://github.com/nasa/cumulus/compare/v1.12.0...v1.12.1
[v1.12.0]: https://github.com/nasa/cumulus/compare/v1.11.3...v1.12.0
[v1.11.3]: https://github.com/nasa/cumulus/compare/v1.11.2...v1.11.3
[v1.11.2]: https://github.com/nasa/cumulus/compare/v1.11.1...v1.11.2
[v1.11.1]: https://github.com/nasa/cumulus/compare/v1.11.0...v1.11.1
[v1.11.0]: https://github.com/nasa/cumulus/compare/v1.10.4...v1.11.0
[v1.10.4]: https://github.com/nasa/cumulus/compare/v1.10.3...v1.10.4
[v1.10.3]: https://github.com/nasa/cumulus/compare/v1.10.2...v1.10.3
[v1.10.2]: https://github.com/nasa/cumulus/compare/v1.10.1...v1.10.2
[v1.10.1]: https://github.com/nasa/cumulus/compare/v1.10.0...v1.10.1
[v1.10.0]: https://github.com/nasa/cumulus/compare/v1.9.1...v1.10.0
[v1.9.1]: https://github.com/nasa/cumulus/compare/v1.9.0...v1.9.1
[v1.9.0]: https://github.com/nasa/cumulus/compare/v1.8.1...v1.9.0
[v1.8.1]: https://github.com/nasa/cumulus/compare/v1.8.0...v1.8.1
[v1.8.0]: https://github.com/nasa/cumulus/compare/v1.7.0...v1.8.0
[v1.7.0]: https://github.com/nasa/cumulus/compare/v1.6.0...v1.7.0
[v1.6.0]: https://github.com/nasa/cumulus/compare/v1.5.5...v1.6.0
[v1.5.5]: https://github.com/nasa/cumulus/compare/v1.5.4...v1.5.5
[v1.5.4]: https://github.com/nasa/cumulus/compare/v1.5.3...v1.5.4
[v1.5.3]: https://github.com/nasa/cumulus/compare/v1.5.2...v1.5.3
[v1.5.2]: https://github.com/nasa/cumulus/compare/v1.5.1...v1.5.2
[v1.5.1]: https://github.com/nasa/cumulus/compare/v1.5.0...v1.5.1
[v1.5.0]: https://github.com/nasa/cumulus/compare/v1.4.1...v1.5.0
[v1.4.1]: https://github.com/nasa/cumulus/compare/v1.4.0...v1.4.1
[v1.4.0]: https://github.com/nasa/cumulus/compare/v1.3.0...v1.4.0
[v1.3.0]: https://github.com/nasa/cumulus/compare/v1.2.0...v1.3.0
[v1.2.0]: https://github.com/nasa/cumulus/compare/v1.1.4...v1.2.0
[v1.1.4]: https://github.com/nasa/cumulus/compare/v1.1.3...v1.1.4
[v1.1.3]: https://github.com/nasa/cumulus/compare/v1.1.2...v1.1.3
[v1.1.2]: https://github.com/nasa/cumulus/compare/v1.1.1...v1.1.2
[v1.1.1]: https://github.com/nasa/cumulus/compare/v1.0.1...v1.1.1
[v1.1.0]: https://github.com/nasa/cumulus/compare/v1.0.1...v1.1.0
[v1.0.1]: https://github.com/nasa/cumulus/compare/v1.0.0...v1.0.1
[v1.0.0]: https://github.com/nasa/cumulus/compare/pre-v1-release...v1.0.0

[thin-egress-app]: <https://github.com/asfadmin/thin-egress-app> "Thin Egress App"<|MERGE_RESOLUTION|>--- conflicted
+++ resolved
@@ -37,7 +37,9 @@
 - **CUMULUS-2310**
   - Use valid filename for reconciliation report
 
-<<<<<<< HEAD
+- **CUMULUS-2351**
+  - Inventory report no longer includes the File/Granule relation object in the okCountByGranules key of a report. The information is only included when a 'Granule Not Found' report is run.
+
 ## [v5.0.1] 2021-01-27
 
 ### Changed
@@ -47,10 +49,6 @@
   - If using the Change Index operation and the new index doesn't exist, it will be created
   - Regarding instructions for CUMULUS-2020, you can now do a change index operation before a reindex operation. This will
     ensure that new data will end up in the new index while Elasticsearch is reindexing.
-=======
-- **CUMULUS-2351**
-  - Inventory report no longer includes the File/Granule relation object in the okCountByGranules key of a report. The information is only included when a 'Granule Not Found' report is run.
->>>>>>> 99dc6df5
 
 ## [v5.0.0] 2021-01-12
 
