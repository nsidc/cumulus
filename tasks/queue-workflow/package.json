{
  "name": "@cumulus/queue-workflow",
<<<<<<< HEAD
  "version": "11.1.5",
=======
  "version": "13.2.0",
>>>>>>> 503c5383
  "description": "Add workflow to the queue",
  "main": "index.js",
  "directories": {
    "test": "tests"
  },
  "homepage": "https://github.com/nasa/cumulus/tree/master/tasks/queue-workflow",
  "repository": {
    "type": "git",
    "url": "https://github.com/nasa/cumulus"
  },
  "publishConfig": {
    "access": "public"
  },
  "engines": {
    "node": ">=14.19.1"
  },
  "scripts": {
    "build": "rm -rf dist && mkdir dist && cp -R schemas dist/ && ../../node_modules/.bin/webpack",
    "clean": "rm -rf dist",
    "package": "npm run build && (cd dist && node ../../../bin/zip.js lambda.zip index.js schemas)",
    "test": "../../node_modules/.bin/ava",
    "test:coverage": "../../node_modules/.bin/nyc npm test",
    "watch": "rm -rf dist && mkdir dist && cp -R schemas dist/ && ../../node_modules/.bin/webpack --progress -w"
  },
  "ava": {
    "timeout": "15m"
  },
  "author": "Cumulus Authors",
  "license": "Apache-2.0",
  "dependencies": {
<<<<<<< HEAD
    "@cumulus/aws-client": "11.1.5",
    "@cumulus/common": "11.1.5",
    "@cumulus/cumulus-message-adapter-js": "2.0.4",
    "@cumulus/ingest": "11.1.5",
    "@cumulus/message": "11.1.5",
=======
    "@cumulus/aws-client": "13.2.0",
    "@cumulus/common": "13.2.0",
    "@cumulus/cumulus-message-adapter-js": "2.0.4",
    "@cumulus/ingest": "13.2.0",
    "@cumulus/message": "13.2.0",
>>>>>>> 503c5383
    "lodash": "^4.17.21"
  }
}<|MERGE_RESOLUTION|>--- conflicted
+++ resolved
@@ -1,10 +1,6 @@
 {
   "name": "@cumulus/queue-workflow",
-<<<<<<< HEAD
-  "version": "11.1.5",
-=======
   "version": "13.2.0",
->>>>>>> 503c5383
   "description": "Add workflow to the queue",
   "main": "index.js",
   "directories": {
@@ -35,19 +31,11 @@
   "author": "Cumulus Authors",
   "license": "Apache-2.0",
   "dependencies": {
-<<<<<<< HEAD
-    "@cumulus/aws-client": "11.1.5",
-    "@cumulus/common": "11.1.5",
-    "@cumulus/cumulus-message-adapter-js": "2.0.4",
-    "@cumulus/ingest": "11.1.5",
-    "@cumulus/message": "11.1.5",
-=======
     "@cumulus/aws-client": "13.2.0",
     "@cumulus/common": "13.2.0",
     "@cumulus/cumulus-message-adapter-js": "2.0.4",
     "@cumulus/ingest": "13.2.0",
     "@cumulus/message": "13.2.0",
->>>>>>> 503c5383
     "lodash": "^4.17.21"
   }
 }