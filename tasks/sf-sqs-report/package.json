{
  "name": "@cumulus/sf-sqs-report",
  "version": "3.0.0",
  "description": "Sends an incoming Cumulus message to SQS",
  "main": "index.js",
  "directories": {
    "test": "tests"
  },
  "homepage": "https://github.com/nasa/cumulus/tree/master/tasks/sf-sqs-report",
  "repository": {
    "type": "git",
    "url": "https://github.com/nasa/cumulus"
  },
  "publishConfig": {
    "access": "public"
  },
  "engines": {
    "node": ">=12.18.0"
  },
  "scripts": {
    "build-lambda-zips": "(cd dist && rm -f lambda.zip && node ../../../bin/zip.js lambda.zip index.js)",
    "build": "rm -rf dist && mkdir dist && ../../node_modules/.bin/webpack",
    "package": "npm run build && npm run build-lambda-zips",
    "test": "../../node_modules/.bin/ava",
    "test:coverage": "../../node_modules/.bin/nyc npm test",
    "watch": "rm -rf dist && mkdir dist && ../../node_modules/.bin/webpack --progress -w"
  },
  "ava": {
    "timeout": "15m"
  },
  "author": "Cumulus Authors",
  "license": "Apache-2.0",
  "dependencies": {
    "@cumulus/aws-client": "3.0.0",
<<<<<<< HEAD
    "@cumulus/cumulus-message-adapter-js": "2.0.0",
    "lodash": "4.17.15"
=======
    "@cumulus/cumulus-message-adapter-js": "1.3.1",
    "lodash": "4.17.20"
>>>>>>> 9299c658
  },
  "devDependencies": {
    "@cumulus/common": "3.0.0"
  }
}<|MERGE_RESOLUTION|>--- conflicted
+++ resolved
@@ -32,13 +32,8 @@
   "license": "Apache-2.0",
   "dependencies": {
     "@cumulus/aws-client": "3.0.0",
-<<<<<<< HEAD
     "@cumulus/cumulus-message-adapter-js": "2.0.0",
-    "lodash": "4.17.15"
-=======
-    "@cumulus/cumulus-message-adapter-js": "1.3.1",
     "lodash": "4.17.20"
->>>>>>> 9299c658
   },
   "devDependencies": {
     "@cumulus/common": "3.0.0"
