'use strict';

<<<<<<< HEAD
const isIp = require('is-ip');
const pRetry = require('p-retry');
=======
>>>>>>> cd0810fd
const pWaitFor = require('p-wait-for');

const providersApi = require('@cumulus/api-client/providers');
const { listGranules } = require('@cumulus/api-client/granules');
const { listRules, deleteRule } = require('@cumulus/api-client/rules');
const pdrsApi = require('@cumulus/api-client/pdrs');
const { getTextObject, s3CopyObject } = require('@cumulus/aws-client/S3');
const { fetchFakeProviderIp } = require('@cumulus/common/fake-provider');

const { deleteGranules } = require('./granuleUtils');

const fetchFakeS3ProviderBuckets = async () => {
  if (!process.env.FAKE_PROVIDER_CONFIG_BUCKET) {
    throw new Error('The FAKE_PROVIDER_CONFIG_BUCKET environment variable must be set');
  }

  const fakeS3ProviderBucket = (await getTextObject(
    process.env.FAKE_PROVIDER_CONFIG_BUCKET, 'fake-s3-provider-bucket'
  )).trim();

  const altFakeS3ProviderBucket = (await getTextObject(
    process.env.FAKE_PROVIDER_CONFIG_BUCKET, 'fake-s3-provider-bucket-alternate'
  )).trim();
  return { fakeS3ProviderBucket, altFakeS3ProviderBucket };
};

const getProviderHost = async () => process.env.PROVIDER_HOST || await fetchFakeProviderIp();

const buildFtpProvider = async (postfix = '') => {
  const provider = {
    id: `ftp_provider${postfix}`,
    protocol: 'ftp',
    host: await getProviderHost(),
    username: 'testuser',
    password: 'testpass',
    globalConnectionLimit: 10,
  };

  if (process.env.PROVIDER_FTP_PORT) {
    provider.port = Number(process.env.PROVIDER_FTP_PORT);
  }

  return provider;
};

const fakeProviderPortMap = {
  http: process.env.PROVIDER_HTTP_PORT ? Number(process.env.PROVIDER_HTTP_PORT) : 3030,
  https: process.env.PROVIDER_HTTPS_PORT ? Number(process.env.PROVIDER_HTTPS_PORT) : 4040,
};

const buildHttpOrHttpsProvider = async (postfix, systemBucket, protocol = 'http') => {
  if (postfix === undefined) throw new Error('Test setup should be isolated, specify postfix!');
  const provider = {
    id: `${protocol}_provider${postfix}`,
    protocol,
    host: await getProviderHost(),
    port: fakeProviderPortMap[protocol],
    globalConnectionLimit: 10,
  };

  if (protocol === 'https') {
    if (systemBucket === undefined) throw new Error('HTTPS provider must have systembucket specified!');
    // copy certificate to system bucket to avoid permissions issues
    if (systemBucket !== process.env.FAKE_PROVIDER_CONFIG_BUCKET) {
      await s3CopyObject({
        CopySource: `${process.env.FAKE_PROVIDER_CONFIG_BUCKET}/fake-provider-cert.pem`,
        Bucket: systemBucket,
        Key: 'fake-provider-cert.pem',
      });
    }
    provider.certificateUri = `s3://${systemBucket}/fake-provider-cert.pem`;
  }

  return provider;
};

const throwIfApiReturnFail = (apiResult) => {
  if (apiResult.statusCode === 500) {
    throw new Error(`API returned a 500 status: ${apiResult}, failing.`);
  }
};

const providerExists = async (stackName, id) => {
  let response;
  const exists = await pRetry(
    async () => {
      try {
        response = await providersApi.getProvider({
          prefix: stackName,
          providerId: id,
          pRetryOptions: {
            retries: 0,
          },
        });
      } catch (error) {
        if (error.statusCode === 404) {
          console.log(`Error: ${error}. Failed to get provider with ID ${id}`);
          return false;
        }
        throw error;
      }
      if (response.statusCode === 200) return true;
      return false;
    },
    { retries: 5, minTimeout: 2000, maxTimeout: 2000 }
  );
  return exists;
};

const createProvider = async (stackName, provider) => {
  const exists = await providerExists(stackName, provider.id);
  if (exists) {
    await providersApi.deleteProvider({ prefix: stackName, providerId: provider.id });
  }
  const createProviderResult = await providersApi.createProvider({ prefix: stackName, provider });
  throwIfApiReturnFail(createProviderResult);
  return createProviderResult;
};

const waitForProviderRecordInOrNotInList = async (
  prefix, id, recordIsIncluded = true, additionalQueryParams = {}
) => await pWaitFor(
  async () => {
    const resp = await providersApi.getProviders({
      prefix,
      queryStringParameters: {
        fields: 'id',
        id,
        ...additionalQueryParams,
      },
    });
    const ids = JSON.parse(resp.body).results.map((p) => p.id);
    return recordIsIncluded ? ids.includes(id) : !ids.includes(id);
  },
  {
    interval: 10000,
    timeout: 600 * 1000,
  }
);

const deleteProvidersByHost = async (prefix, host) => {
  const resp = await providersApi.getProviders({
    prefix,
    queryStringParameters: {
      fields: 'id',
      host,
    },
  });
  const ids = JSON.parse(resp.body).results.map((p) => p.id);
  const deletes = ids.map((id) => providersApi.deleteProvider({
    prefix,
    providerId: id,
  }));
  await Promise.all(deletes).catch(console.error);
  await Promise.all(ids.map((id) => waitForProviderRecordInOrNotInList(prefix, id, false)));
};

const deleteProvidersAndAllDependenciesByHost = async (prefix, host) => {
  console.log('Starting Provider/Dependency Deletion');

  const resp = await providersApi.getProviders({
    prefix,
    queryStringParameters: {
      fields: 'id',
      host,
    },
  });
  const ids = JSON.parse(resp.body).results.map((p) => p.id);

  console.log('Starting Granule Deletion');

  const granuleResponse = await Promise.all(ids.map((id) => listGranules({
    prefix,
    query: {
      fields: ['published', 'granuleId'],
      'provider.keyword': id,
    },
  })));

  const granulesForDeletion = granuleResponse.map((r) => JSON.parse(r.body).results).flat();
  await deleteGranules(prefix, granulesForDeletion);

  console.log('Granule Deletion Complete');

  console.log('Starting PDR deletion');

  const pdrResponse = await Promise.all(
    ids.map((id) =>
      pdrsApi.getPdrs({
        prefix,
        query: {
          'provider.keyword': id,
        },
      }))
  );
  const pdrsToDelete = pdrResponse.map((r) => JSON.parse(r.body).results).flat();
  if (pdrsToDelete.length > 0) {
    const pdrNames = await Promise.all(pdrsToDelete.map((body) => body.pdrName));
    await Promise.all(pdrNames.map((pdrName) => pdrsApi.deletePdr({
      prefix,
      pdrName,
    })));
  }
  console.log('PDR deletion complete');

  console.log('Starting Rule deletion');

  const ruleResponse = await Promise.all(
    ids.map((id) =>
      listRules({
        prefix,
        query: {
          'provider.keyword': id,
        },
      }))
  );
  const rulesForDeletion = ruleResponse.map((r) => JSON.parse(r.body).results).flat();
  await Promise.all(rulesForDeletion.map((rule) => deleteRule({
    prefix,
    ruleName: rule.name,
  })));

  console.log('Rule deletion complete');

  console.log('Deleting provider');

  const providerDeletes = ids.map((id) => providersApi.deleteProvider({
    prefix,
    providerId: id,
  }));
  await Promise.all(providerDeletes);
  await Promise.all(ids.map((id) => waitForProviderRecordInOrNotInList(prefix, id, false)));
};

module.exports = {
  buildFtpProvider,
  buildHttpOrHttpsProvider,
  createProvider,
  deleteProvidersByHost,
  fetchFakeProviderIp,
  fetchFakeS3ProviderBuckets,
  waitForProviderRecordInOrNotInList,
  deleteProvidersAndAllDependenciesByHost,
};<|MERGE_RESOLUTION|>--- conflicted
+++ resolved
@@ -1,10 +1,5 @@
 'use strict';
 
-<<<<<<< HEAD
-const isIp = require('is-ip');
-const pRetry = require('p-retry');
-=======
->>>>>>> cd0810fd
 const pWaitFor = require('p-wait-for');
 
 const providersApi = require('@cumulus/api-client/providers');
