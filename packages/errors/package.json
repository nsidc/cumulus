--- conflicted
+++ resolved
@@ -1,10 +1,6 @@
 {
   "name": "@cumulus/errors",
-<<<<<<< HEAD
-  "version": "18.1.0",
-=======
   "version": "18.2.0",
->>>>>>> c3b3d1a8
   "description": "Provides error classes for Cumulus",
   "keywords": [
     "GIBS",
