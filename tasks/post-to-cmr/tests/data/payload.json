--- conflicted
+++ resolved
@@ -60,55 +60,26 @@
         {
           "regex": "^MOD11A1\\.A[\\d]{7}\\.[\\S]{6}\\.006.[\\d]{13}\\.hdf$",
           "sampleFileName": "MOD11A1.A2017200.h19v04.006.2017201090724.hdf",
-<<<<<<< HEAD
-          "bucket": "cumulus-protected"
-=======
           "bucket": "protected"
->>>>>>> 34612ec0
         },
         {
           "regex": "^BROWSE\\.MOD11A1\\.A[\\d]{7}\\.[\\S]{6}\\.006.[\\d]{13}\\.hdf$",
           "sampleFileName": "BROWSE.MOD11A1.A2017200.h19v04.006.2017201090724.hdf",
-<<<<<<< HEAD
-          "bucket": "cumulus-private"
-=======
           "bucket": "private"
->>>>>>> 34612ec0
         },
         {
           "regex": "^MOD11A1\\.A[\\d]{7}\\.[\\S]{6}\\.006.[\\d]{13}\\.hdf\\.met$",
           "sampleFileName": "MOD11A1.A2017200.h19v04.006.2017201090724.hdf.met",
-<<<<<<< HEAD
-          "bucket": "cumulus-private"
-        },
-        {
-          "regex": "^MOD11A1\\.A[\\d]{7}\\.[\\S]{6}\\.006.[\\d]{13}\\.meta\\.xml$",
-          "sampleFileName": "MOD11A1.A2017200.h19v04.006.2017201090724.meta.xml",
-          "bucket": "cumulus-protected"
-        },
-        {
-          "regex": "^MOD11A1\\.A[\\d]{7}\\.[\\S]{6}\\.006.[\\d]{13}_2\\.jpg$",
-          "sampleFileName": "MOD11A1.A2017200.h19v04.006.2017201090724_2.jpg",
-          "bucket": "cumulus-public"
-=======
           "bucket": "private"
         },
         {
           "regex": "^MOD11A1\\.A[\\d]{7}\\.[\\S]{6}\\.006.[\\d]{13}\\.cmr\\.xml$",
           "sampleFileName": "MOD11A1.A2017200.h19v04.006.2017201090724.cmr.xml",
           "bucket": "public"
->>>>>>> 34612ec0
         },
         {
           "regex": "^MOD11A1\\.A[\\d]{7}\\.[\\S]{6}\\.006.[\\d]{13}_1\\.jpg$",
           "sampleFileName": "MOD11A1.A2017200.h19v04.006.2017201090724_1.jpg",
-<<<<<<< HEAD
-          "bucket": "cumulus-public",
-          "url_path": "jpg/example/"
-        }
-      ],
-      "url_path": "example/",
-=======
           "bucket": "public",
           "url_path": "jpg/example/"
         },
@@ -119,7 +90,6 @@
         }
       ],
       "url_path": "example/{extractYear(cmrMetadata.Granule.Temporal.RangeDateTime.BeginningDateTime)}/",
->>>>>>> 34612ec0
       "name": "MOD11A1",
       "granuleId": "^MOD11A1\\.A[\\d]{7}\\.[\\S]{6}\\.006.[\\d]{13}$",
       "dataType": "MOD11A1",
