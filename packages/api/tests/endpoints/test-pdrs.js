'use strict';

const test = require('ava');
const request = require('supertest');
const cryptoRandomString = require('crypto-random-string');
const awsServices = require('@cumulus/aws-client/services');
const {
  recursivelyDeleteS3Bucket,
  deleteS3Object,
  s3ObjectExists,
} = require('@cumulus/aws-client/S3');
const { randomString } = require('@cumulus/common/test-utils');
const {
  CollectionPgModel,
  destroyLocalTestDb,
  ExecutionPgModel,
  generateLocalTestDb,
  localStackConnectionEnv,
  migrationDir,
  PdrPgModel,
  ProviderPgModel,
  translatePostgresPdrToApiPdr,
} = require('@cumulus/db');
const {
  fakeCollectionRecordFactory,
  fakeExecutionRecordFactory,
  fakePdrRecordFactory,
  fakeProviderRecordFactory,
} = require('@cumulus/db/dist/test-utils');
const indexer = require('@cumulus/es-client/indexer');
const { Search } = require('@cumulus/es-client/search');
const {
  createTestIndex,
  cleanupTestIndex,
} = require('@cumulus/es-client/testUtils');
const { constructCollectionId } = require('@cumulus/message/Collections');

const {
  createFakeJwtAuthToken,
  fakePdrFactory,
  setAuthorizedOAuthUsers,
  createPdrTestRecords,
  fakePdrFactoryV2,
} = require('../../lib/testUtils');
const models = require('../../models');
const assertions = require('../../lib/assertions');
const { del } = require('../../endpoints/pdrs');
const { buildFakeExpressResponse } = require('./utils');

process.env.AccessTokensTable = randomString();
process.env.stackName = randomString();
process.env.system_bucket = randomString();
process.env.TOKEN_SECRET = randomString();

// import the express app after setting the env variables
const { app } = require('../../app');

const pdrS3Key = (pdrName) => `${process.env.stackName}/pdrs/${pdrName}`;

// create all the variables needed across this test
const testDbName = `pdrs_${cryptoRandomString({ length: 10 })}`;
let fakePdrs;
let jwtAuthToken;
let accessTokenModel;

test.before(async (t) => {
  const esAlias = randomString();
  process.env = {
    ...process.env,
    ...localStackConnectionEnv,
    ES_INDEX: esAlias,
    PG_DATABASE: testDbName,
  };

  const { knex, knexAdmin } = await generateLocalTestDb(testDbName, migrationDir);
  t.context.knex = knex;
  t.context.knexAdmin = knexAdmin;

  const { esIndex, esClient } = await createTestIndex();
  t.context.esIndex = esIndex;
  t.context.esClient = esClient;
  t.context.esPdrsClient = new Search(
    {},
    'pdr',
    t.context.esIndex
  );

  // create a fake bucket
  await awsServices.s3().createBucket({ Bucket: process.env.system_bucket });

  t.context.pdrPgModel = new PdrPgModel();

  const username = randomString();
  await setAuthorizedOAuthUsers([username]);

  accessTokenModel = new models.AccessToken();
  await accessTokenModel.createTable();

  jwtAuthToken = await createFakeJwtAuthToken({ accessTokenModel, username });

  // create fake PDR records
  fakePdrs = ['completed', 'failed'].map(fakePdrFactory);
  await Promise.all(
    fakePdrs.map(
      (pdr) => indexer.indexPdr(t.context.esClient, pdr, t.context.esIndex)
    )
  );

  // Create a PG Collection
  t.context.testPgCollection = fakeCollectionRecordFactory();
  const collectionPgModel = new CollectionPgModel();
  const [pgCollection] = await collectionPgModel.create(
    t.context.knex,
    t.context.testPgCollection
  );
  t.context.collectionCumulusId = pgCollection.cumulus_id;

  // Create a PG Provider
  t.context.testPgProvider = fakeProviderRecordFactory();
  const providerPgModel = new ProviderPgModel();
  const [pgProvider] = await providerPgModel.create(
    t.context.knex,
    t.context.testPgProvider
  );
  t.context.providerCumulusId = pgProvider.cumulus_id;

  // Create an execution
  t.context.testPgExecution = fakeExecutionRecordFactory({
    collection_cumulus_id: t.context.testPgCollection.cumulus_id,
  });
  const executionPgModel = new ExecutionPgModel();
  const [pgExecution] = await executionPgModel.create(
    t.context.knex,
    t.context.testPgExecution
  );
  t.context.executionCumulusId = pgExecution.cumulus_id;
});

test.after.always(async (t) => {
  await accessTokenModel.deleteTable();
  await cleanupTestIndex(t.context);
  await recursivelyDeleteS3Bucket(process.env.system_bucket);
  await destroyLocalTestDb({
    knex: t.context.knex,
    knexAdmin: t.context.knexAdmin,
    testDbName,
  });
});

test('CUMULUS-911 GET without pathParameters and without an Authorization header returns an Authorization Missing response', async (t) => {
  const response = await request(app)
    .get('/pdrs')
    .set('Accept', 'application/json')
    .expect(401);

  assertions.isAuthorizationMissingResponse(t, response);
});

test('CUMULUS-911 GET with pathParameters and without an Authorization header returns an Authorization Missing response', async (t) => {
  const response = await request(app)
    .get('/pdrs/asdf')
    .set('Accept', 'application/json')
    .expect(401);

  assertions.isAuthorizationMissingResponse(t, response);
});

test('CUMULUS-911 DELETE with pathParameters and without an Authorization header returns an Authorization Missing response', async (t) => {
  const response = await request(app)
    .delete('/pdrs/asdf')
    .set('Accept', 'application/json')
    .expect(401);

  assertions.isAuthorizationMissingResponse(t, response);
});

test('CUMULUS-912 GET without pathParameters and with an invalid access token returns an unauthorized response', async (t) => {
  const response = await request(app)
    .get('/pdrs')
    .set('Accept', 'application/json')
    .set('Authorization', 'Bearer ThisIsAnInvalidAuthorizationToken')
    .expect(401);

  assertions.isInvalidAccessTokenResponse(t, response);
});

test('CUMULUS-912 GET with pathParameters and with an invalid access token returns an unauthorized response', async (t) => {
  const response = await request(app)
    .get('/pdrs/asdf')
    .set('Accept', 'application/json')
    .set('Authorization', 'Bearer ThisIsAnInvalidAuthorizationToken')
    .expect(401);

  assertions.isInvalidAccessTokenResponse(t, response);
});

test.todo('CUMULUS-912 GET with an unauthorized user returns an unauthorized response');

test('CUMULUS-912 DELETE with pathParameters and with an invalid access token returns an unauthorized response', async (t) => {
  const response = await request(app)
    .delete('/pdrs/asdf')
    .set('Accept', 'application/json')
    .set('Authorization', 'Bearer ThisIsAnInvalidAuthorizationToken')
    .expect(401);

  assertions.isInvalidAccessTokenResponse(t, response);
});

test.todo('CUMULUS-912 DELETE with pathParameters and with an unauthorized user returns an unauthorized response');

test('default returns list of pdrs', async (t) => {
  const response = await request(app)
    .get('/pdrs')
    .set('Accept', 'application/json')
    .set('Authorization', `Bearer ${jwtAuthToken}`)
    .expect(200);

  const { meta, results } = response.body;
  t.is(results.length, 2);
  t.is(meta.stack, process.env.stackName);
  t.is(meta.table, 'pdr');
  t.is(meta.count, 2);
  const pdrNames = fakePdrs.map((i) => i.pdrName);
  results.forEach((r) => {
    t.true(pdrNames.includes(r.pdrName));
  });
});

test('GET returns an existing pdr', async (t) => {
  const timestamp = new Date();

  const newPGPdr = {
    status: 'completed',
    name: `${randomString()}.PDR`,
    collection_cumulus_id: t.context.collectionCumulusId,
    provider_cumulus_id: t.context.providerCumulusId,
    created_at: timestamp,
    updated_at: timestamp,
  };

  const expectedPdr = {
    status: newPGPdr.status,
    pdrName: newPGPdr.name,
    provider: t.context.testPgProvider.name,
    collectionId: constructCollectionId(
      t.context.testPgCollection.name,
      t.context.testPgCollection.version
    ),
    createdAt: timestamp.getTime(),
    updatedAt: timestamp.getTime(),
  };

  // create a new PDR in RDS
  await t.context.pdrPgModel.create(t.context.knex, newPGPdr);

  const response = await request(app)
    .get(`/pdrs/${newPGPdr.name}`)
    .set('Accept', 'application/json')
    .set('Authorization', `Bearer ${jwtAuthToken}`)
    .expect(200);

  t.deepEqual(
    response.body,
    {
      ...expectedPdr,
      updatedAt: response.body.updatedAt,
      createdAt: response.body.createdAt,
    }
  );
});

test('GET fails if pdr is not found', async (t) => {
  const response = await request(app)
    .get('/pdrs/unknownpdr')
    .set('Accept', 'application/json')
    .set('Authorization', `Bearer ${jwtAuthToken}`)
    .expect(404);

  t.is(response.status, 404);
  const { message } = response.body;
  t.true(message.includes('No record found for'));
});

test('DELETE returns a 404 if PostgreSQL and Elasticsearch PDR cannot be found', async (t) => {
  const nonExistentPdr = fakePdrFactory('completed');
  const response = await request(app)
    .delete(`/pdrs/${nonExistentPdr.pdrName}`)
    .set('Accept', 'application/json')
    .set('Authorization', `Bearer ${jwtAuthToken}`)
    .expect(404);
  t.is(response.body.message, 'No record found');
});

test('Deleting a PDR that exists in PostgreSQL and not Elasticsearch succeeds', async (t) => {
  const {
    esPdrsClient,
    collectionCumulusId,
    providerCumulusId,
    knex,
    pdrPgModel,
  } = t.context;

  const insertPgRecord = fakePdrRecordFactory({
    collection_cumulus_id: collectionCumulusId,
    provider_cumulus_id: providerCumulusId,
  });

<<<<<<< HEAD
  const [pdrCumulusId] = await pdrPgModel.create(knex, insertPgRecord);
=======
  const insertPgRecord = await translateApiPdrToPostgresPdr(testPdr, knex);
  const originalDynamoPdr = await pdrModel.create(testPdr);
  const [pgPdr] = await pdrPgModel.create(knex, insertPgRecord);
>>>>>>> d23cd9f4
  const originalPgRecord = await pdrPgModel.get(
    knex, { cumulus_id: pgPdr.cumulus_id }
  );

  t.false(
    await esPdrsClient.exists(
      originalPgRecord.name
    )
  );

  const response = await request(app)
    .delete(`/pdrs/${originalPgRecord.name}`)
    .set('Accept', 'application/json')
    .set('Authorization', `Bearer ${jwtAuthToken}`)
    .expect(200);
  const { detail } = response.body;

  t.is(detail, 'Record deleted');
  t.false(await pdrPgModel.exists(knex, { name: originalPgRecord.name }));
});

test.serial('Deleting a PDR that exists in Elastisearch and not PostgreSQL succeeds', async (t) => {
  const {
    esPdrsClient,
    testPgCollection,
    testPgProvider,
    knex,
    pdrPgModel,
  } = t.context;

  const testPdr = fakePdrFactoryV2({
    collectionId: constructCollectionId(testPgCollection.name, testPgCollection.version),
    provider: testPgProvider.name,
  });
  await indexer.indexPdr(t.context.esClient, testPdr, t.context.esIndex);

  t.false(await pdrPgModel.exists(knex, { name: testPdr.pdrName }));

  const response = await request(app)
    .delete(`/pdrs/${testPdr.pdrName}`)
    .set('Accept', 'application/json')
    .set('Authorization', `Bearer ${jwtAuthToken}`)
    .expect(200);
  const { detail } = response.body;

  t.is(detail, 'Record deleted');
  t.false(
    await esPdrsClient.exists(
      testPdr.pdrName
    )
  );
});

test.serial('DELETE handles the case where the PDR exists in PostgreSQL but not in S3', async (t) => {
  const {
    knex,
    pdrPgModel,
    esClient,
    collectionCumulusId,
    providerCumulusId,
  } = t.context;

  const insertPgRecord = fakePdrRecordFactory({
    collection_cumulus_id: collectionCumulusId,
    provider_cumulus_id: providerCumulusId,
  });

  const [pdrCumulusId] = await pdrPgModel.create(knex, insertPgRecord);
  const originalPgRecord = await pdrPgModel.get(
    knex, { cumulus_id: pdrCumulusId }
  );
  const originalPdr = await translatePostgresPdrToApiPdr(originalPgRecord, knex);
  await indexer.indexPdr(esClient, originalPdr, process.env.ES_INDEX);

  const response = await request(app)
    .delete(`/pdrs/${originalPgRecord.name}`)
    .set('Accept', 'application/json')
    .set('Authorization', `Bearer ${jwtAuthToken}`)
    .expect(200);

  t.is(response.status, 200);

  const parsedBody = response.body;
  t.is(parsedBody.detail, 'Record deleted');
  t.false(await pdrPgModel.exists(knex, { name: originalPgRecord.name }));
  t.false(await t.context.esPdrsClient.exists(originalPgRecord.name));
});

test.serial('DELETE removes a PDR from all data stores', async (t) => {
  const {
    originalPgRecord,
  } = await createPdrTestRecords(t.context);

  const response = await request(app)
    .delete(`/pdrs/${originalPgRecord.name}`)
    .set('Accept', 'application/json')
    .set('Authorization', `Bearer ${jwtAuthToken}`);
  t.is(response.status, 200);
  const { detail } = response.body;
  t.is(detail, 'Record deleted');

  t.false(await t.context.pdrPgModel.exists(t.context.knex, { name: originalPgRecord.name }));
  t.false(
    await t.context.esPdrsClient.exists(
      originalPgRecord.name
    )
  );
  t.false(
    await s3ObjectExists({
      Bucket: process.env.system_bucket,
      Key: pdrS3Key(originalPgRecord.name),
    })
  );
});

test.serial('del() does not remove from Elasticsearch/S3 if removing from PostgreSQL fails', async (t) => {
  const {
    originalPgRecord,
  } = await createPdrTestRecords(
    t.context
  );

  t.teardown(async () => {
    await t.context.pdrPgModel.delete(t.context.knex, {
      name: originalPgRecord.name,
    });
    await indexer.deleteRecord({
      esClient: t.context.esClient,
      id: originalPgRecord.name,
      type: 'pdr',
      index: t.context.esIndex,
    });
    await deleteS3Object(process.env.system_bucket, pdrS3Key(originalPgRecord.name));
  });

  const fakePdrPgModel = {
    delete: () => {
      throw new Error('something bad');
    },
    get: () => Promise.resolve(originalPgRecord),
  };

  const expressRequest = {
    params: {
      pdrName: originalPgRecord.name,
    },
    testContext: {
      knex: t.context.knex,
      pdrPgModel: fakePdrPgModel,
    },
  };

  const response = buildFakeExpressResponse();

  await t.throwsAsync(
    del(expressRequest, response),
    { message: 'something bad' }
  );

  t.true(
    await t.context.pdrPgModel.exists(t.context.knex, {
      name: originalPgRecord.name,
    })
  );
  t.true(
    await t.context.esPdrsClient.exists(
      originalPgRecord.name
    )
  );
  t.true(
    await s3ObjectExists({
      Bucket: process.env.system_bucket,
      Key: pdrS3Key(originalPgRecord.name),
    })
  );
});

test.serial('del() does not remove from PostgreSQL/S3 if removing from Elasticsearch fails', async (t) => {
  const {
    originalPgRecord,
  } = await createPdrTestRecords(
    t.context
  );

  t.teardown(async () => {
    await t.context.pdrPgModel.delete(t.context.knex, {
      name: originalPgRecord.name,
    });
    await indexer.deleteRecord({
      esClient: t.context.esClient,
      id: originalPgRecord.name,
      type: 'pdr',
      index: t.context.esIndex,
    });
    await deleteS3Object(process.env.system_bucket, pdrS3Key(originalPgRecord.name));
  });

  const fakeEsClient = {
    delete: () => {
      throw new Error('something bad');
    },
  };

  const expressRequest = {
    params: {
      pdrName: originalPgRecord.name,
    },
    testContext: {
      knex: t.context.knex,
      esClient: fakeEsClient,
    },
  };

  const response = buildFakeExpressResponse();

  await t.throwsAsync(
    del(expressRequest, response),
    { message: 'something bad' }
  );

  t.true(
    await t.context.pdrPgModel.exists(t.context.knex, {
      name: originalPgRecord.name,
    })
  );
  t.true(
    await t.context.esPdrsClient.exists(
      originalPgRecord.name
    )
  );
  t.true(
    await s3ObjectExists({
      Bucket: process.env.system_bucket,
      Key: pdrS3Key(originalPgRecord.name),
    })
  );
});

test.serial('del() does not remove from PostgreSQL/Elasticsearch if removing from S3 fails', async (t) => {
  const {
    originalPgRecord,
  } = await createPdrTestRecords(
    t.context
  );

  t.teardown(async () => {
    await t.context.pdrPgModel.delete(t.context.knex, {
      name: originalPgRecord.name,
    });
    await indexer.deleteRecord({
      esClient: t.context.esClient,
      id: originalPgRecord.name,
      type: 'pdr',
      index: t.context.esIndex,
    });
    await deleteS3Object(process.env.system_bucket, pdrS3Key(originalPgRecord.name));
  });

  const fakeS3Utils = {
    deleteS3Object: () => {
      throw new Error('something bad');
    },
  };

  const expressRequest = {
    params: {
      pdrName: originalPgRecord.name,
    },
    testContext: {
      knex: t.context.knex,
      s3Utils: fakeS3Utils,
    },
  };

  const response = buildFakeExpressResponse();

  await t.throwsAsync(
    del(expressRequest, response),
    { message: 'something bad' }
  );

  t.true(
    await t.context.pdrPgModel.exists(t.context.knex, {
      name: originalPgRecord.name,
    })
  );
  t.true(
    await t.context.esPdrsClient.exists(
      originalPgRecord.name
    )
  );
  t.true(
    await s3ObjectExists({
      Bucket: process.env.system_bucket,
      Key: pdrS3Key(originalPgRecord.name),
    })
  );
});<|MERGE_RESOLUTION|>--- conflicted
+++ resolved
@@ -305,13 +305,7 @@
     provider_cumulus_id: providerCumulusId,
   });
 
-<<<<<<< HEAD
-  const [pdrCumulusId] = await pdrPgModel.create(knex, insertPgRecord);
-=======
-  const insertPgRecord = await translateApiPdrToPostgresPdr(testPdr, knex);
-  const originalDynamoPdr = await pdrModel.create(testPdr);
   const [pgPdr] = await pdrPgModel.create(knex, insertPgRecord);
->>>>>>> d23cd9f4
   const originalPgRecord = await pdrPgModel.get(
     knex, { cumulus_id: pgPdr.cumulus_id }
   );
