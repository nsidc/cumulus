--- conflicted
+++ resolved
@@ -64,12 +64,8 @@
     "xml2js": "^0.4.19"
   },
   "devDependencies": {
-<<<<<<< HEAD
-    "@cumulus/test-data": "1.12.1",
-    "@cumulus/checksum": "1.12.1",
-=======
     "@cumulus/test-data": "1.13.0",
->>>>>>> 1962e2c9
+    "@cumulus/checksum": "1.13.0",
     "ava": "^0.25.0",
     "nyc": "^14.0.0",
     "proxyquire": "^2.0.0",
