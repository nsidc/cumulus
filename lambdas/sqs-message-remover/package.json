{
  "name": "@cumulus/sqs-message-remover-lambda",
<<<<<<< HEAD
  "version": "11.1.5",
=======
  "version": "13.2.0",
>>>>>>> 503c5383
  "description": "Remove processed messages from SQS queues",
  "main": "src/index.js",
  "private": true,
  "directories": {
    "test": "tests"
  },
  "homepage": "https://github.com/nasa/cumulus/tree/master/tf-modules/sqs-message-remover-lambda",
  "repository": {
    "type": "git",
    "url": "https://github.com/nasa/cumulus"
  },
  "engines": {
    "node": ">=14.19.1"
  },
  "scripts": {
    "clean": "rm -rf dist",
    "prepare": "npm run clean && mkdir dist",
    "webpack": "../../node_modules/.bin/webpack",
    "package": "npm run prepare && npm run webpack && (cd dist && node ../../../bin/zip.js lambda.zip index.js)",
    "test": "../../node_modules/.bin/ava",
    "test:coverage": "../../node_modules/.bin/nyc npm test",
    "watch": "npm run clean && mkdir dist && ../../node_modules/.bin/webpack --progress -w"
  },
  "ava": {
    "files": [
      "tests/**/*.js"
    ],
    "timeout": "15m"
  },
  "publishConfig": {
    "access": "public"
  },
  "author": "Cumulus Authors",
  "license": "Apache-2.0",
  "dependencies": {
<<<<<<< HEAD
    "@cumulus/aws-client": "11.1.5",
    "@cumulus/common": "11.1.5",
    "@cumulus/ingest": "11.1.5",
    "@cumulus/logger": "11.1.5",
=======
    "@cumulus/aws-client": "13.2.0",
    "@cumulus/common": "13.2.0",
    "@cumulus/ingest": "13.2.0",
    "@cumulus/logger": "13.2.0",
>>>>>>> 503c5383
    "lodash": "^4.17.21"
  }
}<|MERGE_RESOLUTION|>--- conflicted
+++ resolved
@@ -1,10 +1,6 @@
 {
   "name": "@cumulus/sqs-message-remover-lambda",
-<<<<<<< HEAD
-  "version": "11.1.5",
-=======
   "version": "13.2.0",
->>>>>>> 503c5383
   "description": "Remove processed messages from SQS queues",
   "main": "src/index.js",
   "private": true,
@@ -40,17 +36,10 @@
   "author": "Cumulus Authors",
   "license": "Apache-2.0",
   "dependencies": {
-<<<<<<< HEAD
-    "@cumulus/aws-client": "11.1.5",
-    "@cumulus/common": "11.1.5",
-    "@cumulus/ingest": "11.1.5",
-    "@cumulus/logger": "11.1.5",
-=======
     "@cumulus/aws-client": "13.2.0",
     "@cumulus/common": "13.2.0",
     "@cumulus/ingest": "13.2.0",
     "@cumulus/logger": "13.2.0",
->>>>>>> 503c5383
     "lodash": "^4.17.21"
   }
 }