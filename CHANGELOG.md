# Changelog

All notable changes to this project will be documented in this file.

The format is based on [Keep a Changelog](http://keepachangelog.com/en/1.0.0/).

## [Unreleased]

<<<<<<< HEAD
## [v3.0.1] 2020-10-21
=======
### BREAKING CHANGES

- **CUMULUS-2216**
  - `/collection` and `/collection/active` endpoints now return collections without granule aggregate statistics by default. The original behavior is preserved and can be found by including a query param of `includeStats=true` on the request to the endpoint.  This is likely to affect the dashboard only but included here for the change of behavior.

### Fixed
>>>>>>> a8f2b786

- **CUMULUS-2203**
  - Update Core tasks to use
    [cumulus-message-adapter-js](https://github.com/nasa/cumulus-message-adapter-js)
<<<<<<< HEAD
    v1.3.2 to resolve memory leak/lambda ENOMEM constant failure issue.   This
=======
    v2.0.0 to resolve memory leak/lambda ENOMEM constant failure issue.   This
>>>>>>> a8f2b786
    issue caused lambdas to slowly use all memory in the run environment and
    prevented AWS from halting/restarting warmed instances when task code was
    throwing consistent errors under load.

<<<<<<< HEAD
- **CUMULUS-2232**
  - Updated versions for `ajv`, `lodash`, `googleapis`, `archiver`, and
    `@cumulus/aws-client` to remediate vulnerabilities found in SNYK scan.
=======
### Added
- **CUMULUS-2239**
  - Add resource declaration to create a VPC endpoint in tea-map-cache module if `deploy_to_ngap` is false.
- **CUMULUS-2063**
  - Adds a new, optional query parameter to the `/collections[&getMMT=true]` and `/collections/active[&getMMT=true]` endpoints. When a user provides a value of `true` for `getMMT` in the query parameters, the endpoint will search CMR and update each collection's results with new key `MMTLink` containing a link to the MMT (Metadata Management Tool) if a CMR collection id is found.
- **CUMULUS-2211**
  - Adds `granules/bulkReingest` endpoint to `@cumulus/api`

### Changed
- **CUMULUS-2232**
  - Updated versions for `ajv`, `lodash`, `googleapis`, `archiver`, and `@cumulus/aws-client` to remediate vulnerabilities found in SNYK scan.
- **CUMULUS-2216**
  - `/collection` and `/collection/active` endpoints now return collections without granule aggregate statistics by default. The original behavior is preserved and can be found by including a query param of `includeStats=true` on the request to the endpoint.
  - The `es/collections` Collection class takes a new parameter includeStats. It no longer appends granule aggregate statistics to the returned results by default. One must set the new parameter to any non-false value.

>>>>>>> a8f2b786

## [v3.0.0] 2020-10-7

### MIGRATION STEPS

- **CUMULUS-2099**
  - All references to `meta.queues` in workflow configuration must be replaced with references to queue URLs from Terraform resources. See the updated [data cookbooks](https://nasa.github.io/cumulus/docs/data-cookbooks/about-cookbooks) or example [Discover Granules workflow configuration](https://github.com/nasa/cumulus/blob/master/example/cumulus-tf/discover_granules_workflow.asl.json).
  - The steps for configuring queued execution throttling have changed. See the [updated documentation](https://nasa.github.io/cumulus/docs/data-cookbooks/throttling-queued-executions).
  - In addition to the configuration for execution throttling, the internal mechanism for tracking executions by queue has changed. As a result, you should **disable any rules or workflows scheduling executions via a throttled queue** before upgrading. Otherwise, you may be at risk of having **twice as many executions** as are configured for the queue while the updated tracking is deployed. You can re-enable these rules/workflows once the upgrade is complete.

- **CUMULUS-2111**
  - **Before you re-deploy your `cumulus-tf` module**, note that the [`thin-egress-app`][thin-egress-app] is no longer deployed by default as part of the `cumulus` module, so you must add the TEA module to your deployment and manually modify your Terraform state **to avoid losing your API gateway and impacting any Cloudfront endpoints pointing to those gateways**. If you don't care about losing your API gateway and impacting Cloudfront endpoints, you can ignore the instructions for manually modifying state.

    1. Add the [`thin-egress-app`][thin-egress-app] module to your `cumulus-tf` deployment as shown in the [Cumulus example deployment](https://github.com/nasa/cumulus/tree/master/example/cumulus-tf/main.tf).

         - Note that the values for `tea_stack_name` variable to the `cumulus` module and the `stack_name` variable to the `thin_egress_app` module **must match**
         - Also, if you are specifying the `stage_name` variable to the `thin_egress_app` module, **the value of the `tea_api_gateway_stage` variable to the `cumulus` module must match it**

    2. **If you want to preserve your existing `thin-egress-app` API gateway and avoid having to update your Cloudfront endpoint for distribution, then you must follow these instructions**: <https://nasa.github.io/cumulus/docs/upgrade-notes/migrate_tea_standalone>. Otherwise, you can re-deploy as usual.

  - If you provide your own custom bucket map to TEA as a standalone module, **you must ensure that your custom bucket map includes mappings for the `protected` and `public` buckets specified in your `cumulus-tf/terraform.tfvars`, otherwise Cumulus may not be able to determine the correct distribution URL for ingested files and you may encounter errors**

- **CUMULUS-2197**
  - EMS resources are now optional, and `ems_deploy` is set to `false` by default, which will delete your EMS resources.
  - If you would like to keep any deployed EMS resources, add the `ems_deploy` variable set to `true` in your `cumulus-tf/terraform.tfvars`

### BREAKING CHANGES

- **CUMULUS-2200**
<<<<<<< HEAD
  - Changes return from 303 redirect to 200 success for `Granule Inventory`'s
    `/reconciliationReport` returns.  The user (dashboard) must read the value
    of `url` from the return to get the s3SignedURL and then download the report.
=======
  - Changes return from 303 redirect to 200 success for `Granule Inventory`'s `/reconciliationReport` returns.  The user (dashboard) must read the value of `url` from the return to get the s3SignedURL and then download the report.
>>>>>>> a8f2b786
- **CUMULUS-2099**
  - `meta.queues` has been removed from Cumulus core workflow messages.
  - `@cumulus/sf-sqs-report` workflow task no longer reads the reporting queue URL from `input.meta.queues.reporting` on the incoming event. Instead, it requires that the queue URL be set as the `reporting_queue_url` environment variable on the deployed Lambda.
- **CUMULUS-2111**
  - The deployment of the `thin-egress-app` module has be removed from `tf-modules/distribution`, which is a part of the `tf-modules/cumulus` module. Thus, the `thin-egress-app` module is no longer deployed for you by default. See the migration steps for details about how to add deployment for the `thin-egress-app`.
- **CUMULUS-2141**
  - The `parse-pdr` task has been updated to respect the `NODE_NAME` property in
    a PDR's `FILE_GROUP`. If a `NODE_NAME` is present, the task will query the
    Cumulus API for a provider with that host. If a provider is found, the
    output granule from the task will contain a `provider` property containing
    that provider. If `NODE_NAME` is set but a provider with that host cannot be
    found in the API, or if multiple providers are found with that same host,
    the task will fail.
  - The `queue-granules` task has been updated to expect an optional
    `granule.provider` property on each granule. If present, the granule will be
    enqueued using that provider. If not present, the task's `config.provider`
    will be used instead.
- **CUMULUS-2197**
  - EMS resources are now optional and will not be deployed by default. See migration steps for information
    about how to deploy EMS resources.

#### CODE CHANGES

- The `@cumulus/api-client.providers.getProviders` function now takes a
  `queryStringParameters` parameter which can be used to filter the providers
  which are returned
- The `@cumulus/aws-client/S3.getS3ObjectReadStreamAsync` function has been
  removed. It read the entire S3 object into memory before returning a read
  stream, which could cause Lambdas to run out of memory. Use
  `@cumulus/aws-client/S3.getObjectReadStream` instead.
- The `@cumulus/ingest/util.lookupMimeType` function now returns `undefined`
  rather than `null` if the mime type could not be found.
- The `@cumulus/ingest/lock.removeLock` function now returns `undefined`
- The `@cumulus/ingest/granule.generateMoveFileParams` function now returns
  `source: undefined` and `target :undefined` on the response object if either could not be
  determined. Previously, `null` had been returned.
- The `@cumulus/ingest/recursion.recursion` function must now be imported using
  `const { recursion } = require('@cumulus/ingest/recursion');`
- The `@cumulus/ingest/granule.getRenamedS3File` function has been renamed to
  `listVersionedObjects`
- `@cumulus/common.http` has been removed
- `@cumulus/common/http.download` has been removed

### Added

- **CUMULUS-1855**
  - Fixed SyncGranule task to return an empty granules list when given an empty
    (or absent) granules list on input, rather than throwing an exception
- **CUMULUS-1955**
  - Added `@cumulus/aws-client/S3.getObject` to get an AWS S3 object
  - Added `@cumulus/aws-client/S3.waitForObject` to get an AWS S3 object,
    retrying, if necessary
- **CUMULUS-1961**
  - Adds `startTimestamp` and `endTimestamp` parameters to endpoint
    `reconcilationReports`.  Setting these values will filter the returned
    report to cumulus data that falls within the timestamps. It also causes the
    report to be one directional, meaning cumulus is only reconciled with CMR,
    but not the other direction. The Granules will be filtered by their
    `updatedAt` values. Collections are filtered by the updatedAt time of their
    granules, i.e. Collections with granules that are updatedAt a time between
    the time parameters will be returned in the reconciliation reports.
  - Adds `startTimestamp` and `endTimestamp` parameters to create-reconciliation-reports
    lambda function. If either of these params is passed in with a value that can be
    converted to a date object, the inter-platform comparison between Cumulus and CMR will
    be one way.  That is, collections, granules, and files will be filtered by time for
    those found in Cumulus and only those compared to the CMR holdings. For the moment
    there is not enough information to change the internal consistency check, and S3 vs
    Cumulus comparisons are unchanged by the timestamps.
- **CUMULUS-1962**
  - Adds `location` as parameter to `/reconciliationReports` endpoint. Options are `S3`
    resulting in a S3 vs. Cumulus database search or `CMR` resulting in CMR vs. Cumulus database search.
- **CUMULUS-1963**
  - Adds `granuleId` as input parameter to `/reconcilationReports`
    endpoint. Limits inputs parameters to either `collectionId` or `granuleId`
    and will fail to create the report if both are provided.  Adding granuleId
    will find collections in Cumulus by granuleId and compare those one way
    with those in CMR.
  - `/reconciliationReports` now validates any input json before starting the
    async operation and the lambda handler no longer validates input
    parameters.
- **CUMULUS-1964**
  - Reports can now be filtered on provider
- **CUMULUS-1965**
  - Adds `collectionId` parameter to the `/reconcilationReports`
    endpoint. Setting this value will limit the scope of the reconcilation
    report to only the input collectionId when comparing Cumulus and
    CMR. `collectionId` is provided an array of strings e.g. `[shortname___version, shortname2___version2]`
- **CUMULUS-2107**
  - Added a new task, `update-cmr-access-constraints`, that will set access constraints in CMR Metadata.
    Currently supports UMMG-JSON and Echo10XML, where it will configure `AccessConstraints` and
    `RestrictionFlag/RestrictionComment`, respectively.
  - Added an operator doc on how to configure and run the access constraint update workflow, which will update the metadata using the new task, and then publish the updated metadata to CMR.
  - Added an operator doc on bulk operations.
- **CUMULUS-2111**
  - Added variables to `cumulus` module:
    - `tea_api_egress_log_group`
    - `tea_external_api_endpoint`
    - `tea_internal_api_endpoint`
    - `tea_rest_api_id`
    - `tea_rest_api_root_resource_id`
    - `tea_stack_name`
  - Added variables to `distribution` module:
    - `tea_api_egress_log_group`
    - `tea_external_api_endpoint`
    - `tea_internal_api_endpoint`
    - `tea_rest_api_id`
    - `tea_rest_api_root_resource_id`
    - `tea_stack_name`
- **CUMULUS-2112**
  - Added `@cumulus/api/lambdas/internal-reconciliation-report`, so create-reconciliation-report
    lambda can create `Internal` reconciliation report
- **CUMULUS-2116**
  - Added `@cumulus/api/models/granule.unpublishAndDeleteGranule` which
    unpublishes a  granule from CMR and deletes it from Cumulus, but does not
    update the record to `published: false` before deletion
- **CUMULUS-2113**
  - Added Granule not found report to reports endpoint
  - Update reports to return breakdown by Granule of files both in DynamoDB and S3
- **CUMULUS-2123**
  - Added `cumulus-rds-tf` DB cluster module to `tf-modules` that adds a
    severless RDS Aurora/ PostgreSQL database cluster to meet the PostgreSQL
    requirements for future releases
- **CUMULUS-2156**
  - Support array inputs parameters for `Internal` reconciliation report
- **CUMULUS-2161**
  - Rules now support an `executionNamePrefix` property. If set, any executions
    triggered as a result of that rule will use that prefix in the name of the
    execution.
  - The `QueueGranules` task now supports an `executionNamePrefix` property. Any
    executions queued by that task will use that prefix in the name of the
    execution.  See the [example workflow](./example/cumulus-tf/discover_granules_with_execution_name_prefix_workflow.asl.json)
    for usage.
  - The `QueuePdrs` task now supports an `executionNamePrefix` config property. Any
    executions queued by that task will use that prefix in the name of the
    execution.  See the [example workflow](./example/cumulus-tf/discover_and_queue_pdrs_with_execution_name_prefix_workflow.asl.json)
    for usage.

- **CUMULUS-2162**
  - Adds new report type to `/reconciliationReport` endpoint.  The new report
    is `Granule Inventory`. This report is a CSV file of all the granules in
    the Cumulus DB. This report will eventually replace the existing
    `granules-csv` endpoint which has been deprecated.
- **CUMULUS-2197**
  - Added `ems_deploy` variable to the `cumulus` module. This is set to false by default, except
    for our example deployment, where it is needed for integration tests.

### Changed

- Upgraded version of [TEA](https://github.com/asfadmin/thin-egress-app/) deployed with Cumulus to build 88.
- **CUMULUS-2107**
  - Updated the `applyWorkflow` functionality on the granules endpoint to take a `meta` property to pass into the workflow message.
  - Updated the `BULK_GRANULE` functionality on the granules endpoint to support the above `applyWorkflow` change.
- **CUMULUS-2111**
  - Changed `distribution_api_gateway_stage` variable for `cumulus` module to `tea_api_gateway_stage`
  - Changed `api_gateway_stage` variable for `distribution` module to `tea_api_gateway_stage`
- **CUMULUS-2224**
  - Updated `/reconciliationReport`'s file reconciliation to include `"EXTENDED METADATA"` as a valid CMR relatedUrls Type.

### Fixed

- **CUMULUS-2168**
  - Fixed issue where large number of documents (generally logs) in the
    `cumulus` elasticsearch index results in the collection granule stats
    queries failing for the collections list api endpoint
- **CUMULUS-1955**
  - Due to AWS's eventual consistency model, it was possible for PostToCMR to
    publish an earlier version of a CMR metadata file, rather than the latest
    version created in a workflow.  This fix guarantees that the latest version
    is published, as expected.
- **CUMULUS-1961**
  - Fixed `activeCollections` query only returning 10 results
- **CUMULUS-2201**
  - Fix Reconciliation Report integration test failures by waiting for collections appear
    in es list and ingesting a fake granule xml file to CMR
- **CUMULUS-2015**
  - Reduced concurrency of `QueueGranules` task. That task now has a
    `config.concurrency` option that defaults to `3`.
- **CUMULUS-2116**
  - Fixed a race condition with bulk granule delete causing deleted granules to still appear in Elasticsearch. Granules removed via bulk delete should now be removed from Elasticsearch.
- **CUMULUS-2163**
  - Remove the `public-read` ACL from the `move-granules` task
- **CUMULUS-2164**
  - Fix issue where `cumulus` index is recreated and attached to an alias if it has been previously deleted
- **CUMULUS-2195**
  - Fixed issue with redirect from `/token` not working when using a Cloudfront endpoint to access the Cumulus API with Launchpad authentication enabled. The redirect should now work properly whether you are using a plain API gateway URL or a Cloudfront endpoint pointing at an API gateway URL.
- **CUMULUS-2200**
  - Fixed issue where __in and __not queries were stripping spaces from values

### Deprecated

- **CUMULUS-1955**
  - `@cumulus/aws-client/S3.getS3Object()`
  - `@cumulus/message/Queue.getQueueNameByUrl()`
  - `@cumulus/message/Queue.getQueueName()`
- **CUMULUS-2162**
  - `@cumulus/api/endpoints/granules-csv/list()`

### Removed

- **CUMULUS-2111**
  - Removed `distribution_url` and `distribution_redirect_uri` outputs from the `cumulus` module
  - Removed variables from the `cumulus` module:
    - `distribution_url`
    - `log_api_gateway_to_cloudwatch`
    - `thin_egress_cookie_domain`
    - `thin_egress_domain_cert_arn`
    - `thin_egress_download_role_in_region_arn`
    - `thin_egress_jwt_algo`
    - `thin_egress_jwt_secret_name`
    - `thin_egress_lambda_code_dependency_archive_key`
    - `thin_egress_stack_name`
  - Removed outputs from the `distribution` module:
    - `distribution_url`
    - `internal_tea_api`
    - `rest_api_id`
    - `thin_egress_app_redirect_uri`
  - Removed variables from the `distribution` module:
    - `bucket_map_key`
    - `distribution_url`
    - `log_api_gateway_to_cloudwatch`
    - `thin_egress_cookie_domain`
    - `thin_egress_domain_cert_arn`
    - `thin_egress_download_role_in_region_arn`
    - `thin_egress_jwt_algo`
    - `thin_egress_jwt_secret_name`
    - `thin_egress_lambda_code_dependency_archive_key`
- **CUMULUS-2157**
  - Removed `providerSecretsMigration` and `verifyProviderSecretsMigration` lambdas
- Removed deprecated `@cumulus/sf-sns-report` task
- Removed code:
  - `@cumulus/aws-client/S3.calculateS3ObjectChecksum`
  - `@cumulus/aws-client/S3.getS3ObjectReadStream`
  - `@cumulus/cmrjs.getFullMetadata`
  - `@cumulus/cmrjs.getMetadata`
  - `@cumulus/common/util.isNil`
  - `@cumulus/common/util.isNull`
  - `@cumulus/common/util.isUndefined`
  - `@cumulus/common/util.lookupMimeType`
  - `@cumulus/common/util.mkdtempSync`
  - `@cumulus/common/util.negate`
  - `@cumulus/common/util.noop`
  - `@cumulus/common/util.omit`
  - `@cumulus/common/util.renameProperty`
  - `@cumulus/common/util.sleep`
  - `@cumulus/common/util.thread`
  - `@cumulus/ingest/granule.copyGranuleFile`
  - `@cumulus/ingest/granule.moveGranuleFile`
  - `@cumulus/integration-tests/api/rules.deleteRule`
  - `@cumulus/integration-tests/api/rules.getRule`
  - `@cumulus/integration-tests/api/rules.listRules`
  - `@cumulus/integration-tests/api/rules.postRule`
  - `@cumulus/integration-tests/api/rules.rerunRule`
  - `@cumulus/integration-tests/api/rules.updateRule`
  - `@cumulus/integration-tests/sfnStep.parseStepMessage`
  - `@cumulus/message/Queue.getQueueName`
  - `@cumulus/message/Queue.getQueueNameByUrl`

## v2.0.2+ Backport releases

Release v2.0.1 was the last release on the 2.0.x release series.

Changes after this version on the 2.0.x release series are limited
security/requested feature patches and will not be ported forward to future
releases unless there is a corresponding CHANGELOG entry.

For up-to-date CHANGELOG for the maintenance release branch see
[CHANGELOG.md](https://github.com/nasa/cumulus/blob/release-2.0.x/CHANGELOG.md)
from the 2.0.x branch.

For the most recent release information for the maintenance branch please see
the [release page](https://github.com/nasa/cumulus/releases)

## [v2.0.7] 2020-10-1 - [BACKPORT]

### Fixed

- CVE-2020-7720
  - Updated common `node-forge` dependency to 0.10.0 to address CVE finding

### [v2.0.6] 2020-09-25 - [BACKPORT]

### Fixed

- **CUMULUS-2168**
  - Fixed issue where large number of documents (generally logs) in the
    `cumulus` elasticsearch index results in the collection granule stats
    queries failing for the collections list api endpoint

### [v2.0.5] 2020-09-15 - [BACKPORT]

#### Added

- Added `thin_egress_stack_name` variable to `cumulus` and `distribution` Terraform modules to allow overriding the default Cloudformation stack name used for the `thin-egress-app`. **Please note that if you change/set this value for an existing deployment, it will destroy and re-create your API gateway for the `thin-egress-app`.**

#### Fixed

- Fix collection list queries. Removed fixes to collection stats, which break queries for a large number of granules.

### [v2.0.4] 2020-09-08 - [BACKPORT]

#### Changed

- Upgraded version of [TEA](https://github.com/asfadmin/thin-egress-app/) deployed with Cumulus to build 88.

### [v2.0.3] 2020-09-02 - [BACKPORT]

#### Fixed

- **CUMULUS-1961**
  - Fixed `activeCollections` query only returning 10 results

- **CUMULUS-2039**
  - Fix issue causing SyncGranules task to run out of memory on large granules

#### CODE CHANGES

- The `@cumulus/aws-client/S3.getS3ObjectReadStreamAsync` function has been
  removed. It read the entire S3 object into memory before returning a read
  stream, which could cause Lambdas to run out of memory. Use
  `@cumulus/aws-client/S3.getObjectReadStream` instead.

### [v2.0.2] 2020-08-17 - [BACKPORT]

#### CODE CHANGES

- The `@cumulus/ingest/util.lookupMimeType` function now returns `undefined`
  rather than `null` if the mime type could not be found.
- The `@cumulus/ingest/lock.removeLock` function now returns `undefined`

#### Added

- **CUMULUS-2116**
  - Added `@cumulus/api/models/granule.unpublishAndDeleteGranule` which unpublishes a granule from CMR and deletes it from Cumulus, but does not update the record to `published: false` before deletion

### Fixed

- **CUMULUS-2116**
  - Fixed a race condition with bulk granule delete causing deleted granules to still appear in Elasticsearch. Granules removed via bulk delete should now be removed from Elasticsearch.

## [v2.0.1] 2020-07-28

### Added

- **CUMULUS-1886**
  - Added `multiple sort keys` support to `@cumulus/api`
- **CUMULUS-2099**
  - `@cumulus/message/Queue.getQueueUrl` to get the queue URL specified in a Cumulus workflow message, if any.

### Fixed

- **[PR 1790](https://github.com/nasa/cumulus/pull/1790)**
  - Fixed bug with request headers in `@cumulus/launchpad-auth` causing Launchpad token requests to fail

## [v2.0.0] 2020-07-23

### BREAKING CHANGES

- Changes to the `@cumulus/api-client` package
  - The `CumulusApiClientError` class must now be imported using
    `const { CumulusApiClientError } = require('@cumulus/api-client/CumulusApiClientError')`
- The `@cumulus/sftp-client/SftpClient` class must now be imported using
  `const { SftpClient } = require('@cumulus/sftp-client');`
- Instances of `@cumulus/ingest/SftpProviderClient` no longer implicitly connect
  when `download`, `list`, or `sync` are called. You must call `connect` on the
  provider client before issuing one of those calls. Failure to do so will
  result in a "Client not connected" exception being thrown.
- Instances of `@cumulus/ingest/SftpProviderClient` no longer implicitly
  disconnect from the SFTP server when `list` is called.
- Instances of `@cumulus/sftp-client/SftpClient` must now be expclicitly closed
  by calling `.end()`
- Instances of `@cumulus/sftp-client/SftpClient` no longer implicitly connect to
  the server when `download`, `unlink`, `syncToS3`, `syncFromS3`, and `list` are
  called. You must explicitly call `connect` before calling one of those
  methods.
- Changes to the `@cumulus/common` package
  - `cloudwatch-event.getSfEventMessageObject()` now returns `undefined` if the
    message could not be found or could not be parsed. It previously returned
    `null`.
  - `S3KeyPairProvider.decrypt()` now throws an exception if the bucket
    containing the key cannot be determined.
  - `S3KeyPairProvider.decrypt()` now throws an exception if the stack cannot be
    determined.
  - `S3KeyPairProvider.encrypt()` now throws an exception if the bucket
    containing the key cannot be determined.
  - `S3KeyPairProvider.encrypt()` now throws an exception if the stack cannot be
    determined.
  - `sns-event.getSnsEventMessageObject()` now returns `undefined` if it could
    not be parsed. It previously returned `null`.
  - The `aws` module has been removed.
  - The `BucketsConfig.buckets` property is now read-only and private
  - The `test-utils.validateConfig()` function now resolves to `undefined`
    rather than `true`.
  - The `test-utils.validateInput()` function now resolves to `undefined` rather
    than `true`.
  - The `test-utils.validateOutput()` function now resolves to `undefined`
    rather than `true`.
  - The static `S3KeyPairProvider.retrieveKey()` function has been removed.
- Changes to the `@cumulus/cmrjs` package
  - `@cumulus/cmrjs.constructOnlineAccessUrl()` and
    `@cumulus/cmrjs/cmr-utils.constructOnlineAccessUrl()` previously took a
    `buckets` parameter, which was an instance of
    `@cumulus/common/BucketsConfig`. They now take a `bucketTypes` parameter,
    which is a simple object mapping bucket names to bucket types. Example:
    `{ 'private-1': 'private', 'public-1': 'public' }`
  - `@cumulus/cmrjs.reconcileCMRMetadata()` and
    `@cumulus/cmrjs/cmr-utils.reconcileCMRMetadata()` now take a **required**
    `bucketTypes` parameter, which is a simple object mapping bucket names to
    bucket types. Example: `{ 'private-1': 'private', 'public-1': 'public' }`
  - `@cumulus/cmrjs.updateCMRMetadata()` and
    `@cumulus/cmrjs/cmr-utils.updateCMRMetadata()` previously took an optional
    `inBuckets` parameter, which was an instance of
    `@cumulus/common/BucketsConfig`. They now take a **required** `bucketTypes`
    parameter, which is a simple object mapping bucket names to bucket types.
    Example: `{ 'private-1': 'private', 'public-1': 'public' }`
- The minimum supported version of all published Cumulus packages is now Node
  12.18.0
  - Tasks using the `cumuluss/cumulus-ecs-task` Docker image must be updated to
    `cumuluss/cumulus-ecs-task:1.7.0`. This can be done by updating the `image`
    property of any tasks defined using the `cumulus_ecs_service` Terraform
    module.
- Changes to `@cumulus/aws-client/S3`
  - The signature of the `getObjectSize` function has changed. It now takes a
    params object with three properties:
    - **s3**: an instance of an AWS.S3 object
    - **bucket**
    - **key**
  - The `getObjectSize` function will no longer retry if the object does not
    exist
- **CUMULUS-1861**
  - `@cumulus/message/Collections.getCollectionIdFromMessage` now throws a
    `CumulusMessageError` if `collectionName` and `collectionVersion` are missing
    from `meta.collection`.   Previously this method would return
    `'undefined___undefined'` instead
  - `@cumulus/integration-tests/addCollections` now returns an array of collections that
    were added rather than the count of added collections
- **CUMULUS-1930**
  - The `@cumulus/common/util.uuid()` function has been removed
- **CUMULUS-1955**
  - `@cumulus/aws-client/S3.multipartCopyObject` now returns an object with the
    AWS `etag` of the destination object
  - `@cumulus/ingest/S3ProviderClient.list` now sets a file object's `path`
    property to `undefined` instead of `null` when the file is at the top level
    of its bucket
  - The `sync` methods of the following classes in the `@cumulus/ingest` package
    now return an object with the AWS `s3uri` and `etag` of the destination file
    (they previously returned only a string representing the S3 URI)
    - `FtpProviderClient`
    - `HttpProviderClient`
    - `S3ProviderClient`
    - `SftpProviderClient`
- **CUMULUS-1958**
  - The following methods exported from `@cumulus/cmr-js/cmr-utils` were made
    async, and added distributionBucketMap as a parameter:
    - constructOnlineAccessUrl
    - generateFileUrl
    - reconcileCMRMetadata
    - updateCMRMetadata
- **CUMULUS-1969**
  - The `DiscoverPdrs` task now expects `provider_path` to be provided at
    `event.config.provider_path`, not `event.config.collection.provider_path`
  - `event.config.provider_path` is now a required parameter of the
    `DiscoverPdrs` task
  - `event.config.collection` is no longer a parameter to the `DiscoverPdrs`
    task
  - Collections no longer support the `provider_path` property. The tasks that
    relied on that property are now referencing `config.meta.provider_path`.
    Workflows should be updated accordingly.
- **CUMULUS-1977**
  - Moved bulk granule deletion endpoint from `/bulkDelete` to
    `/granules/bulkDelete`
- **CUMULUS-1991**
  - Updated CMR metadata generation to use "Download file.hdf" (where `file.hdf` is the filename of the given resource) as the resource description instead of "File to download"
  - CMR metadata updates now respect changes to resource descriptions (previously only changes to resource URLs were respected)

### MIGRATION STEPS

- Due to an issue with the AWS API Gateway and how the Thin Egress App Cloudformation template applies updates, you may need to redeploy your
  `thin-egress-app-EgressGateway` manually as a one time migration step.    If your deployment fails with an
  error similar to:

  ```bash
  Error: Lambda function (<stack>-tf-TeaCache) returned error: ({"errorType":"HTTPError","errorMessage":"Response code 404 (Not Found)"})
  ```

  Then follow the [AWS
  instructions](https://docs.aws.amazon.com/apigateway/latest/developerguide/how-to-deploy-api-with-console.html)
  to `Redeploy a REST API to a stage` for your egress API and re-run `terraform
  apply`.

### Added

- **CUMULUS-2081**
  - Add Integrator Guide section for onboarding
  - Add helpful tips documentation

- **CUMULUS-1902**
  - Add Common Use Cases section under Operator Docs

- **CUMULUS-2058**
  - Added `lambda_processing_role_name` as an output from the `cumulus` module
    to provide the processing role name
- **CUMULUS-1417**
  - Added a `checksumFor` property to collection `files` config. Set this
    property on a checksum file's definition matching the `regex` of the target
    file. More details in the ['Data Cookbooks
    Setup'](https://nasa.github.io/cumulus/docs/next/data-cookbooks/setup)
    documentation.
  - Added `checksumFor` validation to collections model.
- **CUMULUS-1956**
  - Added `@cumulus/earthata-login-client` package
  - The `/s3credentials` endpoint that is deployed as part of distribution now
    supports authentication using tokens created by a different application. If
    a request contains the `EDL-ClientId` and `EDL-Token` headers,
    authentication will be handled using that token rather than attempting to
    use OAuth.
  - `@cumulus/earthata-login-client.getTokenUsername()` now accepts an
    `xRequestId` argument, which will be included as the `X-Request-Id` header
    when calling Earthdata Login.
  - If the `s3Credentials` endpoint is invoked with an EDL token and an
    `X-Request-Id` header, that `X-Request-Id` header will be forwarded to
    Earthata Login.
- **CUMULUS-1957**
  - If EDL token authentication is being used, and the `EDL-Client-Name` header
    is set, `@the-client-name` will be appended to the end of the Earthdata
    Login username that is used as the `RoleSessionName` of the temporary IAM
    credentials. This value will show up in the AWS S3 server access logs.
- **CUMULUS-1958**
  - Add the ability for users to specify a `bucket_map_key` to the `cumulus`
    terraform module as an override for the default .yaml values that are passed
    to TEA by Core.    Using this option *requires* that each configured
    Cumulus 'distribution' bucket (e.g. public/protected buckets) have a single
    TEA mapping.  Multiple maps per bucket are not supported.
  - Updated Generating a distribution URL, the MoveGranules task and all CMR
    reconciliation functionality to utilize the TEA bucket map override.
  - Updated deploy process to utilize a bootstrap 'tea-map-cache' lambda that
    will, after deployment of Cumulus Core's TEA instance, query TEA for all
    protected/public buckets and generate a mapping configuration used
    internally by Core.  This object is also exposed as an output of the Cumulus
    module as `distribution_bucket_map`.
- **CUMULUS-1961**
  - Replaces DynamoDB for Elasticsearch for reconciliationReportForCumulusCMR
    comparisons between Cumulus and CMR.
- **CUMULUS-1970**
  - Created the `add-missing-file-checksums` workflow task
  - Added `@cumulus/aws-client/S3.calculateObjectHash()` function
  - Added `@cumulus/aws-client/S3.getObjectReadStream()` function
- **CUMULUS-1887**
  - Add additional fields to the granule CSV download file
- **CUMULUS-2019**
  - Add `infix` search to es query builder `@cumulus/api/es/es/queries` to
    support partial matching of the keywords

### Changed

- **CUMULUS-2032**
  - Updated @cumulus/ingest/HttpProviderClient to utilize a configuration key
    `httpListTimeout` to set the default timeout for discovery HTTP/HTTPS
    requests, and updates the default for the provider to 5 minutes (300 seconds).
  - Updated the DiscoverGranules and DiscoverPDRs tasks to utilize the updated
    configuration value if set via workflow config, and updates the default for
    these tasks to 5 minutes (300 seconds).

- **CUMULUS-176**
  - The API will now respond with a 400 status code when a request body contains
    invalid JSON. It had previously returned a 500 status code.
- **CUMULUS-1861**
  - Updates Rule objects to no longer require a collection.
  - Changes the DLQ behavior for `sfEventSqsToDbRecords` and
    `sfEventSqsToDbRecordsInputQueue`. Previously failure to write a database
    record would result in lambda success, and an error log in the CloudWatch
    logs.   The lambda has been updated to manually add a record to
    the `sfEventSqsToDbRecordsDeadLetterQueue` if the granule, execution, *or*
    pdr record fails to write, in addition to the previous error logging.
- **CUMULUS-1956**
  - The `/s3credentials` endpoint that is deployed as part of distribution now
    supports authentication using tokens created by a different application. If
    a request contains the `EDL-ClientId` and `EDL-Token` headers,
    authentication will be handled using that token rather than attempting to
    use OAuth.
- **CUMULUS-1977**
  - API endpoint POST `/granules/bulk` now returns a 202 status on a successful
    response instead of a 200 response
  - API endpoint DELETE `/granules/<granule-id>` now returns a 404 status if the
    granule record was already deleted
  - `@cumulus/api/models/Granule.update()` now returns the updated granule
    record
  - Implemented POST `/granules/bulkDelete` API endpoint to support deleting
    granules specified by ID or returned by the provided query in the request
    body. If the request is successful, the endpoint returns the async operation
    ID that has been started to remove the granules.
    - To use a query in the request body, your deployment must be
      [configured to access the Elasticsearch host for ESDIS metrics](https://nasa.github.io/cumulus/docs/additional-deployment-options/cloudwatch-logs-delivery#esdis-metrics)
      in your environment
  - Added `@cumulus/api/models/Granule.getRecord()` method to return raw record
    from DynamoDB
  - Added `@cumulus/api/models/Granule.delete()` method which handles deleting
    the granule record from DynamoDB and the granule files from S3
- **CUMULUS-1982**
  - The `globalConnectionLimit` property of providers is now optional and
    defaults to "unlimited"
- **CUMULUS-1997**
  - Added optional `launchpad` configuration to `@cumulus/hyrax-metadata-updates` task config schema.
- **CUMULUS-1991**
  - `@cumulus/cmrjs/src/cmr-utils/constructOnlineAccessUrls()` now throws an error if `cmrGranuleUrlType = "distribution"` and no distribution endpoint argument is provided
- **CUMULUS-2011**
  - Reconciliation reports are now generated within an AsyncOperation
- **CUMULUS-2016**
  - Upgrade TEA to version 79

### Fixed

- **CUMULUS-1991**
  - Added missing `DISTRIBUTION_ENDPOINT` environment variable for API lambdas. This environment variable is required for API requests to move granules.

- **CUMULUS-1961**
  - Fixed granules and executions query params not getting sent to API in granule list operation in `@cumulus/api-client`

### Deprecated

- `@cumulus/aws-client/S3.calculateS3ObjectChecksum()`
- `@cumulus/aws-client/S3.getS3ObjectReadStream()`
- `@cumulus/common/log.convertLogLevel()`
- `@cumulus/collection-config-store`
- `@cumulus/common/util.sleep()`

- **CUMULUS-1930**
  - `@cumulus/common/log.convertLogLevel()`
  - `@cumulus/common/util.isNull()`
  - `@cumulus/common/util.isUndefined()`
  - `@cumulus/common/util.negate()`
  - `@cumulus/common/util.noop()`
  - `@cumulus/common/util.isNil()`
  - `@cumulus/common/util.renameProperty()`
  - `@cumulus/common/util.lookupMimeType()`
  - `@cumulus/common/util.thread()`
  - `@cumulus/common/util.mkdtempSync()`

### Removed

- The deprecated `@cumulus/common.bucketsConfigJsonObject` function has been
  removed
- The deprecated `@cumulus/common.CollectionConfigStore` class has been removed
- The deprecated `@cumulus/common.concurrency` module has been removed
- The deprecated `@cumulus/common.constructCollectionId` function has been
  removed
- The deprecated `@cumulus/common.launchpad` module has been removed
- The deprecated `@cumulus/common.LaunchpadToken` class has been removed
- The deprecated `@cumulus/common.Semaphore` class has been removed
- The deprecated `@cumulus/common.stringUtils` module has been removed
- The deprecated `@cumulus/common/aws.cloudwatchlogs` function has been removed
- The deprecated `@cumulus/common/aws.deleteS3Files` function has been removed
- The deprecated `@cumulus/common/aws.deleteS3Object` function has been removed
- The deprecated `@cumulus/common/aws.dynamodb` function has been removed
- The deprecated `@cumulus/common/aws.dynamodbDocClient` function has been
  removed
- The deprecated `@cumulus/common/aws.getExecutionArn` function has been removed
- The deprecated `@cumulus/common/aws.headObject` function has been removed
- The deprecated `@cumulus/common/aws.listS3ObjectsV2` function has been removed
- The deprecated `@cumulus/common/aws.parseS3Uri` function has been removed
- The deprecated `@cumulus/common/aws.promiseS3Upload` function has been removed
- The deprecated `@cumulus/common/aws.recursivelyDeleteS3Bucket` function has
  been removed
- The deprecated `@cumulus/common/aws.s3CopyObject` function has been removed
- The deprecated `@cumulus/common/aws.s3ObjectExists` function has been removed
- The deprecated `@cumulus/common/aws.s3PutObject` function has been removed
- The deprecated `@cumulus/common/bucketsConfigJsonObject` function has been
  removed
- The deprecated `@cumulus/common/CloudWatchLogger` class has been removed
- The deprecated `@cumulus/common/collection-config-store.CollectionConfigStore`
  class has been removed
- The deprecated `@cumulus/common/collection-config-store.constructCollectionId`
  function has been removed
- The deprecated `@cumulus/common/concurrency.limit` function has been removed
- The deprecated `@cumulus/common/concurrency.mapTolerant` function has been
  removed
- The deprecated `@cumulus/common/concurrency.promiseUrl` function has been
  removed
- The deprecated `@cumulus/common/concurrency.toPromise` function has been
  removed
- The deprecated `@cumulus/common/concurrency.unless` function has been removed
- The deprecated `@cumulus/common/config.parseConfig` function has been removed
- The deprecated `@cumulus/common/config.resolveResource` function has been
  removed
- The deprecated `@cumulus/common/DynamoDb.get` function has been removed
- The deprecated `@cumulus/common/DynamoDb.scan` function has been removed
- The deprecated `@cumulus/common/FieldPattern` class has been removed
- The deprecated `@cumulus/common/launchpad.getLaunchpadToken` function has been
  removed
- The deprecated `@cumulus/common/launchpad.validateLaunchpadToken` function has
  been removed
- The deprecated `@cumulus/common/LaunchpadToken` class has been removed
- The deprecated `@cumulus/common/message.buildCumulusMeta` function has been
  removed
- The deprecated `@cumulus/common/message.buildQueueMessageFromTemplate`
  function has been removed
- The deprecated `@cumulus/common/message.getCollectionIdFromMessage` function
  has been removed
- The deprecated `@cumulus/common/message.getMaximumExecutions` function has
  been removed
- The deprecated `@cumulus/common/message.getMessageExecutionArn` function has
  been removed
- The deprecated `@cumulus/common/message.getMessageExecutionName` function has
  been removed
- The deprecated `@cumulus/common/message.getMessageFromTemplate` function has
  been removed
- The deprecated `@cumulus/common/message.getMessageGranules` function has been
  removed
- The deprecated `@cumulus/common/message.getMessageStateMachineArn` function
  has been removed
- The deprecated `@cumulus/common/message.getQueueName` function has been
  removed
- The deprecated `@cumulus/common/message.getQueueNameByUrl` function has been
  removed
- The deprecated `@cumulus/common/message.hasQueueAndExecutionLimit` function
  has been removed
- The deprecated `@cumulus/common/Semaphore` class has been removed
- The deprecated `@cumulus/common/string.globalReplace` functon has been removed
- The deprecated `@cumulus/common/string.isNonEmptyString` functon has been
  removed
- The deprecated `@cumulus/common/string.isValidHostname` functon has been
  removed
- The deprecated `@cumulus/common/string.match` functon has been removed
- The deprecated `@cumulus/common/string.matches` functon has been removed
- The deprecated `@cumulus/common/string.replace` functon has been removed
- The deprecated `@cumulus/common/string.toLower` functon has been removed
- The deprecated `@cumulus/common/string.toUpper` functon has been removed
- The deprecated `@cumulus/common/testUtils.getLocalstackEndpoint` function has been removed
- The deprecated `@cumulus/common/util.setErrorStack` function has been removed
- The `@cumulus/common/util.uuid` function has been removed
- The deprecated `@cumulus/common/workflows.getWorkflowArn` function has been
  removed
- The deprecated `@cumulus/common/workflows.getWorkflowFile` function has been
  removed
- The deprecated `@cumulus/common/workflows.getWorkflowList` function has been
  removed
- The deprecated `@cumulus/common/workflows.getWorkflowTemplate` function has
  been removed
- `@cumulus/aws-client/StepFunctions.toSfnExecutionName()`
- `@cumulus/aws-client/StepFunctions.fromSfnExecutionName()`
- `@cumulus/aws-client/StepFunctions.getExecutionArn()`
- `@cumulus/aws-client/StepFunctions.getExecutionUrl()`
- `@cumulus/aws-client/StepFunctions.getStateMachineArn()`
- `@cumulus/aws-client/StepFunctions.pullStepFunctionEvent()`
- `@cumulus/common/test-utils/throttleOnce()`
- `@cumulus/integration-tests/api/distribution.invokeApiDistributionLambda()`
- `@cumulus/integration-tests/api/distribution.getDistributionApiRedirect()`
- `@cumulus/integration-tests/api/distribution.getDistributionApiFileStream()`

## [v1.24.0] 2020-06-03

### BREAKING CHANGES

- **CUMULUS-1969**
  - The `DiscoverPdrs` task now expects `provider_path` to be provided at
    `event.config.provider_path`, not `event.config.collection.provider_path`
  - `event.config.provider_path` is now a required parameter of the
    `DiscoverPdrs` task
  - `event.config.collection` is no longer a parameter to the `DiscoverPdrs`
    task
  - Collections no longer support the `provider_path` property. The tasks that
    relied on that property are now referencing `config.meta.provider_path`.
    Workflows should be updated accordingly.

- **CUMULUS-1997**
  - `@cumulus/cmr-client/CMRSearchConceptQueue` parameters have been changed to take a `cmrSettings` object containing clientId, provider, and auth information. This can be generated using `@cumulus/cmrjs/cmr-utils/getCmrSettings`. The `cmrEnvironment` variable has been removed.

### Added

- **CUMULUS-1800**
  - Added task configuration setting named `syncChecksumFiles` to the
    SyncGranule task. This setting is `false` by default, but when set to
    `true`, all checksum files associated with data files that are downloaded
    will be downloaded as well.
- **CUMULUS-1952**
  - Updated HTTP(S) provider client to accept username/password for Basic authorization. This change adds support for Basic Authorization such as Earthdata login redirects to ingest (i.e. as implemented in SyncGranule), but not to discovery (i.e. as implemented in DiscoverGranules). Discovery still expects the provider's file system to be publicly accessible, but not the individual files and their contents.
  - **NOTE**: Using this in combination with the HTTP protocol may expose usernames and passwords to intermediary network entities. HTTPS is highly recommended.
- **CUMULUS-1997**
  - Added optional `launchpad` configuration to `@cumulus/hyrax-metadata-updates` task config schema.

### Fixed

- **CUMULUS-1997**
  - Updated all CMR operations to use configured authentication scheme
- **CUMULUS-2010**
  - Updated `@cumulus/api/launchpadSaml` to support multiple userGroup attributes from the SAML response

## [v1.23.2] 2020-05-22

### BREAKING CHANGES

- Updates to the Cumulus archive API:
  - All endpoints now return a `401` response instead of a `403` for any request where the JWT passed as a Bearer token is invalid.
  - POST `/refresh` and DELETE `/token/<token>` endpoints now return a `401` response for requests with expired tokens

- **CUMULUS-1894**
  - `@cumulus/ingest/granule.handleDuplicateFile()`
    - The `copyOptions` parameter has been removed
    - An `ACL` parameter has been added
  - `@cumulus/ingest/granule.renameS3FileWithTimestamp()`
    - Now returns `undefined`

- **CUMULUS-1896**
  Updated all Cumulus core lambdas to utilize the new message adapter streaming interface via [cumulus-message-adapter-js v1.2.0](https://github.com/nasa/cumulus-message-adapter-js/releases/tag/v1.2.0).   Users of this version of Cumulus (or later) must utilize version 1.3.0 or greater of the [cumulus-message-adapter](https://github.com/nasa/cumulus-message-adapter) to support core lambdas.

- **CUMULUS-1912**
  - `@cumulus/api` reconciliationReports list endpoint returns a list of reconciliationReport records instead of S3Uri.

- **CUMULUS-1969**
  - The `DiscoverGranules` task now expects `provider_path` to be provided at
    `event.config.provider_path`, not `event.config.collection.provider_path`
  - `config.provider_path` is now a required parameter of the `DiscoverGranules`
    task

### MIGRATION STEPS

- To take advantage of the new TTL-based access token expiration implemented in CUMULUS-1777 (see notes below) and clear out existing records in your access tokens table, do the following:
  1. Log out of any active dashboard sessions
  2. Use the AWS console or CLI to delete your `<prefix>-AccessTokensTable` DynamoDB table
  3. [Re-deploy your `data-persistence` module](https://nasa.github.io/cumulus/docs/deployment/upgrade-readme#update-data-persistence-resources), which should re-create the `<prefix>-AccessTokensTable` DynamoDB table
  4. Return to using the Cumulus API/dashboard as normal
- This release requires the Cumulus Message Adapter layer deployed with Cumulus Core to be at least 1.3.0, as the core lambdas have updated to [cumulus-message-adapter-js v1.2.0](https://github.com/nasa/cumulus-message-adapter-js/releases/tag/v1.2.0) and the new CMA interface.  As a result, users should:
  1. Follow the [Cumulus Message Adapter (CMA) deployment instructions](https://nasa.github.io/cumulus/docs/deployment/deployment-readme#deploy-the-cumulus-message-adapter-layer) and install a CMA layer version >=1.3.0
  2. If you are using any custom Node.js Lambdas in your workflows **and** the Cumulus CMA layer/`cumulus-message-adapter-js`, you must update your lambda to use [cumulus-message-adapter-js v1.2.0](https://github.com/nasa/cumulus-message-adapter-js/releases/tag/v1.2.0) and follow the migration instructions in the release notes. Prior versions of `cumulus-message-adapter-js` are not compatible with CMA >= 1.3.0.
- Migrate existing s3 reconciliation report records to database (CUMULUS-1911):
  - After update your `data persistence` module and Cumulus resources, run the command:

  ```bash
  ./node_modules/.bin/cumulus-api migrate --stack `<your-terraform-deployment-prefix>` --migrationVersion migration5
  ```

### Added

- Added a limit for concurrent Elasticsearch requests when doing an index from database operation
- Added the `es_request_concurrency` parameter to the archive and cumulus Terraform modules

- **CUMULUS-1995**
  - Added the `es_index_shards` parameter to the archive and cumulus Terraform modules to configure the number of shards for the ES index
    - If you have an existing ES index, you will need to [reindex](https://nasa.github.io/cumulus-api/#reindex) and then [change index](https://nasa.github.io/cumulus-api/#change-index) to take advantage of shard updates

- **CUMULUS-1894**
  - Added `@cumulus/aws-client/S3.moveObject()`

- **CUMULUS-1911**
  - Added ReconciliationReports table
  - Updated CreateReconciliationReport lambda to save Reconciliation Report records to database
  - Updated dbIndexer and IndexFromDatabase lambdas to index Reconciliation Report records to Elasticsearch
  - Added migration_5 to migrate existing s3 reconciliation report records to database and Elasticsearch
  - Updated `@cumulus/api` package, `tf-modules/archive` and `tf-modules/data-persistence` Terraform modules

- **CUMULUS-1916**
  - Added util function for seeding reconciliation reports when running API locally in dashboard

### Changed

- **CUMULUS-1777**
  - The `expirationTime` property is now a **required field** of the access tokens model.
  - Updated the `AccessTokens` table to set a [TTL](https://docs.aws.amazon.com/amazondynamodb/latest/developerguide/howitworks-ttl.html) on the `expirationTime` field in `tf-modules/data-persistence/dynamo.tf`. As a result, access token records in this table whose `expirationTime` has passed should be **automatically deleted by DynamoDB**.
  - Updated all code creating access token records in the Dynamo `AccessTokens` table to set the `expirationTime` field value in seconds from the epoch.
- **CUMULUS-1912**
  - Updated reconciliationReports endpoints to query against Elasticsearch, delete report from both database and s3
  - Added `@cumulus/api-client/reconciliationReports`
- **CUMULUS-1999**
  - Updated `@cumulus/common/util.deprecate()` so that only a single deprecation notice is printed for each name/version combination

### Fixed

- **CUMULUS-1894**
  - The `SyncGranule` task can now handle files larger than 5 GB
- **CUMULUS-1987**
  - `Remove granule from CMR` operation in `@cumulus/api` now passes token to CMR when fetching granule metadata, allowing removal of private granules
- **CUMULUS-1993**
  - For a given queue, the `sqs-message-consumer` Lambda will now only schedule workflows for rules matching the queue **and the collection information in each queue message (if any)**
    - The consumer also now only reads each queue message **once per Lambda invocation**, whereas previously each message was read **once per queue rule per Lambda invocation**
  - Fixed bug preventing the deletion of multiple SNS rules that share the same SNS topic

### Deprecated

- **CUMULUS-1894**
  - `@cumulus/ingest/granule.copyGranuleFile()`
  - `@cumulus/ingest/granule.moveGranuleFile()`

- **CUMULUS-1987** - Deprecated the following functions:
  - `@cumulus/cmrjs/getMetadata(cmrLink)` -> `@cumulus/cmr-client/CMR.getGranuleMetadata(cmrLink)`
  - `@cumulus/cmrjs/getFullMetadata(cmrLink)`

## [v1.22.1] 2020-05-04

**Note**: v1.22.0 was not released as a package due to npm/release concerns.  Users upgrading to 1.22.x should start with 1.22.1

### Added

- **CUMULUS-1894**
  - Added `@cumulus/aws-client/S3.multipartCopyObject()`
- **CUMULUS-408**
  - Added `certificateUri` field to provider schema. This optional field allows operators to specify an S3 uri to a CA bundle to use for HTTPS requests.
- **CUMULUS-1787**
  - Added `collections/active` endpoint for returning collections with active granules in `@cumulus/api`
- **CUMULUS-1799**
  - Added `@cumulus/common/stack.getBucketsConfigKey()` to return the S3 key for the buckets config object
  - Added `@cumulus/common/workflows.getWorkflowFileKey()` to return the S3 key for a workflow definition object
  - Added `@cumulus/common/workflows.getWorkflowsListKeyPrefix()` to return the S3 key prefix for objects containing workflow definitions
  - Added `@cumulus/message` package containing utilities for building and parsing Cumulus messages
- **CUMULUS-1850**
  - Added `@cumulus/aws-client/Kinesis.describeStream()` to get a Kinesis stream description
- **CUMULUS-1853**
  - Added `@cumulus/integration-tests/collections.createCollection()`
  - Added `@cumulus/integration-tests/executions.findExecutionArn()`
  - Added `@cumulus/integration-tests/executions.getExecutionWithStatus()`
  - Added `@cumulus/integration-tests/granules.getGranuleWithStatus()`
  - Added `@cumulus/integration-tests/providers.createProvider()`
  - Added `@cumulus/integration-tests/rules.createOneTimeRule()`

### Changed

- **CUMULUS-1682**
  - Moved all `@cumulus/ingest/parse-pdr` code into the `parse-pdr` task as it had become tightly coupled with that task's handler and was not used anywhere else. Unit tests also restored.
- **CUMULUS-1820**
  - Updated the Thin Egress App module used in `tf-modules/distribution/main.tf` to build 74. [See the release notes](https://github.com/asfadmin/thin-egress-app/releases/tag/tea-build.74).
- **CUMULUS-1852**
  - Updated POST endpoints for `/collections`, `/providers`, and `/rules` to log errors when returning a 500 response
  - Updated POST endpoint for `/collections`:
    - Return a 400 response when the `name` or `version` fields are missing
    - Return a 409 response if the collection already exists
    - Improved error messages to be more explicit
  - Updated POST endpoint for `/providers`:
    - Return a 400 response if the `host` field value is invalid
    - Return a 409 response if the provider already exists
  - Updated POST endpoint for `/rules`:
    - Return a 400 response if rule `name` is invalid
    - Return a 400 response if rule `type` is invalid
- **CUMULUS-1891**
  - Updated the following endpoints using async operations to return a 503 error if the ECS task  cannot be started and a 500 response for a non-specific error:
    - POST `/replays`
    - POST `/bulkDelete`
    - POST `/elasticsearch/index-from-database`
    - POST `/granules/bulk`

### Fixed

- **CUMULUS-408**
  - Fixed HTTPS discovery and ingest.

- **CUMULUS-1850**
  - Fixed a bug in Kinesis event processing where the message consumer would not properly filter available rules based on the collection information in the event and the Kinesis stream ARN

- **CUMULUS-1853**
  - Fixed a bug where attempting to create a rule containing a payload property
    would fail schema validation.

- **CUMULUS-1854**
  - Rule schema is validated before starting workflows or creating event source mappings

- **CUMULUS-1974**
  - Fixed @cumulus/api webpack config for missing underscore object due to underscore update

- **CUMULUS-2210**
  - Fixed `cmr_oauth_provider` variable not being propogated to reconciliation reports

### Deprecated

- **CUMULUS-1799** - Deprecated the following code. For cases where the code was moved into another package, the new code location is noted:
  - `@cumulus/aws-client/StepFunctions.fromSfnExecutionName()`
  - `@cumulus/aws-client/StepFunctions.toSfnExecutionName()`
  - `@cumulus/aws-client/StepFunctions.getExecutionArn()` -> `@cumulus/message/Executions.buildExecutionArn()`
  - `@cumulus/aws-client/StepFunctions.getExecutionUrl()` -> `@cumulus/message/Executions.getExecutionUrlFromArn()`
  - `@cumulus/aws-client/StepFunctions.getStateMachineArn()` -> `@cumulus/message/Executions.getStateMachineArnFromExecutionArn()`
  - `@cumulus/aws-client/StepFunctions.pullStepFunctionEvent()` -> `@cumulus/message/StepFunctions.pullStepFunctionEvent()`
  - `@cumulus/common/bucketsConfigJsonObject()`
  - `@cumulus/common/CloudWatchLogger`
  - `@cumulus/common/collection-config-store/CollectionConfigStore` -> `@cumulus/collection-config-store`
  - `@cumulus/common/collection-config-store.constructCollectionId()` -> `@cumulus/message/Collections.constructCollectionId`
  - `@cumulus/common/concurrency.limit()`
  - `@cumulus/common/concurrency.mapTolerant()`
  - `@cumulus/common/concurrency.promiseUrl()`
  - `@cumulus/common/concurrency.toPromise()`
  - `@cumulus/common/concurrency.unless()`
  - `@cumulus/common/config.buildSchema()`
  - `@cumulus/common/config.parseConfig()`
  - `@cumulus/common/config.resolveResource()`
  - `@cumulus/common/config.resourceToArn()`
  - `@cumulus/common/FieldPattern`
  - `@cumulus/common/launchpad.getLaunchpadToken()` -> `@cumulus/launchpad-auth/index.getLaunchpadToken()`
  - `@cumulus/common/LaunchpadToken` -> `@cumulus/launchpad-auth/LaunchpadToken`
  - `@cumulus/common/launchpad.validateLaunchpadToken()` -> `@cumulus/launchpad-auth/index.validateLaunchpadToken()`
  - `@cumulus/common/message.buildCumulusMeta()` -> `@cumulus/message/Build.buildCumulusMeta()`
  - `@cumulus/common/message.buildQueueMessageFromTemplate()` -> `@cumulus/message/Build.buildQueueMessageFromTemplate()`
  - `@cumulus/common/message.getCollectionIdFromMessage()` -> `@cumulus/message/Collections.getCollectionIdFromMessage()`
  - `@cumulus/common/message.getMessageExecutionArn()` -> `@cumulus/message/Executions.getMessageExecutionArn()`
  - `@cumulus/common/message.getMessageExecutionName()` -> `@cumulus/message/Executions.getMessageExecutionName()`
  - `@cumulus/common/message.getMaximumExecutions()` -> `@cumulus/message/Queue.getMaximumExecutions()`
  - `@cumulus/common/message.getMessageFromTemplate()`
  - `@cumulus/common/message.getMessageStateMachineArn()` -> `@cumulus/message/Executions.getMessageStateMachineArn()`)
  - `@cumulus/common/message.getMessageGranules()` -> `@cumulus/message/Granules.getMessageGranules()`
  - `@cumulus/common/message.getQueueNameByUrl()` -> `@cumulus/message/Queue.getQueueNameByUrl()`
  - `@cumulus/common/message.getQueueName()` -> `@cumulus/message/Queue.getQueueName()`)
  - `@cumulus/common/message.hasQueueAndExecutionLimit()` -> `@cumulus/message/Queue.hasQueueAndExecutionLimit()`
  - `@cumulus/common/Semaphore`
  - `@cumulus/common/test-utils.throttleOnce()`
  - `@cumulus/common/workflows.getWorkflowArn()`
  - `@cumulus/common/workflows.getWorkflowFile()`
  - `@cumulus/common/workflows.getWorkflowList()`
  - `@cumulus/common/workflows.getWorkflowTemplate()`
  - `@cumulus/integration-tests/sfnStep/SfnStep.parseStepMessage()` -> `@cumulus/message/StepFunctions.parseStepMessage()`
- **CUMULUS-1858** - Deprecated the following functions.
  - `@cumulus/common/string.globalReplace()`
  - `@cumulus/common/string.isNonEmptyString()`
  - `@cumulus/common/string.isValidHostname()`
  - `@cumulus/common/string.match()`
  - `@cumulus/common/string.matches()`
  - `@cumulus/common/string.replace()`
  - `@cumulus/common/string.toLower()`
  - `@cumulus/common/string.toUpper()`

### Removed

- **CUMULUS-1799**: Deprecated code removals:
  - Removed from `@cumulus/common/aws`:
    - `pullStepFunctionEvent()`
  - Removed `@cumulus/common/sfnStep`
  - Removed `@cumulus/common/StepFunctions`

## [v1.21.0] 2020-03-30

### PLEASE NOTE

- **CUMULUS-1762**: the `messageConsumer` for `sns` and `kinesis`-type rules now fetches
  the collection information from the message. You should ensure that your rule's collection
  name and version match what is in the message for these ingest messages to be processed.
  If no matching rule is found, an error will be thrown and logged in the
  `messageConsumer` Lambda function's log group.

### Added

- **CUMULUS-1629**`
  - Updates discover-granules task to respect/utilize duplicateHandling configuration such that
    - skip:               Duplicates will be filtered from the granule list
    - error:              Duplicates encountered will result in step failure
    - replace, version:   Duplicates will be ignored and handled as normal.
  - Adds a new copy of the API lambda `PrivateApiLambda()` which is configured to not require authentication. This Lambda is not connected to an API gateway
  - Adds `@cumulus/api-client` with functions for use by workflow lambdas to call the API when needed

- **CUMULUS-1732**
  - Added Python task/activity workflow and integration test (`PythonReferenceSpec`) to test `cumulus-message-adapter-python`and `cumulus-process-py` integration.
- **CUMULUS-1795**
  - Added an IAM policy on the Cumulus EC2 creation to enable SSM when the `deploy_to_ngap` flag is true

### Changed

- **CUMULUS-1762**
  - the `messageConsumer` for `sns` and `kinesis`-type rules now fetches the collection
    information from the message.

### Deprecated

- **CUMULUS-1629**
  - Deprecate `granulesApi`, `rulesApi`, `emsApi`, `executionsAPI` from `@cumulus/integration-test/api` in favor of code moved to `@cumulus/api-client`

### Removed

- **CUMULUS-1799**: Deprecated code removals
  - Removed deprecated method `@cumulus/api/models/Granule.createGranulesFromSns()`
  - Removed deprecated method `@cumulus/api/models/Granule.removeGranuleFromCmr()`
  - Removed from `@cumulus/common/aws`:
    - `apigateway()`
    - `buildS3Uri()`
    - `calculateS3ObjectChecksum()`
    - `cf()`
    - `cloudwatch()`
    - `cloudwatchevents()`
    - `cloudwatchlogs()`
    - `createAndWaitForDynamoDbTable()`
    - `createQueue()`
    - `deleteSQSMessage()`
    - `describeCfStackResources()`
    - `downloadS3File()`
    - `downloadS3Files()`
    - `DynamoDbSearchQueue` class
    - `dynamodbstreams()`
    - `ec2()`
    - `ecs()`
    - `fileExists()`
    - `findResourceArn()`
    - `fromSfnExecutionName()`
    - `getFileBucketAndKey()`
    - `getJsonS3Object()`
    - `getQueueUrl()`
    - `getObjectSize()`
    - `getS3ObjectReadStream()`
    - `getSecretString()`
    - `getStateMachineArn()`
    - `headObject()`
    - `isThrottlingException()`
    - `kinesis()`
    - `lambda()`
    - `listS3Objects()`
    - `promiseS3Upload()`
    - `publishSnsMessage()`
    - `putJsonS3Object()`
    - `receiveSQSMessages()`
    - `s3CopyObject()`
    - `s3GetObjectTagging()`
    - `s3Join()`
    - `S3ListObjectsV2Queue` class
    - `s3TagSetToQueryString()`
    - `s3PutObjectTagging()`
    - `secretsManager()`
    - `sendSQSMessage()`
    - `sfn()`
    - `sns()`
    - `sqs()`
    - `sqsQueueExists()`
    - `toSfnExecutionName()`
    - `uploadS3FileStream()`
    - `uploadS3Files()`
    - `validateS3ObjectChecksum()`
  - Removed `@cumulus/common/CloudFormationGateway` class
  - Removed `@cumulus/common/concurrency/Mutex` class
  - Removed `@cumulus/common/errors`
  - Removed `@cumulus/common/sftp`
  - Removed `@cumulus/common/string.unicodeEscape`
  - Removed `@cumulus/cmrjs/cmr-utils.getGranuleId()`
  - Removed `@cumulus/cmrjs/cmr-utils.getCmrFiles()`
  - Removed `@cumulus/cmrjs/cmr/CMR` class
  - Removed `@cumulus/cmrjs/cmr/CMRSearchConceptQueue` class
  - Removed `@cumulus/cmrjs/utils.getHost()`
  - Removed `@cumulus/cmrjs/utils.getIp()`
  - Removed `@cumulus/cmrjs/utils.hostId()`
  - Removed `@cumulus/cmrjs/utils/ummVersion()`
  - Removed `@cumulus/cmrjs/utils.updateToken()`
  - Removed `@cumulus/cmrjs/utils.validateUMMG()`
  - Removed `@cumulus/ingest/aws.getEndpoint()`
  - Removed `@cumulus/ingest/aws.getExecutionUrl()`
  - Removed `@cumulus/ingest/aws/invoke()`
  - Removed `@cumulus/ingest/aws/CloudWatch` class
  - Removed `@cumulus/ingest/aws/ECS` class
  - Removed `@cumulus/ingest/aws/Events` class
  - Removed `@cumulus/ingest/aws/SQS` class
  - Removed `@cumulus/ingest/aws/StepFunction` class
  - Removed `@cumulus/ingest/util.normalizeProviderPath()`
  - Removed `@cumulus/integration-tests/index.listCollections()`
  - Removed `@cumulus/integration-tests/index.listProviders()`
  - Removed `@cumulus/integration-tests/index.rulesList()`
  - Removed `@cumulus/integration-tests/api/api.addCollectionApi()`

## [v1.20.0] 2020-03-12

### BREAKING CHANGES

- **CUMULUS-1714**
  - Changed the format of the message sent to the granule SNS Topic. Message includes the granule record under `record` and the type of event under `event`. Messages with `deleted` events will have the record that was deleted with a `deletedAt` timestamp. Options for `event` are `Create | Update | Delete`
- **CUMULUS-1769** - `deploy_to_ngap` is now a **required** variable for the `tf-modules/cumulus` module. **For those deploying to NGAP environments, this variable should always be set to `true`.**

### Notable changes

- **CUMULUS-1739** - You can now exclude Elasticsearch from your `tf-modules/data-persistence` deployment (via `include_elasticsearch = false`) and your `tf-modules/cumulus` module will still deploy successfully.

- **CUMULUS-1769** - If you set `deploy_to_ngap = true` for the `tf-modules/archive` Terraform module, **you can only deploy your archive API gateway as `PRIVATE`**, not `EDGE`.

### Added

- Added `@cumulus/aws-client/S3.getS3ObjectReadStreamAsync()` to deal with S3 eventual consistency issues by checking for the existence an S3 object with retries before getting a readable stream for that object.
- **CUMULUS-1769**
  - Added `deploy_to_ngap` boolean variable for the `tf-modules/cumulus` and `tf-modules/archive` Terraform modules. This variable is required. **For those deploying to NGAP environments, this variable should always be set to `true`.**
- **HYRAX-70**
  - Add the hyrax-metadata-update task

### Changed

- [`AccessToken.get()`](https://github.com/nasa/cumulus/blob/master/packages/api/models/access-tokens.js) now enforces [strongly consistent reads from DynamoDB](https://docs.aws.amazon.com/amazondynamodb/latest/developerguide/HowItWorks.ReadConsistency.html)
- **CUMULUS-1739**
  - Updated `tf-modules/data-persistence` to make Elasticsearch alarm resources and outputs conditional on the `include_elasticsearch` variable
  - Updated `@cumulus/aws-client/S3.getObjectSize` to include automatic retries for any failures from `S3.headObject`
- **CUMULUS-1784**
  - Updated `@cumulus/api/lib/DistributionEvent.remoteIP()` to parse the IP address in an S3 access log from the `A-sourceip` query parameter if present, otherwise fallback to the original parsing behavior.
- **CUMULUS-1768**
  - The `stats/summary` endpoint reports the distinct collections for the number of granules reported

### Fixed

- **CUMULUS-1739** - Fixed the `tf-modules/cumulus` and `tf-modules/archive` modules to make these Elasticsearch variables truly optional:
  - `elasticsearch_domain_arn`
  - `elasticsearch_hostname`
  - `elasticsearch_security_group_id`

- **CUMULUS-1768**
  - Fixed the `stats/` endpoint so that data is correctly filtered by timestamp and `processingTime` is calculated correctly.

- **CUMULUS-1769**
  - In the `tf-modules/archive` Terraform module, the `lifecycle` block ignoring changes to the `policy` of the archive API gateway is now only enforced if `deploy_to_ngap = true`. This fixes a bug where users deploying outside of NGAP could not update their API gateway's resource policy when going from `PRIVATE` to `EDGE`, preventing their API from being accessed publicly.

- **CUMULUS-1775**
  - Fix/update api endpoint to use updated google auth endpoints such that it will work with new accounts

### Removed

- **CUMULUS-1768**
  - Removed API endpoints `stats/histogram` and `stats/average`. All advanced stats needs should be acquired from Cloud Metrics or similarly configured ELK stack.

## [v1.19.0] 2020-02-28

### BREAKING CHANGES

- **CUMULUS-1736**
  - The `@cumulus/discover-granules` task now sets the `dataType` of discovered
    granules based on the `name` of the configured collection, not the
    `dataType`.
  - The config schema of the `@cumulus/discover-granules` task now requires that
    collections contain a `version`.
  - The `@cumulus/sync-granule` task will set the `dataType` and `version` of a
    granule based on the configured collection if those fields are not already
    set on the granule. Previously it was using the `dataType` field of the
    configured collection, then falling back to the `name` field of the
    collection. This update will just use the `name` field of the collection to
    set the `dataType` field of the granule.

- **CUMULUS-1446**
  - Update the `@cumulus/integration-tests/api/executions.getExecution()`
    function to parse the response and return the execution, rather than return
    the full API response.

- **CUMULUS-1672**
  - The `cumulus` Terraform module in previous releases set a
    `Deployment = var.prefix` tag on all resources that it managed. In this
    release, a `tags` input variable has been added to the `cumulus` Terraform
    module to allow resource tagging to be customized. No default tags will be
    applied to Cumulus-managed resources. To replicate the previous behavior,
    set `tags = { Deployment: var.prefix }` as an input variable for the
    `cumulus` Terraform module.

- **CUMULUS-1684 Migration Instructions**
  - In previous releases, a provider's username and password were encrypted
    using a custom encryption library. That has now been updated to use KMS.
    This release includes a Lambda function named
    `<prefix>-ProviderSecretsMigration`, which will re-encrypt existing
    provider credentials to use KMS. After this release has been deployed, you
    will need to manually invoke that Lambda function using either the AWS CLI
    or AWS Console. It should only need to be successfully run once.
  - Future releases of Cumulus will invoke a
    `<prefix>-VerifyProviderSecretsMigration` Lambda function as part of the
    deployment, which will cause the deployment to fail if the migration
    Lambda has not been run.

- **CUMULUS-1718**
  - The `@cumulus/sf-sns-report` task for reporting mid-workflow updates has been retired.
  This task was used as the `PdrStatusReport` task in our ParsePdr example workflow.
  If you have a ParsePdr or other workflow using this task, use `@cumulus/sf-sqs-report` instead.
  Trying to deploy the old task will result in an error as the cumulus module no longer exports `sf_sns_report_task`.
  - Migration instruction: In your workflow definition, for each step using the old task change:
  `"Resource": "${module.cumulus.sf_sns_report_task.task_arn}"`
  to
  `"Resource": "${module.cumulus.sf_sqs_report_task.task_arn}"`

- **CUMULUS-1755**
  - The `thin_egress_jwt_secret_name` variable for the `tf-modules/cumulus` Terraform module is now **required**. This variable is passed on to the Thin Egress App in `tf-modules/distribution/main.tf`, which uses the keys stored in the secret to sign JWTs. See the [Thin Egress App documentation on how to create a value for this secret](https://github.com/asfadmin/thin-egress-app#setting-up-the-jwt-cookie-secrets).

### Added

- **CUMULUS-1446**
  - Add `@cumulus/common/FileUtils.readJsonFile()` function
  - Add `@cumulus/common/FileUtils.readTextFile()` function
  - Add `@cumulus/integration-tests/api/collections.createCollection()` function
  - Add `@cumulus/integration-tests/api/collections.deleteCollection()` function
  - Add `@cumulus/integration-tests/api/collections.getCollection()` function
  - Add `@cumulus/integration-tests/api/providers.getProvider()` function
  - Add `@cumulus/integration-tests/index.getExecutionOutput()` function
  - Add `@cumulus/integration-tests/index.loadCollection()` function
  - Add `@cumulus/integration-tests/index.loadProvider()` function
  - Add `@cumulus/integration-tests/index.readJsonFilesFromDir()` function

- **CUMULUS-1672**
  - Add a `tags` input variable to the `archive` Terraform module
  - Add a `tags` input variable to the `cumulus` Terraform module
  - Add a `tags` input variable to the `cumulus_ecs_service` Terraform module
  - Add a `tags` input variable to the `data-persistence` Terraform module
  - Add a `tags` input variable to the `distribution` Terraform module
  - Add a `tags` input variable to the `ingest` Terraform module
  - Add a `tags` input variable to the `s3-replicator` Terraform module

- **CUMULUS-1707**
  - Enable logrotate on ECS cluster

- **CUMULUS-1684**
  - Add a `@cumulus/aws-client/KMS` library of KMS-related functions
  - Add `@cumulus/aws-client/S3.getTextObject()`
  - Add `@cumulus/sftp-client` package
  - Create `ProviderSecretsMigration` Lambda function
  - Create `VerifyProviderSecretsMigration` Lambda function

- **CUMULUS-1548**
  - Add ability to put default Cumulus logs in Metrics' ELK stack
  - Add ability to add custom logs to Metrics' ELK Stack

- **CUMULUS-1702**
  - When logs are sent to Metrics' ELK stack, the logs endpoints will return results from there

- **CUMULUS-1459**
  - Async Operations are indexed in Elasticsearch
  - To index any existing async operations you'll need to perform an index from
    database function.

- **CUMULUS-1717**
  - Add `@cumulus/aws-client/deleteAndWaitForDynamoDbTableNotExists`, which
    deletes a DynamoDB table and waits to ensure the table no longer exists
  - Added `publishGranules` Lambda to handle publishing granule messages to SNS when granule records are written to DynamoDB
  - Added `@cumulus/api/models/Granule.storeGranulesFromCumulusMessage` to store granules from a Cumulus message to DynamoDB

- **CUMULUS-1718**
  - Added `@cumulus/sf-sqs-report` task to allow mid-workflow reporting updates.
  - Added `stepfunction_event_reporter_queue_url` and `sf_sqs_report_task` outputs to the `cumulus` module.
  - Added `publishPdrs` Lambda to handle publishing PDR messages to SNS when PDR records are written to DynamoDB.
  - Added `@cumulus/api/models/Pdr.storePdrFromCumulusMessage` to store PDRs from a Cumulus message to DynamoDB.
  - Added `@cumulus/aws-client/parseSQSMessageBody` to parse an SQS message body string into an object.

- **Ability to set custom backend API url in the archive module**
  - Add `api_url` definition in `tf-modules/cumulus/archive.tf`
  - Add `archive_api_url` variable in `tf-modules/cumulus/variables.tf`

- **CUMULUS-1741**
  - Added an optional `elasticsearch_security_group_ids` variable to the
    `data-persistence` Terraform module to allow additional security groups to
    be assigned to the Elasticsearch Domain.

- **CUMULUS-1752**
  - Added `@cumulus/integration-tests/api/distribution.invokeTEADistributionLambda` to simulate a request to the [Thin Egress App](https://github.com/asfadmin/thin-egress-app) by invoking the Lambda and getting a response payload.
  - Added `@cumulus/integration-tests/api/distribution.getTEARequestHeaders` to generate necessary request headers for a request to the Thin Egress App
  - Added `@cumulus/integration-tests/api/distribution.getTEADistributionApiFileStream` to get a response stream for a file served by Thin Egress App
  - Added `@cumulus/integration-tests/api/distribution.getTEADistributionApiRedirect` to get a redirect response from the Thin Egress App

- **CUMULUS-1755**
  - Added `@cumulus/aws-client/CloudFormation.describeCfStack()` to describe a Cloudformation stack
  - Added `@cumulus/aws-client/CloudFormation.getCfStackParameterValues()` to get multiple parameter values for a Cloudformation stack

### Changed

- **CUMULUS-1725**
  - Moved the logic that updates the granule files cache Dynamo table into its
    own Lambda function called `granuleFilesCacheUpdater`.

- **CUMULUS-1736**
  - The `collections` model in the API package now determines the name of a
    collection based on the `name` property, rather than using `dataType` and
    then falling back to `name`.
  - The `@cumulus/integration-tests.loadCollection()` function no longer appends
    the postfix to the end of the collection's `dataType`.
  - The `@cumulus/integration-tests.addCollections()` function no longer appends
    the postfix to the end of the collection's `dataType`.

- **CUMULUS-1672**
  - Add a `retryOptions` parameter to the `@cumulus/aws-client/S3.headObject`
     function, which will retry if the object being queried does not exist.

- **CUMULUS-1446**
  - Mark the `@cumulus/integration-tests/api.addCollectionApi()` function as
    deprecated
  - Mark the `@cumulus/integration-tests/index.listCollections()` function as
    deprecated
  - Mark the `@cumulus/integration-tests/index.listProviders()` function as
    deprecated
  - Mark the `@cumulus/integration-tests/index.rulesList()` function as
    deprecated

- **CUMULUS-1672**
  - Previously, the `cumulus` module defaulted to setting a
    `Deployment = var.prefix` tag on all resources that it managed. In this
    release, the `cumulus` module will now accept a `tags` input variable that
    defines the tags to be assigned to all resources that it manages.
  - Previously, the `data-persistence` module defaulted to setting a
    `Deployment = var.prefix` tag on all resources that it managed. In this
    release, the `data-persistence` module will now accept a `tags` input
    variable that defines the tags to be assigned to all resources that it
    manages.
  - Previously, the `distribution` module defaulted to setting a
    `Deployment = var.prefix` tag on all resources that it managed. In this
    release, the `distribution` module will now accept a `tags` input variable
    that defines the tags to be assigned to all resources that it manages.
  - Previously, the `ingest` module defaulted to setting a
    `Deployment = var.prefix` tag on all resources that it managed. In this
    release, the `ingest` module will now accept a `tags` input variable that
    defines the tags to be assigned to all resources that it manages.
  - Previously, the `s3-replicator` module defaulted to setting a
    `Deployment = var.prefix` tag on all resources that it managed. In this
    release, the `s3-replicator` module will now accept a `tags` input variable
    that defines the tags to be assigned to all resources that it manages.

- **CUMULUS-1684**
  - Update the API package to encrypt provider credentials using KMS instead of
    using RSA keys stored in S3

- **CUMULUS-1717**
  - Changed name of `cwSfExecutionEventToDb` Lambda to `cwSfEventToDbRecords`
  - Updated `cwSfEventToDbRecords` to write granule records to DynamoDB from the incoming Cumulus message

- **CUMULUS-1718**
  - Renamed `cwSfEventToDbRecords` to `sfEventSqsToDbRecords` due to architecture change to being a consumer of an SQS queue of Step Function Cloudwatch events.
  - Updated `sfEventSqsToDbRecords` to write PDR records to DynamoDB from the incoming Cumulus message
  - Moved `data-cookbooks/sns.md` to `data-cookbooks/ingest-notifications.md` and updated it to reflect recent changes.

- **CUMULUS-1748**
  - (S)FTP discovery tasks now use the provider-path as-is instead of forcing it to a relative path.
  - Improved error handling to catch permission denied FTP errors better and log them properly. Workflows will still fail encountering this error and we intend to consider that approach in a future ticket.

- **CUMULUS-1752**
  - Moved class for parsing distribution events to its own file: `@cumulus/api/lib/DistributionEvent.js`
    - Updated `DistributionEvent` to properly parse S3 access logs generated by requests from the [Thin Egress App](https://github.com/asfadmin/thin-egress-app)

- **CUMULUS-1753** - Changes to `@cumulus/ingest/HttpProviderClient.js`:
  - Removed regex filter in `HttpProviderClient.list()` that was used to return only files with an extension between 1 and 4 characters long. `HttpProviderClient.list()` will now return all files linked from the HTTP provider host.

- **CUMULUS-1755**
  - Updated the Thin Egress App module used in `tf-modules/distribution/main.tf` to build 61. [See the release notes](https://github.com/asfadmin/thin-egress-app/releases/tag/tea-build.61).

- **CUMULUS-1757**
  - Update @cumulus/cmr-client CMRSearchConceptQueue to take optional cmrEnvironment parameter

### Deprecated

- **CUMULUS-1684**
  - Deprecate `@cumulus/common/key-pair-provider/S3KeyPairProvider`
  - Deprecate `@cumulus/common/key-pair-provider/S3KeyPairProvider.encrypt()`
  - Deprecate `@cumulus/common/key-pair-provider/S3KeyPairProvider.decrypt()`
  - Deprecate `@cumulus/common/kms/KMS`
  - Deprecate `@cumulus/common/kms/KMS.encrypt()`
  - Deprecate `@cumulus/common/kms/KMS.decrypt()`
  - Deprecate `@cumulus/common/sftp.Sftp`

- **CUMULUS-1717**
  - Deprecate `@cumulus/api/models/Granule.createGranulesFromSns`

- **CUMULUS-1718**
  - Deprecate `@cumulus/sf-sns-report`.
    - This task has been updated to always throw an error directing the user to use `@cumulus/sf-sqs-report` instead. This was done because there is no longer an SNS topic to which to publish, and no consumers to listen to it.

- **CUMULUS-1748**
  - Deprecate `@cumulus/ingest/util.normalizeProviderPath`

- **CUMULUS-1752**
  - Deprecate `@cumulus/integration-tests/api/distribution.getDistributionApiFileStream`
  - Deprecate `@cumulus/integration-tests/api/distribution.getDistributionApiRedirect`
  - Deprecate `@cumulus/integration-tests/api/distribution.invokeApiDistributionLambda`

### Removed

- **CUMULUS-1684**
  - Remove the deployment script that creates encryption keys and stores them to
    S3

- **CUMULUS-1768**
  - Removed API endpoints `stats/histogram` and `stats/average`. All advanced stats needs should be acquired from Cloud Metrics or similarly configured ELK stack.

### Fixed

- **Fix default values for urs_url in variables.tf files**
  - Remove trailing `/` from default `urs_url` values.

- **CUMULUS-1610** - Add the Elasticsearch security group to the EC2 security groups

- **CUMULUS-1740** - `cumulus_meta.workflow_start_time` is now set in Cumulus
  messages

- **CUMULUS-1753** - Fixed `@cumulus/ingest/HttpProviderClient.js` to properly handle HTTP providers with:
  - Multiple link tags (e.g. `<a>`) per line of source code
  - Link tags in uppercase or lowercase (e.g. `<A>`)
  - Links with filepaths in the link target (e.g. `<a href="/path/to/file.txt">`). These files will be returned from HTTP file discovery **as the file name only** (e.g. `file.txt`).

- **CUMULUS-1768**
  - Fix an issue in the stats endpoints in `@cumulus/api` to send back stats for the correct type

## [v1.18.0] 2020-02-03

### BREAKING CHANGES

- **CUMULUS-1686**

  - `ecs_cluster_instance_image_id` is now a _required_ variable of the `cumulus` module, instead of optional.

- **CUMULUS-1698**

  - Change variable `saml_launchpad_metadata_path` to `saml_launchpad_metadata_url` in the `tf-modules/cumulus` Terraform module.

- **CUMULUS-1703**
  - Remove the unused `forceDownload` option from the `sync-granule` tasks's config
  - Remove the `@cumulus/ingest/granule.Discover` class
  - Remove the `@cumulus/ingest/granule.Granule` class
  - Remove the `@cumulus/ingest/pdr.Discover` class
  - Remove the `@cumulus/ingest/pdr.Granule` class
  - Remove the `@cumulus/ingest/parse-pdr.parsePdr` function

### Added

- **CUMULUS-1040**

  - Added `@cumulus/aws-client` package to provide utilities for working with AWS services and the Node.js AWS SDK
  - Added `@cumulus/errors` package which exports error classes for use in Cumulus workflow code
  - Added `@cumulus/integration-tests/sfnStep` to provide utilities for parsing step function execution histories

- **CUMULUS-1102**

  - Adds functionality to the @cumulus/api package for better local testing.
    - Adds data seeding for @cumulus/api's localAPI.
      - seed functions allow adding collections, executions, granules, pdrs, providers, and rules to a Localstack Elasticsearch and DynamoDB via `addCollections`, `addExecutions`, `addGranules`, `addPdrs`, `addProviders`, and `addRules`.
    - Adds `eraseDataStack` function to local API server code allowing resetting of local datastack for testing (ES and DynamoDB).
    - Adds optional parameters to the @cumulus/api bin serve to allow for launching the api without destroying the current data.

- **CUMULUS-1697**

  - Added the `@cumulus/tf-inventory` package that provides command line utilities for managing Terraform resources in your AWS account

- **CUMULUS-1703**

  - Add `@cumulus/aws-client/S3.createBucket` function
  - Add `@cumulus/aws-client/S3.putFile` function
  - Add `@cumulus/common/string.isNonEmptyString` function
  - Add `@cumulus/ingest/FtpProviderClient` class
  - Add `@cumulus/ingest/HttpProviderClient` class
  - Add `@cumulus/ingest/S3ProviderClient` class
  - Add `@cumulus/ingest/SftpProviderClient` class
  - Add `@cumulus/ingest/providerClientUtils.buildProviderClient` function
  - Add `@cumulus/ingest/providerClientUtils.fetchTextFile` function

- **CUMULUS-1731**

  - Add new optional input variables to the Cumulus Terraform module to support TEA upgrade:
    - `thin_egress_cookie_domain` - Valid domain for Thin Egress App cookie
    - `thin_egress_domain_cert_arn` - Certificate Manager SSL Cert ARN for Thin
      Egress App if deployed outside NGAP/CloudFront
    - `thin_egress_download_role_in_region_arn` - ARN for reading of Thin Egress
      App data buckets for in-region requests
    - `thin_egress_jwt_algo` - Algorithm with which to encode the Thin Egress
      App JWT cookie
    - `thin_egress_jwt_secret_name` - Name of AWS secret where keys for the Thin
      Egress App JWT encode/decode are stored
    - `thin_egress_lambda_code_dependency_archive_key` - Thin Egress App - S3
      Key of packaged python modules for lambda dependency layer

- **CUMULUS-1733**
  - Add `discovery-filtering` operator doc to document previously undocumented functionality.

- **CUMULUS-1737**
  - Added the `cumulus-test-cleanup` module to run a nightly cleanup on resources left over from the integration tests run from the `example/spec` directory.

### Changed

- **CUMULUS-1102**

  - Updates `@cumulus/api/auth/testAuth` to use JWT instead of random tokens.
  - Updates the default AMI for the ecs_cluster_instance_image_id.

- **CUMULUS-1622**

  - Mutex class has been deprecated in `@cumulus/common/concurrency` and will be removed in a future release.

- **CUMULUS-1686**

  - Changed `ecs_cluster_instance_image_id` to be a required variable of the `cumulus` module and removed the default value.
    The default was not available across accounts and regions, nor outside of NGAP and therefore not particularly useful.

- **CUMULUS-1688**

  - Updated `@cumulus/aws.receiveSQSMessages` not to replace `message.Body` with a parsed object. This behavior was undocumented and confusing as received messages appeared to contradict AWS docs that state `message.Body` is always a string.
  - Replaced `sf_watcher` CloudWatch rule from `cloudwatch-events.tf` with an EventSourceMapping on `sqs2sf` mapped to the `start_sf` SQS queue (in `event-sources.tf`).
  - Updated `sqs2sf` with an EventSourceMapping handler and unit test.

- **CUMULUS-1698**

  - Change variable `saml_launchpad_metadata_path` to `saml_launchpad_metadata_url` in the `tf-modules/cumulus` Terraform module.
  - Updated `@cumulus/api/launchpadSaml` to download launchpad IDP metadata from configured location when the metadata in s3 is not valid, and to work with updated IDP metadata and SAML response.

- **CUMULUS-1731**
  - Upgrade the version of the Thin Egress App deployed by Cumulus to v48
    - Note: New variables available, see the 'Added' section of this changelog.

### Fixed

- **CUMULUS-1664**

  - Updated `dbIndexer` Lambda to remove hardcoded references to DynamoDB table names.

- **CUMULUS-1733**
  - Fixed granule discovery recursion algorithm used in S/FTP protocols.

### Removed

- **CUMULUS-1481**
  - removed `process` config and output from PostToCmr as it was not required by the task nor downstream steps, and should still be in the output message's `meta` regardless.

### Deprecated

- **CUMULUS-1040**
  - Deprecated the following code. For cases where the code was moved into another package, the new code location is noted:
    - `@cumulus/common/CloudFormationGateway` -> `@cumulus/aws-client/CloudFormationGateway`
    - `@cumulus/common/DynamoDb` -> `@cumulus/aws-client/DynamoDb`
    - `@cumulus/common/errors` -> `@cumulus/errors`
    - `@cumulus/common/StepFunctions` -> `@cumulus/aws-client/StepFunctions`
    - All of the exported functions in `@cumulus/commmon/aws` (moved into `@cumulus/aws-client`), except:
      - `@cumulus/common/aws/isThrottlingException` -> `@cumulus/errors/isThrottlingException`
      - `@cumulus/common/aws/improveStackTrace` (not deprecated)
      - `@cumulus/common/aws/retryOnThrottlingException` (not deprecated)
    - `@cumulus/common/sfnStep/SfnStep.parseStepMessage` -> `@cumulus/integration-tests/sfnStep/SfnStep.parseStepMessage`
    - `@cumulus/common/sfnStep/ActivityStep` -> `@cumulus/integration-tests/sfnStep/ActivityStep`
    - `@cumulus/common/sfnStep/LambdaStep` -> `@cumulus/integration-tests/sfnStep/LambdaStep`
    - `@cumulus/common/string/unicodeEscape` -> `@cumulus/aws-client/StepFunctions.unicodeEscape`
    - `@cumulus/common/util/setErrorStack` -> `@cumulus/aws-client/util/setErrorStack`
    - `@cumulus/ingest/aws/invoke` -> `@cumulus/aws-client/Lambda/invoke`
    - `@cumulus/ingest/aws/CloudWatch.bucketSize`
    - `@cumulus/ingest/aws/CloudWatch.cw`
    - `@cumulus/ingest/aws/ECS.ecs`
    - `@cumulus/ingest/aws/ECS`
    - `@cumulus/ingest/aws/Events.putEvent` -> `@cumulus/aws-client/CloudwatchEvents.putEvent`
    - `@cumulus/ingest/aws/Events.deleteEvent` -> `@cumulus/aws-client/CloudwatchEvents.deleteEvent`
    - `@cumulus/ingest/aws/Events.deleteTarget` -> `@cumulus/aws-client/CloudwatchEvents.deleteTarget`
    - `@cumulus/ingest/aws/Events.putTarget` -> `@cumulus/aws-client/CloudwatchEvents.putTarget`
    - `@cumulus/ingest/aws/SQS.attributes` -> `@cumulus/aws-client/SQS.getQueueAttributes`
    - `@cumulus/ingest/aws/SQS.deleteMessage` -> `@cumulus/aws-client/SQS.deleteSQSMessage`
    - `@cumulus/ingest/aws/SQS.deleteQueue` -> `@cumulus/aws-client/SQS.deleteQueue`
    - `@cumulus/ingest/aws/SQS.getUrl` -> `@cumulus/aws-client/SQS.getQueueUrlByName`
    - `@cumulus/ingest/aws/SQS.receiveMessage` -> `@cumulus/aws-client/SQS.receiveSQSMessages`
    - `@cumulus/ingest/aws/SQS.sendMessage` -> `@cumulus/aws-client/SQS.sendSQSMessage`
    - `@cumulus/ingest/aws/StepFunction.getExecutionStatus` -> `@cumulus/aws-client/StepFunction.getExecutionStatus`
    - `@cumulus/ingest/aws/StepFunction.getExecutionUrl` -> `@cumulus/aws-client/StepFunction.getExecutionUrl`

## [v1.17.0] - 2019-12-31

### BREAKING CHANGES

- **CUMULUS-1498**
  - The `@cumulus/cmrjs.publish2CMR` function expects that the value of its
    `creds.password` parameter is a plaintext password.
  - Rather than using an encrypted password from the `cmr_password` environment
    variable, the `@cumulus/cmrjs.updateCMRMetadata` function now looks for an
    environment variable called `cmr_password_secret_name` and fetches the CMR
    password from that secret in AWS Secrets Manager.
  - The `@cumulus/post-to-cmr` task now expects a
    `config.cmr.passwordSecretName` value, rather than `config.cmr.password`.
    The CMR password will be fetched from that secret in AWS Secrets Manager.

### Added

- **CUMULUS-630**

  - Added support for replaying Kinesis records on a stream into the Cumulus Kinesis workflow triggering mechanism: either all the records, or some time slice delimited by start and end timestamps.
  - Added `/replays` endpoint to the operator API for triggering replays.
  - Added `Replay Kinesis Messages` documentation to Operator Docs.
  - Added `manualConsumer` lambda function to consume a Kinesis stream. Used by the replay AsyncOperation.

- **CUMULUS-1687**
  - Added new API endpoint for listing async operations at `/asyncOperations`
  - All asyncOperations now include the fields `description` and `operationType`. `operationType` can be one of the following. [`Bulk Delete`, `Bulk Granules`, `ES Index`, `Kinesis Replay`]

### Changed

- **CUMULUS-1626**

  - Updates Cumulus to use node10/CMA 1.1.2 for all of its internal lambdas in prep for AWS node 8 EOL

- **CUMULUS-1498**
  - Remove the DynamoDB Users table. The list of OAuth users who are allowed to
    use the API is now stored in S3.
  - The CMR password and Launchpad passphrase are now stored in Secrets Manager

## [v1.16.1] - 2019-12-6

**Please note**:

- The `region` argument to the `cumulus` Terraform module has been removed. You may see a warning or error if you have that variable populated.
- Your workflow tasks should use the following versions of the CMA libraries to utilize new granule, parentArn, asyncOperationId, and stackName fields on the logs:
  - `cumulus-message-adapter-js` version 1.0.10+
  - `cumulus-message-adapter-python` version 1.1.1+
  - `cumulus-message-adapter-java` version 1.2.11+
- The `data-persistence` module no longer manages the creation of an Elasticsearch service-linked role for deploying Elasticsearch to a VPC. Follow the [deployment instructions on preparing your VPC](https://nasa.github.io/cumulus/docs/deployment/deployment-readme#vpc-subnets-and-security-group) for guidance on how to create the Elasticsearch service-linked role manually.
- There is now a `distribution_api_gateway_stage` variable for the `tf-modules/cumulus` Terraform module that will be used as the API gateway stage name used for the distribution API (Thin Egress App)
- Default value for the `urs_url` variable is now `https://uat.urs.earthdata.nasa.gov/` in the `tf-modules/cumulus` and `tf-modules/archive` Terraform modules. So deploying the `cumulus` module without a `urs_url` variable set will integrate your Cumulus deployment with the UAT URS environment.

### Added

- **CUMULUS-1563**

  - Added `custom_domain_name` variable to `tf-modules/data-persistence` module

- **CUMULUS-1654**
  - Added new helpers to `@cumulus/common/execution-history`:
    - `getStepExitedEvent()` returns the `TaskStateExited` event in a workflow execution history after the given step completion/failure event
    - `getTaskExitedEventOutput()` returns the output message for a `TaskStateExited` event in a workflow execution history

### Changed

- **CUMULUS-1578**

  - Updates SAML launchpad configuration to authorize via configured userGroup.
    [See the NASA specific documentation (protected)](https://wiki.earthdata.nasa.gov/display/CUMULUS/Cumulus+SAML+Launchpad+Integration)

- **CUMULUS-1579**

  - Elasticsearch list queries use `match` instead of `term`. `term` had been analyzing the terms and not supporting `-` in the field values.

- **CUMULUS-1619**

  - Adds 4 new keys to `@cumulus/logger` to display granules, parentArn, asyncOperationId, and stackName.
  - Depends on `cumulus-message-adapter-js` version 1.0.10+. Cumulus tasks updated to use this version.

- **CUMULUS-1654**

  - Changed `@cumulus/common/SfnStep.parseStepMessage()` to a static class method

- **CUMULUS-1641**
  - Added `meta.retries` and `meta.visibilityTimeout` properties to sqs-type rule. To create sqs-type rule, you're required to configure a dead-letter queue on your queue.
  - Added `sqsMessageRemover` lambda which removes the message from SQS queue upon successful workflow execution.
  - Updated `sqsMessageConsumer` lambda to not delete message from SQS queue, and to retry the SQS message for configured number of times.

### Removed

- Removed `create_service_linked_role` variable from `tf-modules/data-persistence` module.

- **CUMULUS-1321**
  - The `region` argument to the `cumulus` Terraform module has been removed

### Fixed

- **CUMULUS-1668** - Fixed a race condition where executions may not have been
  added to the database correctly
- **CUMULUS-1654** - Fixed issue with `publishReports` Lambda not including workflow execution error information for failed workflows with a single step
- Fixed `tf-modules/cumulus` module so that the `urs_url` variable is passed on to its invocation of the `tf-modules/archive` module

## [v1.16.0] - 2019-11-15

### Added

- **CUMULUS-1321**

  - A `deploy_distribution_s3_credentials_endpoint` variable has been added to
    the `cumulus` Terraform module. If true, the NGAP-backed S3 credentials
    endpoint will be added to the Thin Egress App's API. Default: true

- **CUMULUS-1544**

  - Updated the `/granules/bulk` endpoint to correctly query Elasticsearch when
    granule ids are not provided.

- **CUMULUS-1580**
  - Added `/granules/bulk` endpoint to `@cumulus/api` to perform bulk actions on granules given either a list of granule ids or an Elasticsearch query and the workflow to perform.

### Changed

- **CUMULUS-1561**

  - Fix the way that we are handling Terraform provider version requirements
  - Pass provider configs into child modules using the method that the
    [Terraform documentation](https://www.terraform.io/docs/configuration/modules.html#providers-within-modules)
    suggests
  - Remove the `region` input variable from the `s3_access_test` Terraform module
  - Remove the `aws_profile` and `aws_region` input variables from the
    `s3-replicator` Terraform module

- **CUMULUS-1639**
  - Because of
    [S3's Data Consistency Model](https://docs.aws.amazon.com/AmazonS3/latest/dev/Introduction.html#BasicsObjects),
    there may be situations where a GET operation for an object can temporarily
    return a `NoSuchKey` response even if that object _has_ been created. The
    `@cumulus/common/aws.getS3Object()` function has been updated to support
    retries if a `NoSuchKey` response is returned by S3. This behavior can be
    enabled by passing a `retryOptions` object to that function. Supported
    values for that object can be found here:
    <https://github.com/tim-kos/node-retry#retryoperationoptions>

### Removed

- **CUMULUS-1559**
  - `logToSharedDestination` has been migrated to the Terraform deployment as `log_api_gateway_to_cloudwatch` and will ONLY apply to egress lambdas.
    Due to the differences in the Terraform deployment model, we cannot support a global log subscription toggle for a configurable subset of lambdas.
    However, setting up your own log forwarding for a Lambda with Terraform is fairly simple, as you will only need to add SubscriptionFilters to your Terraform configuration, one per log group.
    See [the Terraform documentation](https://www.terraform.io/docs/providers/aws/r/cloudwatch_log_subscription_filter.html) for details on how to do this.
    An empty FilterPattern ("") will capture all logs in a group.

## [v1.15.0] - 2019-11-04

### BREAKING CHANGES

- **CUMULUS-1644** - When a workflow execution begins or ends, the workflow
  payload is parsed and any new or updated PDRs or granules referenced in that
  workflow are stored to the Cumulus archive. The defined interface says that a
  PDR in `payload.pdr` will be added to the archive, and any granules in
  `payload.granules` will also be added to the archive. In previous releases,
  PDRs found in `meta.pdr` and granules found in `meta.input_granules` were also
  added to the archive. This caused unexpected behavior and has been removed.
  Only PDRs from `payload.pdr` and granules from `payload.granules` will now be
  added to the Cumulus archive.

- **CUMULUS-1449** - Cumulus now uses a universal workflow template when
  starting a workflow that contains general information specific to the
  deployment, but not specific to the workflow. Workflow task configs must be
  defined using AWS step function parameters. As part of this change,
  `CumulusConfig` has been retired and task configs must now be defined under
  the `cma.task_config` key in the Parameters section of a step function
  definition.

  **Migration instructions**:

  NOTE: These instructions require the use of Cumulus Message Adapter v1.1.x+.
  Please ensure you are using a compatible version before attempting to migrate
  workflow configurations. When defining workflow steps, remove any
  `CumulusConfig` section, as shown below:

  ```yaml
  ParsePdr:
    CumulusConfig:
      provider: "{$.meta.provider}"
      bucket: "{$.meta.buckets.internal.name}"
      stack: "{$.meta.stack}"
  ```

  Instead, use AWS Parameters to pass `task_config` for the task directly into
  the Cumulus Message Adapter:

  ```yaml
  ParsePdr:
    Parameters:
      cma:
        event.$: "$"
        task_config:
          provider: "{$.meta.provider}"
          bucket: "{$.meta.buckets.internal.name}"
          stack: "{$.meta.stack}"
  ```

  In this example, the `cma` key is used to pass parameters to the message
  adapter. Using `task_config` in combination with `event.$: '$'` allows the
  message adapter to process `task_config` as the `config` passed to the Cumulus
  task. See `example/workflows/sips.yml` in the core repository for further
  examples of how to set the Parameters.

  Additionally, workflow configurations for the `QueueGranules` and `QueuePdrs`
  tasks need to be updated:

  - `queue-pdrs` config changes:
    - `parsePdrMessageTemplateUri` replaced with `parsePdrWorkflow`, which is
      the workflow name (i.e. top-level name in `config.yml`, e.g. 'ParsePdr').
    - `internalBucket` and `stackName` configs now required to look up
      configuration from the deployment. Brings the task config in line with
      that of `queue-granules`.
  - `queue-granules` config change: `ingestGranuleMessageTemplateUri` replaced
    with `ingestGranuleWorkflow`, which is the workflow name (e.g.
    'IngestGranule').

- **CUMULUS-1396** - **Workflow steps at the beginning and end of a workflow
  using the `SfSnsReport` Lambda have now been deprecated (e.g. `StartStatus`,
  `StopStatus`) and should be removed from your workflow definitions**. These
  steps were used for publishing ingest notifications and have been replaced by
  an implementation using Cloudwatch events for Step Functions to trigger a
  Lambda that publishes ingest notifications. For further detail on how ingest
  notifications are published, see the notes below on **CUMULUS-1394**. For
  examples of how to update your workflow definitions, see our
  [example workflow definitions](https://github.com/nasa/cumulus/blob/master/example/workflows/).

- **CUMULUS-1470**
  - Remove Cumulus-defined ECS service autoscaling, allowing integrators to
    better customize autoscaling to meet their needs. In order to use
    autoscaling with ECS services, appropriate
    `AWS::ApplicationAutoScaling::ScalableTarget`,
    `AWS::ApplicationAutoScaling::ScalingPolicy`, and `AWS::CloudWatch::Alarm`
    resources should be defined in a kes overrides file. See
    [this example](https://github.com/nasa/cumulus/blob/release-1.15.x/example/overrides/app/cloudformation.template.yml)
    for an example.
  - The following config parameters are no longer used:
    - ecs.services.\<NAME\>.minTasks
    - ecs.services.\<NAME\>.maxTasks
    - ecs.services.\<NAME\>.scaleInActivityScheduleTime
    - ecs.services.\<NAME\>.scaleInAdjustmentPercent
    - ecs.services.\<NAME\>.scaleOutActivityScheduleTime
    - ecs.services.\<NAME\>.scaleOutAdjustmentPercent
    - ecs.services.\<NAME\>.activityName

### Added

- **CUMULUS-1100**

  - Added 30-day retention properties to all log groups that were missing those policies.

- **CUMULUS-1396**

  - Added `@cumulus/common/sfnStep`:
    - `LambdaStep` - A class for retrieving and parsing input and output to Lambda steps in AWS Step Functions
    - `ActivityStep` - A class for retrieving and parsing input and output to ECS activity steps in AWS Step Functions

- **CUMULUS-1574**

  - Added `GET /token` endpoint for SAML authorization when cumulus is protected by Launchpad.
    This lets a user retieve a token by hand that can be presented to the API.

- **CUMULUS-1625**

  - Added `sf_start_rate` variable to the `ingest` Terraform module, equivalent to `sqs_consumer_rate` in the old model, but will not be automatically applied to custom queues as that was.

- **CUMULUS-1513**
  - Added `sqs`-type rule support in the Cumulus API `@cumulus/api`
  - Added `sqsMessageConsumer` lambda which processes messages from the SQS queues configured in the `sqs` rules.

### Changed

- **CUMULUS-1639**

  - Because of
    [S3's Data Consistency Model](https://docs.aws.amazon.com/AmazonS3/latest/dev/Introduction.html#BasicsObjects),
    there may be situations where a GET operation for an object can temporarily
    return a `NoSuchKey` response even if that object _has_ been created. The
    `@cumulus/common/aws.getS3Object()` function will now retry up to 10 times
    if a `NoSuchKey` response is returned by S3. This can behavior can be
    overridden by passing `{ retries: 0 }` as the `retryOptions` argument.

- **CUMULUS-1449**

  - `queue-pdrs` & `queue-granules` config changes. Details in breaking changes section.
  - Cumulus now uses a universal workflow template when starting workflow that contains general information specific to the deployment, but not specific to the workflow.
  - Changed the way workflow configs are defined, from `CumulusConfig` to a `task_config` AWS Parameter.

- **CUMULUS-1452**

  - Changed the default ECS docker storage drive to `devicemapper`

- **CUMULUS-1453**
  - Removed config schema for `@cumulus/sf-sns-report` task
  - Updated `@cumulus/sf-sns-report` to always assume that it is running as an intermediate step in a workflow, not as the first or last step

### Removed

- **CUMULUS-1449**
  - Retired `CumulusConfig` as part of step function definitions, as this is an artifact of the way Kes parses workflow definitions that was not possible to migrate to Terraform. Use AWS Parameters and the `task_config` key instead. See change note above.
  - Removed individual workflow templates.

### Fixed

- **CUMULUS-1620** - Fixed bug where `message_adapter_version` does not correctly inject the CMA

- **CUMULUS-1396** - Updated `@cumulus/common/StepFunctions.getExecutionHistory()` to recursively fetch execution history when `nextToken` is returned in response

- **CUMULUS-1571** - Updated `@cumulus/common/DynamoDb.get()` to throw any errors encountered when trying to get a record and the record does exist

- **CUMULUS-1452**
  - Updated the EC2 initialization scripts to use full volume size for docker storage
  - Changed the default ECS docker storage drive to `devicemapper`

## [v1.14.5] - 2019-12-30 - [BACKPORT]

### Updated

- **CUMULUS-1626**
  - Updates Cumulus to use node10/CMA 1.1.2 for all of its internal lambdas in prep for AWS node 8 EOL

## [v1.14.4] - 2019-10-28

### Fixed

- **CUMULUS-1632** - Pinned `aws-elasticsearch-connector` package in `@cumulus/api` to version `8.1.3`, since `8.2.0` includes breaking changes

## [v1.14.3] - 2019-10-18

### Fixed

- **CUMULUS-1620** - Fixed bug where `message_adapter_version` does not correctly inject the CMA

- **CUMULUS-1572** - A granule is now included in discovery results even when
  none of its files has a matching file type in the associated collection
  configuration. Previously, if all files for a granule were unmatched by a file
  type configuration, the granule was excluded from the discovery results.
  Further, added support for a `boolean` property
  `ignoreFilesConfigForDiscovery`, which controls how a granule's files are
  filtered at discovery time.

## [v1.14.2] - 2019-10-08

### BREAKING CHANGES

Your Cumulus Message Adapter version should be pinned to `v1.0.13` or lower in your `app/config.yml` using `message_adapter_version: v1.0.13` OR you should use the workflow migration steps below to work with CMA v1.1.1+.

- **CUMULUS-1394** - The implementation of the `SfSnsReport` Lambda requires additional environment variables for integration with the new ingest notification SNS topics. Therefore, **you must update the definition of `SfSnsReport` in your `lambdas.yml` like so**:

```yaml
SfSnsReport:
  handler: index.handler
  timeout: 300
  source: node_modules/@cumulus/sf-sns-report/dist
  tables:
    - ExecutionsTable
  envs:
    execution_sns_topic_arn:
      function: Ref
      value: reportExecutionsSns
    granule_sns_topic_arn:
      function: Ref
      value: reportGranulesSns
    pdr_sns_topic_arn:
      function: Ref
      value: reportPdrsSns
```

- **CUMULUS-1447** -
  The newest release of the Cumulus Message Adapter (v1.1.1) requires that parameterized configuration be used for remote message functionality. Once released, Kes will automatically bring in CMA v1.1.1 without additional configuration.

  **Migration instructions**
  Oversized messages are no longer written to S3 automatically. In order to utilize remote messaging functionality, configure a `ReplaceConfig` AWS Step Function parameter on your CMA task:

  ```yaml
  ParsePdr:
    Parameters:
      cma:
        event.$: "$"
        ReplaceConfig:
          FullMessage: true
  ```

  Accepted fields in `ReplaceConfig` include `MaxSize`, `FullMessage`, `Path` and `TargetPath`.
  See https://github.com/nasa/cumulus-message-adapter/blob/master/CONTRACT.md#remote-message-configuration for full details.

  As this change is backward compatible in Cumulus Core, users wishing to utilize the previous version of the CMA may opt to transition to using a CMA lambda layer, or set `message_adapter_version` in their configuration to a version prior to v1.1.0.

### PLEASE NOTE

- **CUMULUS-1394** - Ingest notifications are now provided via 3 separate SNS topics for executions, granules, and PDRs, instead of a single `sftracker` SNS topic. Whereas the `sftracker` SNS topic received a full Cumulus execution message, the new topics all receive generated records for the given object. The new topics are only published to if the given object exists for the current execution. For a given execution/granule/PDR, **two messages will be received by each topic**: one message indicating that ingest is running and another message indicating that ingest has completed or failed. The new SNS topics are:

  - `reportExecutions` - Receives 1 message per execution
  - `reportGranules` - Receives 1 message per granule in an execution
  - `reportPdrs` - Receives 1 message per PDR

### Added

- **CUMULUS-639**

  - Adds SAML JWT and launchpad token authentication to Cumulus API (configurable)
    - **NOTE** to authenticate with Launchpad ensure your launchpad user_id is in the `<prefix>-UsersTable`
    - when Cumulus configured to protect API via Launchpad:
      - New endpoints
        - `GET /saml/login` - starting point for SAML SSO creates the login request url and redirects to the SAML Identity Provider Service (IDP)
        - `POST /saml/auth` - SAML Assertion Consumer Service. POST receiver from SAML IDP. Validates response, logs the user in, and returnes a SAML-based JWT.
    - Disabled endpoints
      - `POST /refresh`
      - Changes authorization worklow:
      - `ensureAuthorized` now presumes the bearer token is a JWT and tries to validate. If the token is malformed, it attempts to validate the token against Launchpad. This allows users to bring their own token as described here https://wiki.earthdata.nasa.gov/display/CUMULUS/Cumulus+API+with+Launchpad+Authentication. But it also allows dashboard users to manually authenticate via Launchpad SAML to receive a Launchpad-based JWT.

- **CUMULUS-1394**
  - Added `Granule.generateGranuleRecord()` method to granules model to generate a granule database record from a Cumulus execution message
  - Added `Pdr.generatePdrRecord()` method to PDRs model to generate a granule database record from a Cumulus execution message
  - Added helpers to `@cumulus/common/message`:
    - `getMessageExecutionName()` - Get the execution name from a Cumulus execution message
    - `getMessageStateMachineArn()` - Get the state machine ARN from a Cumulus execution message
    - `getMessageExecutionArn()` - Get the execution ARN for a Cumulus execution message
    - `getMessageGranules()` - Get the granules from a Cumulus execution message, if any.
  - Added `@cumulus/common/cloudwatch-event/isFailedSfStatus()` to determine if a Step Function status from a Cloudwatch event is a failed status

### Changed

- **CUMULUS-1308**

  - HTTP PUT of a Collection, Provider, or Rule via the Cumulus API now
    performs full replacement of the existing object with the object supplied
    in the request payload. Previous behavior was to perform a modification
    (partial update) by merging the existing object with the (possibly partial)
    object in the payload, but this did not conform to the HTTP standard, which
    specifies PATCH as the means for modifications rather than replacements.

- **CUMULUS-1375**

  - Migrate Cumulus from deprecated Elasticsearch JS client to new, supported one in `@cumulus/api`

- **CUMULUS-1485** Update `@cumulus/cmr-client` to return error message from CMR for validation failures.

- **CUMULUS-1394**

  - Renamed `Execution.generateDocFromPayload()` to `Execution.generateRecord()` on executions model. The method generates an execution database record from a Cumulus execution message.

- **CUMULUS-1432**

  - `logs` endpoint takes the level parameter as a string and not a number
  - Elasticsearch term query generation no longer converts numbers to boolean

- **CUMULUS-1447**

  - Consolidated all remote message handling code into @common/aws
  - Update remote message code to handle updated CMA remote message flags
  - Update example SIPS workflows to utilize Parameterized CMA configuration

- **CUMULUS-1448** Refactor workflows that are mutating cumulus_meta to utilize meta field

- **CUMULUS-1451**

  - Elasticsearch cluster setting `auto_create_index` will be set to false. This had been causing issues in the bootstrap lambda on deploy.

- **CUMULUS-1456**
  - `@cumulus/api` endpoints default error handler uses `boom` package to format errors, which is consistent with other API endpoint errors.

### Fixed

- **CUMULUS-1432** `logs` endpoint filter correctly filters logs by level
- **CUMULUS-1484** `useMessageAdapter` now does not set CUMULUS_MESSAGE_ADAPTER_DIR when `true`

### Removed

- **CUMULUS-1394**
  - Removed `sfTracker` SNS topic. Replaced by three new SNS topics for granule, execution, and PDR ingest notifications.
  - Removed unused functions from `@cumulus/common/aws`:
    - `getGranuleS3Params()`
    - `setGranuleStatus()`

## [v1.14.1] - 2019-08-29

### Fixed

- **CUMULUS-1455**

  - CMR token links updated to point to CMR legacy services rather than echo

- **CUMULUS-1211**
  - Errors thrown during granule discovery are no longer swallowed and ignored.
    Rather, errors are propagated to allow for proper error-handling and
    meaningful messaging.

## [v1.14.0] - 2019-08-22

### PLEASE NOTE

- We have encountered transient lambda service errors in our integration testing. Please handle transient service errors following [these guidelines](https://docs.aws.amazon.com/step-functions/latest/dg/bp-lambda-serviceexception.html). The workflows in the `example/workflows` folder have been updated with retries configured for these errors.

- **CUMULUS-799** added additional IAM permissions to support reading CloudWatch and API Gateway, so **you will have to redeploy your IAM stack.**

- **CUMULUS-800** Several items:

  - **Delete existing API Gateway stages**: To allow enabling of API Gateway logging, Cumulus now creates and manages a Stage resource during deployment. Before upgrading Cumulus, it is necessary to delete the API Gateway stages on both the Backend API and the Distribution API. Instructions are included in the documenation under [Delete API Gateway Stages](https://nasa.github.io/cumulus/docs/additional-deployment-options/delete-api-gateway-stages).

  - **Set up account permissions for API Gateway to write to CloudWatch**: In a one time operation for your AWS account, to enable CloudWatch Logs for API Gateway, you must first grant the API Gateway permission to read and write logs to CloudWatch for your account. The `AmazonAPIGatewayPushToCloudWatchLogs` managed policy (with an ARN of `arn:aws:iam::aws:policy/service-role/AmazonAPIGatewayPushToCloudWatchLogs`) has all the required permissions. You can find a simple how to in the documentation under [Enable API Gateway Logging.](https://nasa.github.io/cumulus/docs/additional-deployment-options/enable-gateway-logging-permissions)

  - **Configure API Gateway to write logs to CloudWatch** To enable execution logging for the distribution API set `config.yaml` `apiConfigs.distribution.logApigatewayToCloudwatch` value to `true`. More information [Enable API Gateway Logs](https://nasa.github.io/cumulus/docs/additional-deployment-options/enable-api-logs)

  - **Configure CloudWatch log delivery**: It is possible to deliver CloudWatch API execution and access logs to a cross-account shared AWS::Logs::Destination. An operator does this by adding the key `logToSharedDestination` to the `config.yml` at the default level with a value of a writable log destination. More information in the documenation under [Configure CloudWatch Logs Delivery.](https://nasa.github.io/cumulus/docs/additional-deployment-options/configure-cloudwatch-logs-delivery)

  - **Additional Lambda Logging**: It is now possible to configure any lambda to deliver logs to a shared subscriptions by setting `logToSharedDestination` to the ARN of a writable location (either an AWS::Logs::Destination or a Kinesis Stream) on any lambda config. Documentation for [Lambda Log Subscriptions](https://nasa.github.io/cumulus/docs/additional-deployment-options/additional-lambda-logging)

  - **Configure S3 Server Access Logs**: If you are running Cumulus in an NGAP environment you may [configure S3 Server Access Logs](https://nasa.github.io/cumulus/docs/next/deployment/server_access_logging) to be delivered to a shared bucket where the Metrics Team will ingest the logs into their ELK stack. Contact the Metrics team for permission and location.

- **CUMULUS-1368** The Cumulus distribution API has been deprecated and is being replaced by ASF's Thin Egress App. By default, the distribution API will not deploy. Please follow [the instructions for deploying and configuring Thin Egress](https://nasa.github.io/cumulus/docs/deployment/thin_egress_app).

To instead continue to deploy and use the legacy Cumulus distribution app, add the following to your `config.yml`:

```yaml
deployDistributionApi: true
```

If you deploy with no distribution app your deployment will succeed but you may encounter errors in your workflows, particularly in the `MoveGranule` task.

- **CUMULUS-1418** Users who are packaging the CMA in their Lambdas outside of Cumulus may need to update their Lambda configuration. Please see `BREAKING CHANGES` below for details.

### Added

- **CUMULUS-642**
  - Adds Launchpad as an authentication option for the Cumulus API.
  - Updated deployment documentation and added [instructions to setup Cumulus API Launchpad authentication](https://wiki.earthdata.nasa.gov/display/CUMULUS/Cumulus+API+with+Launchpad+Authentication)
- **CUMULUS-1418**
  - Adds usage docs/testing of lambda layers (introduced in PR1125), updates Core example tasks to use the updated `cumulus-ecs-task` and a CMA layer instead of kes CMA injection.
  - Added Terraform module to publish CMA as layer to user account.
- **PR1125** - Adds `layers` config option to support deploying Lambdas with layers
- **PR1128** - Added `useXRay` config option to enable AWS X-Ray for Lambdas.
- **CUMULUS-1345**
  - Adds new variables to the app deployment under `cmr`.
  - `cmrEnvironment` values are `SIT`, `UAT`, or `OPS` with `UAT` as the default.
  - `cmrLimit` and `cmrPageSize` have been added as configurable options.
- **CUMULUS-1273**
  - Added lambda function EmsProductMetadataReport to generate EMS Product Metadata report
- **CUMULUS-1226**
  - Added API endpoint `elasticsearch/index-from-database` to index to an Elasticsearch index from the database for recovery purposes and `elasticsearch/indices-status` to check the status of Elasticsearch indices via the API.
- **CUMULUS-824**
  - Added new Collection parameter `reportToEms` to configure whether the collection is reported to EMS
- **CUMULUS-1357**
  - Added new BackendApi endpoint `ems` that generates EMS reports.
- **CUMULUS-1241**
  - Added information about queues with maximum execution limits defined to default workflow templates (`meta.queueExecutionLimits`)
- **CUMULUS-1311**
  - Added `@cumulus/common/message` with various message parsing/preparation helpers
- **CUMULUS-812**

  - Added support for limiting the number of concurrent executions started from a queue. [See the data cookbook](https://nasa.github.io/cumulus/docs/data-cookbooks/throttling-queued-executions) for more information.

- **CUMULUS-1337**

  - Adds `cumulus.stackName` value to the `instanceMetadata` endpoint.

- **CUMULUS-1368**

  - Added `cmrGranuleUrlType` to the `@cumulus/move-granules` task. This determines what kind of links go in the CMR files. The options are `distribution`, `s3`, or `none`, with the default being distribution. If there is no distribution API being used with Cumulus, you must set the value to `s3` or `none`.

- Added `packages/s3-replicator` Terraform module to allow same-region s3 replication to metrics bucket.

- **CUMULUS-1392**

  - Added `tf-modules/report-granules` Terraform module which processes granule ingest notifications received via SNS and stores granule data to a database. The module includes:
    - SNS topic for publishing granule ingest notifications
    - Lambda to process granule notifications and store data
    - IAM permissions for the Lambda
    - Subscription for the Lambda to the SNS topic

- **CUMULUS-1393**

  - Added `tf-modules/report-pdrs` Terraform module which processes PDR ingest notifications received via SNS and stores PDR data to a database. The module includes:
    - SNS topic for publishing PDR ingest notifications
    - Lambda to process PDR notifications and store data
    - IAM permissions for the Lambda
    - Subscription for the Lambda to the SNS topic
  - Added unit tests for `@cumulus/api/models/pdrs.createPdrFromSns()`

- **CUMULUS-1400**

  - Added `tf-modules/report-executions` Terraform module which processes workflow execution information received via SNS and stores it to a database. The module includes:
    - SNS topic for publishing execution data
    - Lambda to process and store execution data
    - IAM permissions for the Lambda
    - Subscription for the Lambda to the SNS topic
  - Added `@cumulus/common/sns-event` which contains helpers for SNS events:
    - `isSnsEvent()` returns true if event is from SNS
    - `getSnsEventMessage()` extracts and parses the message from an SNS event
    - `getSnsEventMessageObject()` extracts and parses message object from an SNS event
  - Added `@cumulus/common/cloudwatch-event` which contains helpers for Cloudwatch events:
    - `isSfExecutionEvent()` returns true if event is from Step Functions
    - `isTerminalSfStatus()` determines if a Step Function status from a Cloudwatch event is a terminal status
    - `getSfEventStatus()` gets the Step Function status from a Cloudwatch event
    - `getSfEventDetailValue()` extracts a Step Function event detail field from a Cloudwatch event
    - `getSfEventMessageObject()` extracts and parses Step Function detail object from a Cloudwatch event

- **CUMULUS-1429**

  - Added `tf-modules/data-persistence` Terraform module which includes resources for data persistence in Cumulus:
    - DynamoDB tables
    - Elasticsearch with optional support for VPC
    - Cloudwatch alarm for number of Elasticsearch nodes

- **CUMULUS-1379** CMR Launchpad Authentication
  - Added `launchpad` configuration to `@cumulus/deployment/app/config.yml`, and cloudformation templates, workflow message, lambda configuration, api endpoint configuration
  - Added `@cumulus/common/LaunchpadToken` and `@cumulus/common/launchpad` to provide methods to get token and validate token
  - Updated lambdas to use Launchpad token for CMR actions (ingest and delete granules)
  - Updated deployment documentation and added [instructions to setup CMR client for Launchpad authentication](https://wiki.earthdata.nasa.gov/display/CUMULUS/CMR+Launchpad+Authentication)

## Changed

- **CUMULUS-1232**

  - Added retries to update `@cumulus/cmr-client` `updateToken()`

- **CUMULUS-1245 CUMULUS-795**

  - Added additional `ems` configuration parameters for sending the ingest reports to EMS
  - Added functionality to send daily ingest reports to EMS

- **CUMULUS-1241**

  - Removed the concept of "priority levels" and added ability to define a number of maximum concurrent executions per SQS queue
  - Changed mapping of Cumulus message properties for the `sqs2sfThrottle` lambda:
    - Queue name is read from `cumulus_meta.queueName`
    - Maximum executions for the queue is read from `meta.queueExecutionLimits[queueName]`, where `queueName` is `cumulus_meta.queueName`
  - Changed `sfSemaphoreDown` lambda to only attempt decrementing semaphores when:
    - the message is for a completed/failed/aborted/timed out workflow AND
    - `cumulus_meta.queueName` exists on the Cumulus message AND
    - An entry for the queue name (`cumulus_meta.queueName`) exists in the the object `meta.queueExecutionLimits` on the Cumulus message

- **CUMULUS-1338**

  - Updated `sfSemaphoreDown` lambda to be triggered via AWS Step Function Cloudwatch events instead of subscription to `sfTracker` SNS topic

- **CUMULUS-1311**

  - Updated `@cumulus/queue-granules` to set `cumulus_meta.queueName` for queued execution messages
  - Updated `@cumulus/queue-pdrs` to set `cumulus_meta.queueName` for queued execution messages
  - Updated `sqs2sfThrottle` lambda to immediately decrement queue semaphore value if dispatching Step Function execution throws an error

- **CUMULUS-1362**

  - Granule `processingStartTime` and `processingEndTime` will be set to the execution start time and end time respectively when there is no sync granule or post to cmr task present in the workflow

- **CUMULUS-1400**
  - Deprecated `@cumulus/ingest/aws/getExecutionArn`. Use `@cumulus/common/aws/getExecutionArn` instead.

### Fixed

- **CUMULUS-1439**

  - Fix bug with rule.logEventArn deletion on Kinesis rule update and fix unit test to verify

- **CUMULUS-796**

  - Added production information (collection ShortName and Version, granuleId) to EMS distribution report
  - Added functionality to send daily distribution reports to EMS

- **CUMULUS-1319**

  - Fixed a bug where granule ingest times were not being stored to the database

- **CUMULUS-1356**

  - The `Collection` model's `delete` method now _removes_ the specified item
    from the collection config store that was inserted by the `create` method.
    Previously, this behavior was missing.

- **CUMULUS-1374**
  - Addressed audit concerns (https://www.npmjs.com/advisories/782) in api package

### BREAKING CHANGES

### Changed

- **CUMULUS-1418**
  - Adding a default `cmaDir` key to configuration will cause `CUMULUS_MESSAGE_ADAPTER_DIR` to be set by default to `/opt` for any Lambda not setting `useCma` to true, or explicitly setting the CMA environment variable. In lambdas that package the CMA independently of the Cumulus packaging. Lambdas manually packaging the CMA should have their Lambda configuration updated to set the CMA path, or alternately if not using the CMA as a Lambda layer in this deployment set `cmaDir` to `./cumulus-message-adapter`.

### Removed

- **CUMULUS-1337**

  - Removes the S3 Access Metrics package added in CUMULUS-799

- **PR1130**
  - Removed code deprecated since v1.11.1:
    - Removed `@cumulus/common/step-functions`. Use `@cumulus/common/StepFunctions` instead.
    - Removed `@cumulus/api/lib/testUtils.fakeFilesFactory`. Use `@cumulus/api/lib/testUtils.fakeFileFactory` instead.
    - Removed `@cumulus/cmrjs/cmr` functions: `searchConcept`, `ingestConcept`, `deleteConcept`. Use the functions in `@cumulus/cmr-client` instead.
    - Removed `@cumulus/ingest/aws.getExecutionHistory`. Use `@cumulus/common/StepFunctions.getExecutionHistory` instead.

## [v1.13.5] - 2019-08-29 - [BACKPORT]

### Fixed

- **CUMULUS-1455** - CMR token links updated to point to CMR legacy services rather than echo

## [v1.13.4] - 2019-07-29

- **CUMULUS-1411** - Fix deployment issue when using a template override

## [v1.13.3] - 2019-07-26

- **CUMULUS-1345** Full backport of CUMULUS-1345 features - Adds new variables to the app deployment under `cmr`.
  - `cmrEnvironment` values are `SIT`, `UAT`, or `OPS` with `UAT` as the default.
  - `cmrLimit` and `cmrPageSize` have been added as configurable options.

## [v1.13.2] - 2019-07-25

- Re-release of v1.13.1 to fix broken npm packages.

## [v1.13.1] - 2019-07-22

- **CUMULUS-1374** - Resolve audit compliance with lodash version for api package subdependency
- **CUMULUS-1412** - Resolve audit compliance with googleapi package
- **CUMULUS-1345** - Backported CMR environment setting in getUrl to address immediate user need. CMR_ENVIRONMENT can now be used to set the CMR environment to OPS/SIT

## [v1.13.0] - 2019-5-20

### PLEASE NOTE

**CUMULUS-802** added some additional IAM permissions to support ECS autoscaling, so **you will have to redeploy your IAM stack.**
As a result of the changes for **CUMULUS-1193**, **CUMULUS-1264**, and **CUMULUS-1310**, **you must delete your existing stacks (except IAM) before deploying this version of Cumulus.**
If running Cumulus within a VPC and extended downtime is acceptable, we recommend doing this at the end of the day to allow AWS backend resources and network interfaces to be cleaned up overnight.

### BREAKING CHANGES

- **CUMULUS-1228**

  - The default AMI used by ECS instances is now an NGAP-compliant AMI. This
    will be a breaking change for non-NGAP deployments. If you do not deploy to
    NGAP, you will need to find the AMI ID of the
    [most recent Amazon ECS-optimized AMI](https://docs.aws.amazon.com/AmazonECS/latest/developerguide/ecs-optimized_AMI.html),
    and set the `ecs.amiid` property in your config. Instructions for finding
    the most recent NGAP AMI can be found using
    [these instructions](https://wiki.earthdata.nasa.gov/display/ESKB/Select+an+NGAP+Created+AMI).

- **CUMULUS-1310**

  - Database resources (DynamoDB, ElasticSearch) have been moved to an independent `db` stack.
    Migrations for this version will need to be user-managed. (e.g. [elasticsearch](https://docs.aws.amazon.com/elasticsearch-service/latest/developerguide/es-version-migration.html#snapshot-based-migration) and [dynamoDB](https://docs.aws.amazon.com/datapipeline/latest/DeveloperGuide/dp-template-exports3toddb.html)).
    Order of stack deployment is `iam` -> `db` -> `app`.
  - All stacks can now be deployed using a single `config.yml` file, i.e.: `kes cf deploy --kes-folder app --template node_modules/@cumulus/deployment/[iam|db|app] [...]`
    Backwards-compatible. For development, please re-run `npm run bootstrap` to build new `kes` overrides.
    Deployment docs have been updated to show how to deploy a single-config Cumulus instance.
  - `params` have been moved: Nest `params` fields under `app`, `db` or `iam` to override all Parameters for a particular stack's cloudformation template. Backwards-compatible with multi-config setups.
  - `stackName` and `stackNameNoDash` have been retired. Use `prefix` and `prefixNoDash` instead.
  - The `iams` section in `app/config.yml` IAM roles has been deprecated as a user-facing parameter,
    _unless_ your IAM role ARNs do not match the convention shown in `@cumulus/deployment/app/config.yml`
  - The `vpc.securityGroup` will need to be set with a pre-existing security group ID to use Cumulus in a VPC. Must allow inbound HTTP(S) (Port 443).

- **CUMULUS-1212**

  - `@cumulus/post-to-cmr` will now fail if any granules being processed are missing a metadata file. You can set the new config option `skipMetaCheck` to `true` to pass post-to-cmr without a metadata file.

- **CUMULUS-1232**

  - `@cumulus/sync-granule` will no longer silently pass if no checksum data is provided. It will use input
    from the granule object to:
    - Verify checksum if `checksumType` and `checksumValue` are in the file record OR a checksum file is provided
      (throws `InvalidChecksum` on fail), else log warning that no checksum is available.
    - Then, verify synced S3 file size if `file.size` is in the file record (throws `UnexpectedFileSize` on fail),
      else log warning that no file size is available.
    - Pass the step.

- **CUMULUS-1264**

  - The Cloudformation templating and deployment configuration has been substantially refactored.
    - `CumulusApiDefault` nested stack resource has been renamed to `CumulusApiDistribution`
    - `CumulusApiV1` nested stack resource has been renamed to `CumulusApiBackend`
  - The `urs: true` config option for when defining your lambdas (e.g. in `lambdas.yml`) has been deprecated. There are two new options to replace it:
    - `urs_redirect: 'token'`: This will expose a `TOKEN_REDIRECT_ENDPOINT` environment variable to your lambda that references the `/token` endpoint on the Cumulus backend API
    - `urs_redirect: 'distribution'`: This will expose a `DISTRIBUTION_REDIRECT_ENDPOINT` environment variable to your lambda that references the `/redirect` endpoint on the Cumulus distribution API

- **CUMULUS-1193**

  - The elasticsearch instance is moved behind the VPC.
  - Your account will need an Elasticsearch Service Linked role. This is a one-time setup for the account. You can follow the instructions to use the AWS console or AWS CLI [here](https://docs.aws.amazon.com/IAM/latest/UserGuide/using-service-linked-roles.html) or use the following AWS CLI command: `aws iam create-service-linked-role --aws-service-name es.amazonaws.com`

- **CUMULUS-802**

  - ECS `maxInstances` must be greater than `minInstances`. If you use defaults, no change is required.

- **CUMULUS-1269**
  - Brought Cumulus data models in line with CNM JSON schema:
    - Renamed file object `fileType` field to `type`
    - Renamed file object `fileSize` field to `size`
    - Renamed file object `checksumValue` field to `checksum` where not already done.
    - Added `ancillary` and `linkage` type support to file objects.

### Added

- **CUMULUS-799**

  - Added an S3 Access Metrics package which will take S3 Server Access Logs and
    write access metrics to CloudWatch

- **CUMULUS-1242** - Added `sqs2sfThrottle` lambda. The lambda reads SQS messages for queued executions and uses semaphores to only start new executions if the maximum number of executions defined for the priority key (`cumulus_meta.priorityKey`) has not been reached. Any SQS messages that are read but not used to start executions remain in the queue.

- **CUMULUS-1240**

  - Added `sfSemaphoreDown` lambda. This lambda receives SNS messages and for each message it decrements the semaphore used to track the number of running executions if:
    - the message is for a completed/failed workflow AND
    - the message contains a level of priority (`cumulus_meta.priorityKey`)
  - Added `sfSemaphoreDown` lambda as a subscriber to the `sfTracker` SNS topic

- **CUMULUS-1265**

  - Added `apiConfigs` configuration option to configure API Gateway to be private
  - All internal lambdas configured to run inside the VPC by default
  - Removed references to `NoVpc` lambdas from documentation and `example` folder.

- **CUMULUS-802**
  - Adds autoscaling of ECS clusters
  - Adds autoscaling of ECS services that are handling StepFunction activities

## Changed

- Updated `@cumulus/ingest/http/httpMixin.list()` to trim trailing spaces on discovered filenames

- **CUMULUS-1310**

  - Database resources (DynamoDB, ElasticSearch) have been moved to an independent `db` stack.
    This will enable future updates to avoid affecting database resources or requiring migrations.
    Migrations for this version will need to be user-managed.
    (e.g. [elasticsearch](https://docs.aws.amazon.com/elasticsearch-service/latest/developerguide/es-version-migration.html#snapshot-based-migration) and [dynamoDB](https://docs.aws.amazon.com/datapipeline/latest/DeveloperGuide/dp-template-exports3toddb.html)).
    Order of stack deployment is `iam` -> `db` -> `app`.
  - All stacks can now be deployed using a single `config.yml` file, i.e.: `kes cf deploy --kes-folder app --template node_modules/@cumulus/deployment/[iam|db|app] [...]`
    Backwards-compatible. Please re-run `npm run bootstrap` to build new `kes` overrides.
    Deployment docs have been updated to show how to deploy a single-config Cumulus instance.
  - `params` fields should now be nested under the stack key (i.e. `app`, `db` or `iam`) to provide Parameters for a particular stack's cloudformation template,
    for use with single-config instances. Keys _must_ match the name of the deployment package folder (`app`, `db`, or `iam`).
    Backwards-compatible with multi-config setups.
  - `stackName` and `stackNameNoDash` have been retired as user-facing config parameters. Use `prefix` and `prefixNoDash` instead.
    This will be used to create stack names for all stacks in a single-config use case.
    `stackName` may still be used as an override in multi-config usage, although this is discouraged.
    Warning: overriding the `db` stack's `stackName` will require you to set `dbStackName` in your `app/config.yml`.
    This parameter is required to fetch outputs from the `db` stack to reference in the `app` stack.
  - The `iams` section in `app/config.yml` IAM roles has been retired as a user-facing parameter,
    _unless_ your IAM role ARNs do not match the convention shown in `@cumulus/deployment/app/config.yml`
    In that case, overriding `iams` in your own config is recommended.
  - `iam` and `db` `cloudformation.yml` file names will have respective prefixes (e.g `iam.cloudformation.yml`).
  - Cumulus will now only attempt to create reconciliation reports for buckets of the `private`, `public` and `protected` types.
  - Cumulus will no longer set up its own security group.
    To pass a pre-existing security group for in-VPC deployments as a parameter to the Cumulus template, populate `vpc.securityGroup` in `config.yml`.
    This security group must allow inbound HTTP(S) traffic (Port 443). SSH traffic (Port 22) must be permitted for SSH access to ECS instances.
  - Deployment docs have been updated with examples for the new deployment model.

- **CUMULUS-1236**

  - Moves access to public files behind the distribution endpoint. Authentication is not required, but direct http access has been disallowed.

- **CUMULUS-1223**

  - Adds unauthenticated access for public bucket files to the Distribution API. Public files should be requested the same way as protected files, but for public files a redirect to a self-signed S3 URL will happen without requiring authentication with Earthdata login.

- **CUMULUS-1232**

  - Unifies duplicate handling in `ingest/granule.handleDuplicateFile` for maintainability.
  - Changed `ingest/granule.ingestFile` and `move-granules/index.moveFileRequest` to use new function.
  - Moved file versioning code to `ingest/granule.moveGranuleFileWithVersioning`
  - `ingest/granule.verifyFile` now also tests `file.size` for verification if it is in the file record and throws
    `UnexpectedFileSize` error for file size not matching input.
  - `ingest/granule.verifyFile` logs warnings if checksum and/or file size are not available.

- **CUMULUS-1193**

  - Moved reindex CLI functionality to an API endpoint. See [API docs](https://nasa.github.io/cumulus-api/#elasticsearch-1)

- **CUMULUS-1207**
  - No longer disable lambda event source mappings when disabling a rule

### Fixed

- Updated Lerna publish script so that published Cumulus packages will pin their dependencies on other Cumulus packages to exact versions (e.g. `1.12.1` instead of `^1.12.1`)

- **CUMULUS-1203**

  - Fixes IAM template's use of intrinsic functions such that IAM template overrides now work with kes

- **CUMULUS-1268**
  - Deployment will not fail if there are no ES alarms or ECS services

## [v1.12.1] - 2019-4-8

## [v1.12.0] - 2019-4-4

Note: There was an issue publishing 1.12.0. Upgrade to 1.12.1.

### BREAKING CHANGES

- **CUMULUS-1139**

  - `granule.applyWorkflow` uses the new-style granule record as input to workflows.

- **CUMULUS-1171**

  - Fixed provider handling in the API to make it consistent between protocols.
    NOTE: This is a breaking change. When applying this upgrade, users will need to:
    1. Disable all workflow rules
    2. Update any `http` or `https` providers so that the host field only
       contains a valid hostname or IP address, and the port field contains the
       provider port.
    3. Perform the deployment
    4. Re-enable workflow rules

- **CUMULUS-1176**:

  - `@cumulus/move-granules` input expectations have changed. `@cumulus/files-to-granules` is a new intermediate task to perform input translation in the old style.
    See the Added and Changed sections of this release changelog for more information.

- **CUMULUS-670**

  - The behavior of ParsePDR and related code has changed in this release. PDRs with FILE_TYPEs that do not conform to the PDR ICD (+ TGZ) (https://cdn.earthdata.nasa.gov/conduit/upload/6376/ESDS-RFC-030v1.0.pdf) will fail to parse.

- **CUMULUS-1208**
  - The granule object input to `@cumulus/queue-granules` will now be added to ingest workflow messages **as is**. In practice, this means that if you are using `@cumulus/queue-granules` to trigger ingest workflows and your granule objects input have invalid properties, then your ingest workflows will fail due to schema validation errors.

### Added

- **CUMULUS-777**
  - Added new cookbook entry on configuring Cumulus to track ancillary files.
- **CUMULUS-1183**
  - Kes overrides will now abort with a warning if a workflow step is configured without a corresponding
    lambda configuration
- **CUMULUS-1223**

  - Adds convenience function `@cumulus/common/bucketsConfigJsonObject` for fetching stack's bucket configuration as an object.

- **CUMULUS-853**
  - Updated FakeProcessing example lambda to include option to generate fake browse
  - Added feature documentation for ancillary metadata export, a new cookbook entry describing a workflow with ancillary metadata generation(browse), and related task definition documentation
- **CUMULUS-805**
  - Added a CloudWatch alarm to check running ElasticSearch instances, and a CloudWatch dashboard to view the health of ElasticSearch
  - Specify `AWS_REGION` in `.env` to be used by deployment script
- **CUMULUS-803**
  - Added CloudWatch alarms to check running tasks of each ECS service, and add the alarms to CloudWatch dashboard
- **CUMULUS-670**
  - Added Ancillary Metadata Export feature (see https://nasa.github.io/cumulus/docs/features/ancillary_metadata for more information)
  - Added new Collection file parameter "fileType" that allows configuration of workflow granule file fileType
- **CUMULUS-1184** - Added kes logging output to ensure we always see the state machine reference before failures due to configuration
- **CUMULUS-1105** - Added a dashboard endpoint to serve the dashboard from an S3 bucket
- **CUMULUS-1199** - Moves `s3credentials` endpoint from the backend to the distribution API.
- **CUMULUS-666**
  - Added `@api/endpoints/s3credentials` to allow EarthData Login authorized users to retrieve temporary security credentials for same-region direct S3 access.
- **CUMULUS-671**
  - Added `@packages/integration-tests/api/distribution/getDistributionApiS3SignedUrl()` to return the S3 signed URL for a file protected by the distribution API
- **CUMULUS-672**
  - Added `cmrMetadataFormat` and `cmrConceptId` to output for individual granules from `@cumulus/post-to-cmr`. `cmrMetadataFormat` will be read from the `cmrMetadataFormat` generated for each granule in `@cumulus/cmrjs/publish2CMR()`
  - Added helpers to `@packages/integration-tests/api/distribution`:
    - `getDistributionApiFileStream()` returns a stream to download files protected by the distribution API
    - `getDistributionFileUrl()` constructs URLs for requesting files from the distribution API
- **CUMULUS-1185** `@cumulus/api/models/Granule.removeGranuleFromCmrByGranule` to replace `@cumulus/api/models/Granule.removeGranuleFromCmr` and use the Granule UR from the CMR metadata to remove the granule from CMR

- **CUMULUS-1101**

  - Added new `@cumulus/checksum` package. This package provides functions to calculate and validate checksums.
  - Added new checksumming functions to `@cumulus/common/aws`: `calculateS3ObjectChecksum` and `validateS3ObjectChecksum`, which depend on the `checksum` package.

- CUMULUS-1171

  - Added `@cumulus/common` API documentation to `packages/common/docs/API.md`
  - Added an `npm run build-docs` task to `@cumulus/common`
  - Added `@cumulus/common/string#isValidHostname()`
  - Added `@cumulus/common/string#match()`
  - Added `@cumulus/common/string#matches()`
  - Added `@cumulus/common/string#toLower()`
  - Added `@cumulus/common/string#toUpper()`
  - Added `@cumulus/common/URLUtils#buildURL()`
  - Added `@cumulus/common/util#isNil()`
  - Added `@cumulus/common/util#isNull()`
  - Added `@cumulus/common/util#isUndefined()`
  - Added `@cumulus/common/util#negate()`

- **CUMULUS-1176**

  - Added new `@cumulus/files-to-granules` task to handle converting file array output from `cumulus-process` tasks into granule objects.
    Allows simplification of `@cumulus/move-granules` and `@cumulus/post-to-cmr`, see Changed section for more details.

- CUMULUS-1151 Compare the granule holdings in CMR with Cumulus' internal data store
- CUMULUS-1152 Compare the granule file holdings in CMR with Cumulus' internal data store

### Changed

- **CUMULUS-1216** - Updated `@cumulus/ingest/granule/ingestFile` to download files to expected staging location.
- **CUMULUS-1208** - Updated `@cumulus/ingest/queue/enqueueGranuleIngestMessage()` to not transform granule object passed to it when building an ingest message
- **CUMULUS-1198** - `@cumulus/ingest` no longer enforces any expectations about whether `provider_path` contains a leading slash or not.
- **CUMULUS-1170**
  - Update scripts and docs to use `npm` instead of `yarn`
  - Use `package-lock.json` files to ensure matching versions of npm packages
  - Update CI builds to use `npm ci` instead of `npm install`
- **CUMULUS-670**
  - Updated ParsePDR task to read standard PDR types+ (+ tgz as an external customer requirement) and add a fileType to granule-files on Granule discovery
  - Updated ParsePDR to fail if unrecognized type is used
  - Updated all relevant task schemas to include granule->files->filetype as a string value
  - Updated tests/test fixtures to include the fileType in the step function/task inputs and output validations as needed
  - Updated MoveGranules task to handle incoming configuration with new "fileType" values and to add them as appropriate to the lambda output.
  - Updated DiscoverGranules step/related workflows to read new Collection file parameter fileType that will map a discovered file to a workflow fileType
  - Updated CNM parser to add the fileType to the defined granule file fileType on ingest and updated integration tests to verify/validate that behavior
  - Updated generateEcho10XMLString in cmr-utils.js to use a map/related library to ensure order as CMR requires ordering for their online resources.
  - Updated post-to-cmr task to appropriately export CNM filetypes to CMR in echo10/UMM exports
- **CUMULUS-1139** - Granules stored in the API contain a `files` property. That schema has been greatly
  simplified and now better matches the CNM format.
  - The `name` property has been renamed to `fileName`.
  - The `filepath` property has been renamed to `key`.
  - The `checksumValue` property has been renamed to `checksum`.
  - The `path` property has been removed.
  - The `url_path` property has been removed.
  - The `filename` property (which contained an `s3://` URL) has been removed, and the `bucket`
    and `key` properties should be used instead. Any requests sent to the API containing a `granule.files[].filename`
    property will be rejected, and any responses coming back from the API will not contain that
    `filename` property.
  - A `source` property has been added, which is a URL indicating the original source of the file.
  - `@cumulus/ingest/granule.moveGranuleFiles()` no longer includes a `filename` field in its
    output. The `bucket` and `key` fields should be used instead.
- **CUMULUS-672**

  - Changed `@cumulus/integration-tests/api/EarthdataLogin.getEarthdataLoginRedirectResponse` to `@cumulus/integration-tests/api/EarthdataLogin.getEarthdataAccessToken`. The new function returns an access response from Earthdata login, if successful.
  - `@cumulus/integration-tests/cmr/getOnlineResources` now accepts an object of options, including `cmrMetadataFormat`. Based on the `cmrMetadataFormat`, the function will correctly retrieve the online resources for each metadata format (ECHO10, UMM-G)

- **CUMULUS-1101**

  - Moved `@cumulus/common/file/getFileChecksumFromStream` into `@cumulus/checksum`, and renamed it to `generateChecksumFromStream`.
    This is a breaking change for users relying on `@cumulus/common/file/getFileChecksumFromStream`.
  - Refactored `@cumulus/ingest/Granule` to depend on new `common/aws` checksum functions and remove significantly present checksumming code.
    - Deprecated `@cumulus/ingest/granule.validateChecksum`. Replaced with `@cumulus/ingest/granule.verifyFile`.
    - Renamed `granule.getChecksumFromFile` to `granule.retrieveSuppliedFileChecksumInformation` to be more accurate.
  - Deprecated `@cumulus/common/aws.checksumS3Objects`. Use `@cumulus/common/aws.calculateS3ObjectChecksum` instead.

- CUMULUS-1171

  - Fixed provider handling in the API to make it consistent between protocols.
    Before this change, FTP providers were configured using the `host` and
    `port` properties. HTTP providers ignored `port` and `protocol`, and stored
    an entire URL in the `host` property. Updated the API to only accept valid
    hostnames or IP addresses in the `provider.host` field. Updated ingest code
    to properly build HTTP and HTTPS URLs from `provider.protocol`,
    `provider.host`, and `provider.port`.
  - The default provider port was being set to 21, no matter what protocol was
    being used. Removed that default.

- **CUMULUS-1176**

  - `@cumulus/move-granules` breaking change:
    Input to `move-granules` is now expected to be in the form of a granules object (i.e. `{ granules: [ { ... }, { ... } ] }`);
    For backwards compatibility with array-of-files outputs from processing steps, use the new `@cumulus/files-to-granules` task as an intermediate step.
    This task will perform the input translation. This change allows `move-granules` to be simpler and behave more predictably.
    `config.granuleIdExtraction` and `config.input_granules` are no longer needed/used by `move-granules`.
  - `@cumulus/post-to-cmr`: `config.granuleIdExtraction` is no longer needed/used by `post-to-cmr`.

- CUMULUS-1174
  - Better error message and stacktrace for S3KeyPairProvider error reporting.

### Fixed

- **CUMULUS-1218** Reconciliation report will now scan only completed granules.
- `@cumulus/api` files and granules were not getting indexed correctly because files indexing was failing in `db-indexer`
- `@cumulus/deployment` A bug in the Cloudformation template was preventing the API from being able to be launched in a VPC, updated the IAM template to give the permissions to be able to run the API in a VPC

### Deprecated

- `@cumulus/api/models/Granule.removeGranuleFromCmr`, instead use `@cumulus/api/models/Granule.removeGranuleFromCmrByGranule`
- `@cumulus/ingest/granule.validateChecksum`, instead use `@cumulus/ingest/granule.verifyFile`
- `@cumulus/common/aws.checksumS3Objects`, instead use `@cumulus/common/aws.calculateS3ObjectChecksum`
- `@cumulus/cmrjs`: `getGranuleId` and `getCmrFiles` are deprecated due to changes in input handling.

## [v1.11.3] - 2019-3-5

### Added

- **CUMULUS-1187** - Added `@cumulus/ingest/granule/duplicateHandlingType()` to determine how duplicate files should be handled in an ingest workflow

### Fixed

- **CUMULUS-1187** - workflows not respecting the duplicate handling value specified in the collection
- Removed refreshToken schema requirement for OAuth

## [v1.11.2] - 2019-2-15

### Added

- CUMULUS-1169
  - Added a `@cumulus/common/StepFunctions` module. It contains functions for querying the AWS
    StepFunctions API. These functions have the ability to retry when a ThrottlingException occurs.
  - Added `@cumulus/common/aws.retryOnThrottlingException()`, which will wrap a function in code to
    retry on ThrottlingExceptions.
  - Added `@cumulus/common/test-utils.throttleOnce()`, which will cause a function to return a
    ThrottlingException the first time it is called, then return its normal result after that.
- CUMULUS-1103 Compare the collection holdings in CMR with Cumulus' internal data store
- CUMULUS-1099 Add support for UMMG JSON metadata versions > 1.4.
  - If a version is found in the metadata object, that version is used for processing and publishing to CMR otherwise, version 1.4 is assumed.
- CUMULUS-678
  - Added support for UMMG json v1.4 metadata files.
    `reconcileCMRMetadata` added to `@cumulus/cmrjs` to update metadata record with new file locations.
    `@cumulus/common/errors` adds two new error types `CMRMetaFileNotFound` and `InvalidArgument`.
    `@cumulus/common/test-utils` adds new function `randomId` to create a random string with id to help in debugging.
    `@cumulus/common/BucketsConfig` adds a new helper class `BucketsConfig` for working with bucket stack configuration and bucket names.
    `@cumulus/common/aws` adds new function `s3PutObjectTagging` as a convenience for the aws [s3().putObjectTagging](https://docs.aws.amazon.com/AWSJavaScriptSDK/latest/AWS/S3.html#putObjectTagging-property) function.
    `@cumulus/cmrjs` Adds: - `isCMRFile` - Identify an echo10(xml) or UMMG(json) metadata file. - `metadataObjectFromCMRFile` Read and parse CMR XML file from s3. - `updateCMRMetadata` Modify a cmr metadata (xml/json) file with updated information. - `publish2CMR` Posts XML or UMMG CMR data to CMR service. - `reconcileCMRMetadata` Reconciles cmr metadata file after a file moves.
- Adds some ECS and other permissions to StepRole to enable running ECS tasks from a workflow
- Added Apache logs to cumulus api and distribution lambdas
- **CUMULUS-1119** - Added `@cumulus/integration-tests/api/EarthdataLogin.getEarthdataLoginRedirectResponse` helper for integration tests to handle login with Earthdata and to return response from redirect to Cumulus API
- **CUMULUS-673** Added `@cumulus/common/file/getFileChecksumFromStream` to get file checksum from a readable stream

### Fixed

- CUMULUS-1123
  - Cloudformation template overrides now work as expected

### Changed

- CUMULUS-1169
  - Deprecated the `@cumulus/common/step-functions` module.
  - Updated code that queries the StepFunctions API to use the retry-enabled functions from
    `@cumulus/common/StepFunctions`
- CUMULUS-1121
  - Schema validation is now strongly enforced when writing to the database.
    Additional properties are not allowed and will result in a validation error.
- CUMULUS-678
  `tasks/move-granules` simplified and refactored to use functionality from cmrjs.
  `ingest/granules.moveGranuleFiles` now just moves granule files and returns a list of the updated files. Updating metadata now handled by `@cumulus/cmrjs/reconcileCMRMetadata`.
  `move-granules.updateGranuleMetadata` refactored and bugs fixed in the case of a file matching multiple collection.files.regexps.
  `getCmrXmlFiles` simplified and now only returns an object with the cmrfilename and the granuleId.
  `@cumulus/test-processing` - test processing task updated to generate UMM-G metadata

- CUMULUS-1043

  - `@cumulus/api` now uses [express](http://expressjs.com/) as the API engine.
  - All `@cumulus/api` endpoints on ApiGateway are consolidated to a single endpoint the uses `{proxy+}` definition.
  - All files under `packages/api/endpoints` along with associated tests are updated to support express's request and response objects.
  - Replaced environment variables `internal`, `bucket` and `systemBucket` with `system_bucket`.
  - Update `@cumulus/integration-tests` to work with updated cumulus-api express endpoints

- `@cumulus/integration-tests` - `buildAndExecuteWorkflow` and `buildWorkflow` updated to take a `meta` param to allow for additional fields to be added to the workflow `meta`

- **CUMULUS-1049** Updated `Retrieve Execution Status API` in `@cumulus/api`: If the execution doesn't exist in Step Function API, Cumulus API returns the execution status information from the database.

- **CUMULUS-1119**
  - Renamed `DISTRIBUTION_URL` environment variable to `DISTRIBUTION_ENDPOINT`
  - Renamed `DEPLOYMENT_ENDPOINT` environment variable to `DISTRIBUTION_REDIRECT_ENDPOINT`
  - Renamed `API_ENDPOINT` environment variable to `TOKEN_REDIRECT_ENDPOINT`

### Removed

- Functions deprecated before 1.11.0:
  - @cumulus/api/models/base: static Manager.createTable() and static Manager.deleteTable()
  - @cumulus/ingest/aws/S3
  - @cumulus/ingest/aws/StepFunction.getExecution()
  - @cumulus/ingest/aws/StepFunction.pullEvent()
  - @cumulus/ingest/consumer.Consume
  - @cumulus/ingest/granule/Ingest.getBucket()

### Deprecated

`@cmrjs/ingestConcept`, instead use the CMR object methods. `@cmrjs/CMR.ingestGranule` or `@cmrjs/CMR.ingestCollection`
`@cmrjs/searchConcept`, instead use the CMR object methods. `@cmrjs/CMR.searchGranules` or `@cmrjs/CMR.searchCollections`
`@cmrjs/deleteConcept`, instead use the CMR object methods. `@cmrjs/CMR.deleteGranule` or `@cmrjs/CMR.deleteCollection`

## [v1.11.1] - 2018-12-18

**Please Note**

- Ensure your `app/config.yml` has a `clientId` specified in the `cmr` section. This will allow CMR to identify your requests for better support and metrics.
  - For an example, please see [the example config](https://github.com/nasa/cumulus/blob/1c7e2bf41b75da9f87004c4e40fbcf0f39f56794/example/app/config.yml#L128).

### Added

- Added a `/tokenDelete` endpoint in `@cumulus/api` to delete access token records

### Changed

- CUMULUS-678
  `@cumulus/ingest/crypto` moved and renamed to `@cumulus/common/key-pair-provider`
  `@cumulus/ingest/aws` function: `KMSDecryptionFailed` and class: `KMS` extracted and moved to `@cumulus/common` and `KMS` is exported as `KMSProvider` from `@cumulus/common/key-pair-provider`
  `@cumulus/ingest/granule` functions: `publish`, `getGranuleId`, `getXMLMetadataAsString`, `getMetadataBodyAndTags`, `parseXmlString`, `getCmrXMLFiles`, `postS3Object`, `contructOnlineAccessUrls`, `updateMetadata`, extracted and moved to `@cumulus/cmrjs`
  `getGranuleId`, `getCmrXMLFiles`, `publish`, `updateMetadata` removed from `@cumulus/ingest/granule` and added to `@cumulus/cmrjs`;
  `updateMetadata` renamed `updateCMRMetadata`.
  `@cumulus/ingest` test files renamed.
- **CUMULUS-1070**
  - Add `'Client-Id'` header to all `@cumulus/cmrjs` requests (made via `searchConcept`, `ingestConcept`, and `deleteConcept`).
  - Updated `cumulus/example/app/config.yml` entry for `cmr.clientId` to use stackName for easier CMR-side identification.

## [v1.11.0] - 2018-11-30

**Please Note**

- Redeploy IAM roles:
  - CUMULUS-817 includes a migration that requires reconfiguration/redeployment of IAM roles. Please see the [upgrade instructions](https://nasa.github.io/cumulus/docs/upgrade/1.11.0) for more information.
  - CUMULUS-977 includes a few new SNS-related permissions added to the IAM roles that will require redeployment of IAM roles.
- `cumulus-message-adapter` v1.0.13+ is required for `@cumulus/api` granule reingest API to work properly. The latest version should be downloaded automatically by kes.
- A `TOKEN_SECRET` value (preferably 256-bit for security) must be added to `.env` to securely sign JWTs used for authorization in `@cumulus/api`

### Changed

- **CUUMULUS-1000** - Distribution endpoint now persists logins, instead of
  redirecting to Earthdata Login on every request
- **CUMULUS-783 CUMULUS-790** - Updated `@cumulus/sync-granule` and `@cumulus/move-granules` tasks to always overwrite existing files for manually-triggered reingest.
- **CUMULUS-906** - Updated `@cumulus/api` granule reingest API to
  - add `reingestGranule: true` and `forceDuplicateOverwrite: true` to Cumulus message `cumulus_meta.cumulus_context` field to indicate that the workflow is a manually triggered re-ingest.
  - return warning message to operator when duplicateHandling is not `replace`
  - `cumulus-message-adapter` v1.0.13+ is required.
- **CUMULUS-793** - Updated the granule move PUT request in `@cumulus/api` to reject the move with a 409 status code if one or more of the files already exist at the destination location
- Updated `@cumulus/helloworld` to use S3 to store state for pass on retry tests
- Updated `@cumulus/ingest`:
  - [Required for MAAP] `http.js#list` will now find links with a trailing whitespace
  - Removed code from `granule.js` which looked for files in S3 using `{ Bucket: discoveredFile.bucket, Key: discoveredFile.name }`. This is obsolete since `@cumulus/ingest` uses a `file-staging` and `constructCollectionId()` directory prefixes by default.
- **CUMULUS-989**
  - Updated `@cumulus/api` to use [JWT (JSON Web Token)](https://jwt.io/introduction/) as the transport format for API authorization tokens and to use JWT verification in the request authorization
  - Updated `/token` endpoint in `@cumulus/api` to return tokens as JWTs
  - Added a `/refresh` endpoint in `@cumulus/api` to request new access tokens from the OAuth provider using the refresh token
  - Added `refreshAccessToken` to `@cumulus/api/lib/EarthdataLogin` to manage refresh token requests with the Earthdata OAuth provider

### Added

- **CUMULUS-1050**
  - Separated configuration flags for originalPayload/finalPayload cleanup such that they can be set to different retention times
- **CUMULUS-798**
  - Added daily Executions cleanup CloudWatch event that triggers cleanExecutions lambda
  - Added cleanExecutions lambda that removes finalPayload/originalPayload field entries for records older than configured timeout value (execution_payload_retention_period), with a default of 30 days
- **CUMULUS-815/816**
  - Added 'originalPayload' and 'finalPayload' fields to Executions table
  - Updated Execution model to populate originalPayload with the execution payload on record creation
  - Updated Execution model code to populate finalPayload field with the execution payload on execution completion
  - Execution API now exposes the above fields
- **CUMULUS-977**
  - Rename `kinesisConsumer` to `messageConsumer` as it handles both Kinesis streams and SNS topics as of this version.
  - Add `sns`-type rule support. These rules create a subscription between an SNS topic and the `messageConsumer`.
    When a message is received, `messageConsumer` is triggered and passes the SNS message (JSON format expected) in
    its entirety to the workflow in the `payload` field of the Cumulus message. For more information on sns-type rules,
    see the [documentation](https://nasa.github.io/cumulus/docs/data-cookbooks/setup#rules).
- **CUMULUS-975**
  - Add `KinesisInboundEventLogger` and `KinesisOutboundEventLogger` API lambdas. These lambdas
    are utilized to dump incoming and outgoing ingest workflow kinesis streams
    to cloudwatch for analytics in case of AWS/stream failure.
  - Update rules model to allow tracking of log_event ARNs related to
    Rule event logging. Kinesis rule types will now automatically log
    incoming events via a Kinesis event triggered lambda.
    CUMULUS-975-migration-4
  - Update migration code to require explicit migration names per run
  - Added migration_4 to migrate/update exisitng Kinesis rules to have a log event mapping
  - Added new IAM policy for migration lambda
- **CUMULUS-775**
  - Adds a instance metadata endpoint to the `@cumulus/api` package.
  - Adds a new convenience function `hostId` to the `@cumulus/cmrjs` to help build environment specific cmr urls.
  - Fixed `@cumulus/cmrjs.searchConcept` to search and return CMR results.
  - Modified `@cumulus/cmrjs.CMR.searchGranule` and `@cumulus/cmrjs.CMR.searchCollection` to include CMR's provider as a default parameter to searches.
- **CUMULUS-965**
  - Add `@cumulus/test-data.loadJSONTestData()`,
    `@cumulus/test-data.loadTestData()`, and
    `@cumulus/test-data.streamTestData()` to safely load test data. These
    functions should be used instead of using `require()` to load test data,
    which could lead to tests interferring with each other.
  - Add a `@cumulus/common/util/deprecate()` function to mark a piece of code as
    deprecated
- **CUMULUS-986**
  - Added `waitForTestExecutionStart` to `@cumulus/integration-tests`
- **CUMULUS-919**
  - In `@cumulus/deployment`, added support for NGAP permissions boundaries for IAM roles with `useNgapPermissionBoundary` flag in `iam/config.yml`. Defaults to false.

### Fixed

- Fixed a bug where FTP sockets were not closed after an error, keeping the Lambda function active until it timed out [CUMULUS-972]
- **CUMULUS-656**
  - The API will no longer allow the deletion of a provider if that provider is
    referenced by a rule
  - The API will no longer allow the deletion of a collection if that collection
    is referenced by a rule
- Fixed a bug where `@cumulus/sf-sns-report` was not pulling large messages from S3 correctly.

### Deprecated

- `@cumulus/ingest/aws/StepFunction.pullEvent()`. Use `@cumulus/common/aws.pullStepFunctionEvent()`.
- `@cumulus/ingest/consumer.Consume` due to unpredictable implementation. Use `@cumulus/ingest/consumer.Consumer`.
  Call `Consumer.consume()` instead of `Consume.read()`.

## [v1.10.4] - 2018-11-28

### Added

- **CUMULUS-1008**
  - New `config.yml` parameter for SQS consumers: `sqs_consumer_rate: (default 500)`, which is the maximum number of
    messages the consumer will attempt to process per execution. Currently this is only used by the sf-starter consumer,
    which runs every minute by default, making this a messages-per-minute upper bound. SQS does not guarantee the number
    of messages returned per call, so this is not a fixed rate of consumption, only attempted number of messages received.

### Deprecated

- `@cumulus/ingest/consumer.Consume` due to unpredictable implementation. Use `@cumulus/ingest/consumer.Consumer`.

### Changed

- Backported update of `packages/api` dependency `@mapbox/dyno` to `1.4.2` to mitigate `event-stream` vulnerability.

## [v1.10.3] - 2018-10-31

### Added

- **CUMULUS-817**
  - Added AWS Dead Letter Queues for lambdas that are scheduled asynchronously/such that failures show up only in cloudwatch logs.
- **CUMULUS-956**
  - Migrated developer documentation and data-cookbooks to Docusaurus
    - supports versioning of documentation
  - Added `docs/docs-how-to.md` to outline how to do things like add new docs or locally install for testing.
  - Deployment/CI scripts have been updated to work with the new format
- **CUMULUS-811**
  - Added new S3 functions to `@cumulus/common/aws`:
    - `aws.s3TagSetToQueryString`: converts S3 TagSet array to querystring (for use with upload()).
    - `aws.s3PutObject`: Returns promise of S3 `putObject`, which puts an object on S3
    - `aws.s3CopyObject`: Returns promise of S3 `copyObject`, which copies an object in S3 to a new S3 location
    - `aws.s3GetObjectTagging`: Returns promise of S3 `getObjectTagging`, which returns an object containing an S3 TagSet.
  - `@/cumulus/common/aws.s3PutObject` defaults to an explicit `ACL` of 'private' if not overridden.
  - `@/cumulus/common/aws.s3CopyObject` defaults to an explicit `TaggingDirective` of 'COPY' if not overridden.

### Deprecated

- **CUMULUS-811**
  - Deprecated `@cumulus/ingest/aws.S3`. Member functions of this class will now
    log warnings pointing to similar functionality in `@cumulus/common/aws`.

## [v1.10.2] - 2018-10-24

### Added

- **CUMULUS-965**
  - Added a `@cumulus/logger` package
- **CUMULUS-885**
  - Added 'human readable' version identifiers to Lambda Versioning lambda aliases
- **CUMULUS-705**
  - Note: Make sure to update the IAM stack when deploying this update.
  - Adds an AsyncOperations model and associated DynamoDB table to the
    `@cumulus/api` package
  - Adds an /asyncOperations endpoint to the `@cumulus/api` package, which can
    be used to fetch the status of an AsyncOperation.
  - Adds a /bulkDelete endpoint to the `@cumulus/api` package, which performs an
    asynchronous bulk-delete operation. This is a stub right now which is only
    intended to demonstration how AsyncOperations work.
  - Adds an AsyncOperation ECS task to the `@cumulus/api` package, which will
    fetch an Lambda function, run it in ECS, and then store the result to the
    AsyncOperations table in DynamoDB.
- **CUMULUS-851** - Added workflow lambda versioning feature to allow in-flight workflows to use lambda versions that were in place when a workflow was initiated

  - Updated Kes custom code to remove logic that used the CMA file key to determine template compilation logic. Instead, utilize a `customCompilation` template configuration flag to indicate a template should use Cumulus's kes customized methods instead of 'core'.
  - Added `useWorkflowLambdaVersions` configuration option to enable the lambdaVersioning feature set. **This option is set to true by default** and should be set to false to disable the feature.
  - Added uniqueIdentifier configuration key to S3 sourced lambdas to optionally support S3 lambda resource versioning within this scheme. This key must be unique for each modified version of the lambda package and must be updated in configuration each time the source changes.
  - Added a new nested stack template that will create a `LambdaVersions` stack that will take lambda parameters from the base template, generate lambda versions/aliases and return outputs with references to the most 'current' lambda alias reference, and updated 'core' template to utilize these outputs (if `useWorkflowLambdaVersions` is enabled).

- Created a `@cumulus/api/lib/OAuth2` interface, which is implemented by the
  `@cumulus/api/lib/EarthdataLogin` and `@cumulus/api/lib/GoogleOAuth2` classes.
  Endpoints that need to handle authentication will determine which class to use
  based on environment variables. This also greatly simplifies testing.
- Added `@cumulus/api/lib/assertions`, containing more complex AVA test assertions
- Added PublishGranule workflow to publish a granule to CMR without full reingest. (ingest-in-place capability)

- `@cumulus/integration-tests` new functionality:
  - `listCollections` to list collections from a provided data directory
  - `deleteCollection` to delete list of collections from a deployed stack
  - `cleanUpCollections` combines the above in one function.
  - `listProviders` to list providers from a provided data directory
  - `deleteProviders` to delete list of providers from a deployed stack
  - `cleanUpProviders` combines the above in one function.
  - `@cumulus/integrations-tests/api.js`: `deleteGranule` and `deletePdr` functions to make `DELETE` requests to Cumulus API
  - `rules` API functionality for posting and deleting a rule and listing all rules
  - `wait-for-deploy` lambda for use in the redeployment tests
- `@cumulus/ingest/granule.js`: `ingestFile` inserts new `duplicate_found: true` field in the file's record if a duplicate file already exists on S3.
- `@cumulus/api`: `/execution-status` endpoint requests and returns complete execution output if execution output is stored in S3 due to size.
- Added option to use environment variable to set CMR host in `@cumulus/cmrjs`.
- **CUMULUS-781** - Added integration tests for `@cumulus/sync-granule` when `duplicateHandling` is set to `replace` or `skip`
- **CUMULUS-791** - `@cumulus/move-granules`: `moveFileRequest` inserts new `duplicate_found: true` field in the file's record if a duplicate file already exists on S3. Updated output schema to document new `duplicate_found` field.

### Removed

- Removed `@cumulus/common/fake-earthdata-login-server`. Tests can now create a
  service stub based on `@cumulus/api/lib/OAuth2` if testing requires handling
  authentication.

### Changed

- **CUMULUS-940** - modified `@cumulus/common/aws` `receiveSQSMessages` to take a parameter object instead of positional parameters. All defaults remain the same, but now access to long polling is available through `options.waitTimeSeconds`.
- **CUMULUS-948** - Update lambda functions `CNMToCMA` and `CnmResponse` in the `cumulus-data-shared` bucket and point the default stack to them.
- **CUMULUS-782** - Updated `@cumulus/sync-granule` task and `Granule.ingestFile` in `@cumulus/ingest` to keep both old and new data when a destination file with different checksum already exists and `duplicateHandling` is `version`
- Updated the config schema in `@cumulus/move-granules` to include the `moveStagedFiles` param.
- **CUMULUS-778** - Updated config schema and documentation in `@cumulus/sync-granule` to include `duplicateHandling` parameter for specifying how duplicate filenames should be handled
- **CUMULUS-779** - Updated `@cumulus/sync-granule` to throw `DuplicateFile` error when destination files already exist and `duplicateHandling` is `error`
- **CUMULUS-780** - Updated `@cumulus/sync-granule` to use `error` as the default for `duplicateHandling` when it is not specified
- **CUMULUS-780** - Updated `@cumulus/api` to use `error` as the default value for `duplicateHandling` in the `Collection` model
- **CUMULUS-785** - Updated the config schema and documentation in `@cumulus/move-granules` to include `duplicateHandling` parameter for specifying how duplicate filenames should be handled
- **CUMULUS-786, CUMULUS-787** - Updated `@cumulus/move-granules` to throw `DuplicateFile` error when destination files already exist and `duplicateHandling` is `error` or not specified
- **CUMULUS-789** - Updated `@cumulus/move-granules` to keep both old and new data when a destination file with different checksum already exists and `duplicateHandling` is `version`

### Fixed

- `getGranuleId` in `@cumulus/ingest` bug: `getGranuleId` was constructing an error using `filename` which was undefined. The fix replaces `filename` with the `uri` argument.
- Fixes to `del` in `@cumulus/api/endpoints/granules.js` to not error/fail when not all files exist in S3 (e.g. delete granule which has only 2 of 3 files ingested).
- `@cumulus/deployment/lib/crypto.js` now checks for private key existence properly.

## [v1.10.1] - 2018-09-4

### Fixed

- Fixed cloudformation template errors in `@cumulus/deployment/`
  - Replaced references to Fn::Ref: with Ref:
  - Moved long form template references to a newline

## [v1.10.0] - 2018-08-31

### Removed

- Removed unused and broken code from `@cumulus/common`
  - Removed `@cumulus/common/test-helpers`
  - Removed `@cumulus/common/task`
  - Removed `@cumulus/common/message-source`
  - Removed the `getPossiblyRemote` function from `@cumulus/common/aws`
  - Removed the `startPromisedSfnExecution` function from `@cumulus/common/aws`
  - Removed the `getCurrentSfnTask` function from `@cumulus/common/aws`

### Changed

- **CUMULUS-839** - In `@cumulus/sync-granule`, 'collection' is now an optional config parameter

### Fixed

- **CUMULUS-859** Moved duplicate code in `@cumulus/move-granules` and `@cumulus/post-to-cmr` to `@cumulus/ingest`. Fixed imports making assumptions about directory structure.
- `@cumulus/ingest/consumer` correctly limits the number of messages being received and processed from SQS. Details:
  - **Background:** `@cumulus/api` includes a lambda `<stack-name>-sqs2sf` which processes messages from the `<stack-name>-startSF` SQS queue every minute. The `sqs2sf` lambda uses `@cumulus/ingest/consumer` to receive and process messages from SQS.
  - **Bug:** More than `messageLimit` number of messages were being consumed and processed from the `<stack-name>-startSF` SQS queue. Many step functions were being triggered simultaneously by the lambda `<stack-name>-sqs2sf` (which consumes every minute from the `startSF` queue) and resulting in step function failure with the error: `An error occurred (ThrottlingException) when calling the GetExecutionHistory`.
  - **Fix:** `@cumulus/ingest/consumer#processMessages` now processes messages until `timeLimit` has passed _OR_ once it receives up to `messageLimit` messages. `sqs2sf` is deployed with a [default `messageLimit` of 10](https://github.com/nasa/cumulus/blob/670000c8a821ff37ae162385f921c40956e293f7/packages/deployment/app/config.yml#L147).
  - **IMPORTANT NOTE:** `consumer` will actually process up to `messageLimit * 2 - 1` messages. This is because sometimes `receiveSQSMessages` will return less than `messageLimit` messages and thus the consumer will continue to make calls to `receiveSQSMessages`. For example, given a `messageLimit` of 10 and subsequent calls to `receiveSQSMessages` returns up to 9 messages, the loop will continue and a final call could return up to 10 messages.

## [v1.9.1] - 2018-08-22

**Please Note** To take advantage of the added granule tracking API functionality, updates are required for the message adapter and its libraries. You should be on the following versions:

- `cumulus-message-adapter` 1.0.9+
- `cumulus-message-adapter-js` 1.0.4+
- `cumulus-message-adapter-java` 1.2.7+
- `cumulus-message-adapter-python` 1.0.5+

### Added

- **CUMULUS-687** Added logs endpoint to search for logs from a specific workflow execution in `@cumulus/api`. Added integration test.
- **CUMULUS-836** - `@cumulus/deployment` supports a configurable docker storage driver for ECS. ECS can be configured with either `devicemapper` (the default storage driver for AWS ECS-optimized AMIs) or `overlay2` (the storage driver used by the NGAP 2.0 AMI). The storage driver can be configured in `app/config.yml` with `ecs.docker.storageDriver: overlay2 | devicemapper`. The default is `overlay2`.
  - To support this configuration, a [Handlebars](https://handlebarsjs.com/) helper `ifEquals` was added to `packages/deployment/lib/kes.js`.
- **CUMULUS-836** - `@cumulus/api` added IAM roles required by the NGAP 2.0 AMI. The NGAP 2.0 AMI runs a script `register_instances_with_ssm.py` which requires the ECS IAM role to include `ec2:DescribeInstances` and `ssm:GetParameter` permissions.

### Fixed

- **CUMULUS-836** - `@cumulus/deployment` uses `overlay2` driver by default and does not attempt to write `--storage-opt dm.basesize` to fix [this error](https://github.com/moby/moby/issues/37039).
- **CUMULUS-413** Kinesis processing now captures all errrors.
  - Added kinesis fallback mechanism when errors occur during record processing.
  - Adds FallbackTopicArn to `@cumulus/api/lambdas.yml`
  - Adds fallbackConsumer lambda to `@cumulus/api`
  - Adds fallbackqueue option to lambda definitions capture lambda failures after three retries.
  - Adds kinesisFallback SNS topic to signal incoming errors from kinesis stream.
  - Adds kinesisFailureSQS to capture fully failed events from all retries.
- **CUMULUS-855** Adds integration test for kinesis' error path.
- **CUMULUS-686** Added workflow task name and version tracking via `@cumulus/api` executions endpoint under new `tasks` property, and under `workflow_tasks` in step input/output.
  - Depends on `cumulus-message-adapter` 1.0.9+, `cumulus-message-adapter-js` 1.0.4+, `cumulus-message-adapter-java` 1.2.7+ and `cumulus-message-adapter-python` 1.0.5+
- **CUMULUS-771**
  - Updated sync-granule to stream the remote file to s3
  - Added integration test for ingesting granules from ftp provider
  - Updated http/https integration tests for ingesting granules from http/https providers
- **CUMULUS-862** Updated `@cumulus/integration-tests` to handle remote lambda output
- **CUMULUS-856** Set the rule `state` to have default value `ENABLED`

### Changed

- In `@cumulus/deployment`, changed the example app config.yml to have additional IAM roles

## [v1.9.0] - 2018-08-06

**Please note** additional information and upgrade instructions [here](https://nasa.github.io/cumulus/docs/upgrade/1.9.0)

### Added

- **CUMULUS-712** - Added integration tests verifying expected behavior in workflows
- **GITC-776-2** - Add support for versioned collections

### Fixed

- **CUMULUS-832**
  - Fixed indentation in example config.yml in `@cumulus/deployment`
  - Fixed issue with new deployment using the default distribution endpoint in `@cumulus/deployment` and `@cumulus/api`

## [v1.8.1] - 2018-08-01

**Note** IAM roles should be re-deployed with this release.

- **Cumulus-726**
  - Added function to `@cumulus/integration-tests`: `sfnStep` includes `getStepInput` which returns the input to the schedule event of a given step function step.
  - Added IAM policy `@cumulus/deployment`: Lambda processing IAM role includes `kinesis::PutRecord` so step function lambdas can write to kinesis streams.
- **Cumulus Community Edition**
  - Added Google OAuth authentication token logic to `@cumulus/api`. Refactored token endpoint to use environment variable flag `OAUTH_PROVIDER` when determining with authentication method to use.
  - Added API Lambda memory configuration variable `api_lambda_memory` to `@cumulus/api` and `@cumulus/deployment`.

### Changed

- **Cumulus-726**
  - Changed function in `@cumulus/api`: `models/rules.js#addKinesisEventSource` was modified to call to `deleteKinesisEventSource` with all required parameters (rule's name, arn and type).
  - Changed function in `@cumulus/integration-tests`: `getStepOutput` can now be used to return output of failed steps. If users of this function want the output of a failed event, they can pass a third parameter `eventType` as `'failure'`. This function will work as always for steps which completed successfully.

### Removed

- **Cumulus-726**

  - Configuration change to `@cumulus/deployment`: Removed default auto scaling configuration for Granules and Files DynamoDB tables.

- **CUMULUS-688**
  - Add integration test for ExecutionStatus
  - Function addition to `@cumulus/integration-tests`: `api` includes `getExecutionStatus` which returns the execution status from the Cumulus API

## [v1.8.0] - 2018-07-23

### Added

- **CUMULUS-718** Adds integration test for Kinesis triggering a workflow.

- **GITC-776-3** Added more flexibility for rules. You can now edit all fields on the rule's record
  We may need to update the api documentation to reflect this.

- **CUMULUS-681** - Add ingest-in-place action to granules endpoint

  - new applyWorkflow action at PUT /granules/{granuleid} Applying a workflow starts an execution of the provided workflow and passes the granule record as payload.
    Parameter(s):
    - workflow - the workflow name

- **CUMULUS-685** - Add parent exeuction arn to the execution which is triggered from a parent step function

### Changed

- **CUMULUS-768** - Integration tests get S3 provider data from shared data folder

### Fixed

- **CUMULUS-746** - Move granule API correctly updates record in dynamo DB and cmr xml file
- **CUMULUS-766** - Populate database fileSize field from S3 if value not present in Ingest payload

## [v1.7.1] - 2018-07-27 - [BACKPORT]

### Fixed

- **CUMULUS-766** - Backport from 1.8.0 - Populate database fileSize field from S3 if value not present in Ingest payload

## [v1.7.0] - 2018-07-02

### Please note: [Upgrade Instructions](https://nasa.github.io/cumulus/docs/upgrade/1.7.0)

### Added

- **GITC-776-2** - Add support for versioned collectons
- **CUMULUS-491** - Add granule reconciliation API endpoints.
- **CUMULUS-480** Add suport for backup and recovery:
  - Add DynamoDB tables for granules, executions and pdrs
  - Add ability to write all records to S3
  - Add ability to download all DynamoDB records in form json files
  - Add ability to upload records to DynamoDB
  - Add migration scripts for copying granule, pdr and execution records from ElasticSearch to DynamoDB
  - Add IAM support for batchWrite on dynamoDB
-
- **CUMULUS-508** - `@cumulus/deployment` cloudformation template allows for lambdas and ECS clusters to have multiple AZ availability.
  - `@cumulus/deployment` also ensures docker uses `devicemapper` storage driver.
- **CUMULUS-755** - `@cumulus/deployment` Add DynamoDB autoscaling support.
  - Application developers can add autoscaling and override default values in their deployment's `app/config.yml` file using a `{TableName}Table:` key.

### Fixed

- **CUMULUS-747** - Delete granule API doesn't delete granule files in s3 and granule in elasticsearch
  - update the StreamSpecification DynamoDB tables to have StreamViewType: "NEW_AND_OLD_IMAGES"
  - delete granule files in s3
- **CUMULUS-398** - Fix not able to filter executions by workflow
- **CUMULUS-748** - Fix invalid lambda .zip files being validated/uploaded to AWS
- **CUMULUS-544** - Post to CMR task has UAT URL hard-coded
  - Made configurable: PostToCmr now requires CMR_ENVIRONMENT env to be set to 'SIT' or 'OPS' for those CMR environments. Default is UAT.

### Changed

- **GITC-776-4** - Changed Discover-pdrs to not rely on collection but use provider_path in config. It also has an optional filterPdrs regex configuration parameter

- **CUMULUS-710** - In the integration test suite, `getStepOutput` returns the output of the first successful step execution or last failed, if none exists

## [v1.6.0] - 2018-06-06

### Please note: [Upgrade Instructions](https://nasa.github.io/cumulus/docs/upgrade/1.6.0)

### Fixed

- **CUMULUS-602** - Format all logs sent to Elastic Search.
  - Extract cumulus log message and index it to Elastic Search.

### Added

- **CUMULUS-556** - add a mechanism for creating and running migration scripts on deployment.
- **CUMULUS-461** Support use of metadata date and other components in `url_path` property

### Changed

- **CUMULUS-477** Update bucket configuration to support multiple buckets of the same type:
  - Change the structure of the buckets to allow for more than one bucket of each type. The bucket structure is now:
    bucket-key:
    name: <bucket-name>
    type: <type> i.e. internal, public, etc.
  - Change IAM and app deployment configuration to support new bucket structure
  - Update tasks and workflows to support new bucket structure
  - Replace instances where buckets.internal is relied upon to either use the system bucket or a configured bucket
  - Move IAM template to the deployment package. NOTE: You now have to specify '--template node_modules/@cumulus/deployment/iam' in your IAM deployment
  - Add IAM cloudformation template support to filter buckets by type

## [v1.5.5] - 2018-05-30

### Added

- **CUMULUS-530** - PDR tracking through Queue-granules
  - Add optional `pdr` property to the sync-granule task's input config and output payload.
- **CUMULUS-548** - Create a Lambda task that generates EMS distribution reports
  - In order to supply EMS Distribution Reports, you must enable S3 Server
    Access Logging on any S3 buckets used for distribution. See [How Do I Enable Server Access Logging for an S3 Bucket?](https://docs.aws.amazon.com/AmazonS3/latest/user-guide/server-access-logging.html)
    The "Target bucket" setting should point at the Cumulus internal bucket.
    The "Target prefix" should be
    "<STACK_NAME>/ems-distribution/s3-server-access-logs/", where "STACK_NAME"
    is replaced with the name of your Cumulus stack.

### Fixed

- **CUMULUS-546 - Kinesis Consumer should catch and log invalid JSON**
  - Kinesis Consumer lambda catches and logs errors so that consumer doesn't get stuck in a loop re-processing bad json records.
- EMS report filenames are now based on their start time instead of the time
  instead of the time that the report was generated
- **CUMULUS-552 - Cumulus API returns different results for the same collection depending on query**
  - The collection, provider and rule records in elasticsearch are now replaced with records from dynamo db when the dynamo db records are updated.

### Added

- `@cumulus/deployment`'s default cloudformation template now configures storage for Docker to match the configured ECS Volume. The template defines Docker's devicemapper basesize (`dm.basesize`) using `ecs.volumeSize`. This addresses ECS default of limiting Docker containers to 10GB of storage ([Read more](https://aws.amazon.com/premiumsupport/knowledge-center/increase-default-ecs-docker-limit/)).

## [v1.5.4] - 2018-05-21

### Added

- **CUMULUS-535** - EMS Ingest, Archive, Archive Delete reports
  - Add lambda EmsReport to create daily EMS Ingest, Archive, Archive Delete reports
  - ems.provider property added to `@cumulus/deployment/app/config.yml`.
    To change the provider name, please add `ems: provider` property to `app/config.yml`.
- **CUMULUS-480** Use DynamoDB to store granules, pdrs and execution records
  - Activate PointInTime feature on DynamoDB tables
  - Increase test coverage on api package
  - Add ability to restore metadata records from json files to DynamoDB
- **CUMULUS-459** provide API endpoint for moving granules from one location on s3 to another

## [v1.5.3] - 2018-05-18

### Fixed

- **CUMULUS-557 - "Add dataType to DiscoverGranules output"**
  - Granules discovered by the DiscoverGranules task now include dataType
  - dataType is now a required property for granules used as input to the
    QueueGranules task
- **CUMULUS-550** Update deployment app/config.yml to force elasticsearch updates for deleted granules

## [v1.5.2] - 2018-05-15

### Fixed

- **CUMULUS-514 - "Unable to Delete the Granules"**
  - updated cmrjs.deleteConcept to return success if the record is not found
    in CMR.

### Added

- **CUMULUS-547** - The distribution API now includes an
  "earthdataLoginUsername" query parameter when it returns a signed S3 URL
- **CUMULUS-527 - "parse-pdr queues up all granules and ignores regex"**
  - Add an optional config property to the ParsePdr task called
    "granuleIdFilter". This property is a regular expression that is applied
    against the filename of the first file of each granule contained in the
    PDR. If the regular expression matches, then the granule is included in
    the output. Defaults to '.', which will match all granules in the PDR.
- File checksums in PDRs now support MD5
- Deployment support to subscribe to an SNS topic that already exists
- **CUMULUS-470, CUMULUS-471** In-region S3 Policy lambda added to API to update bucket policy for in-region access.
- **CUMULUS-533** Added fields to granule indexer to support EMS ingest and archive record creation
- **CUMULUS-534** Track deleted granules
  - added `deletedgranule` type to `cumulus` index.
  - **Important Note:** Force custom bootstrap to re-run by adding this to
    app/config.yml `es: elasticSearchMapping: 7`
- You can now deploy cumulus without ElasticSearch. Just add `es: null` to your `app/config.yml` file. This is only useful for debugging purposes. Cumulus still requires ElasticSearch to properly operate.
- `@cumulus/integration-tests` includes and exports the `addRules` function, which seeds rules into the DynamoDB table.
- Added capability to support EFS in cloud formation template. Also added
  optional capability to ssh to your instance and privileged lambda functions.
- Added support to force discovery of PDRs that have already been processed
  and filtering of selected data types
- `@cumulus/cmrjs` uses an environment variable `USER_IP_ADDRESS` or fallback
  IP address of `10.0.0.0` when a public IP address is not available. This
  supports lambda functions deployed into a VPC's private subnet, where no
  public IP address is available.

### Changed

- **CUMULUS-550** Custom bootstrap automatically adds new types to index on
  deployment

## [v1.5.1] - 2018-04-23

### Fixed

- add the missing dist folder to the hello-world task
- disable uglifyjs on the built version of the pdr-status-check (read: https://github.com/webpack-contrib/uglifyjs-webpack-plugin/issues/264)

## [v1.5.0] - 2018-04-23

### Changed

- Removed babel from all tasks and packages and increased minimum node requirements to version 8.10
- Lambda functions created by @cumulus/deployment will use node8.10 by default
- Moved [cumulus-integration-tests](https://github.com/nasa/cumulus-integration-tests) to the `example` folder CUMULUS-512
- Streamlined all packages dependencies (e.g. remove redundant dependencies and make sure versions are the same across packages)
- **CUMULUS-352:** Update Cumulus Elasticsearch indices to use [index aliases](https://www.elastic.co/guide/en/elasticsearch/reference/current/indices-aliases.html).
- **CUMULUS-519:** ECS tasks are no longer restarted after each CF deployment unless `ecs.restartTasksOnDeploy` is set to true
- **CUMULUS-298:** Updated log filterPattern to include all CloudWatch logs in ElasticSearch
- **CUMULUS-518:** Updates to the SyncGranule config schema
  - `granuleIdExtraction` is no longer a property
  - `process` is now an optional property
  - `provider_path` is no longer a property

### Fixed

- **CUMULUS-455 "Kes deployments using only an updated message adapter do not get automatically deployed"**
  - prepended the hash value of cumulus-message-adapter.zip file to the zip file name of lambda which uses message adapter.
  - the lambda function will be redeployed when message adapter or lambda function are updated
- Fixed a bug in the bootstrap lambda function where it stuck during update process
- Fixed a bug where the sf-sns-report task did not return the payload of the incoming message as the output of the task [CUMULUS-441]

### Added

- **CUMULUS-352:** Add reindex CLI to the API package.
- **CUMULUS-465:** Added mock http/ftp/sftp servers to the integration tests
- Added a `delete` method to the `@common/CollectionConfigStore` class
- **CUMULUS-467 "@cumulus/integration-tests or cumulus-integration-tests should seed provider and collection in deployed DynamoDB"**
  - `example` integration-tests populates providers and collections to database
  - `example` workflow messages are populated from workflow templates in s3, provider and collection information in database, and input payloads. Input templates are removed.
  - added `https` protocol to provider schema

## [v1.4.1] - 2018-04-11

### Fixed

- Sync-granule install

## [v1.4.0] - 2018-04-09

### Fixed

- **CUMULUS-392 "queue-granules not returning the sfn-execution-arns queued"**
  - updated queue-granules to return the sfn-execution-arns queued and pdr if exists.
  - added pdr to ingest message meta.pdr instead of payload, so the pdr information doesn't get lost in the ingest workflow, and ingested granule in elasticsearch has pdr name.
  - fixed sf-sns-report schema, remove the invalid part
  - fixed pdr-status-check schema, the failed execution contains arn and reason
- **CUMULUS-206** make sure homepage and repository urls exist in package.json files of tasks and packages

### Added

- Example folder with a cumulus deployment example

### Changed

- [CUMULUS-450](https://bugs.earthdata.nasa.gov/browse/CUMULUS-450) - Updated
  the config schema of the **queue-granules** task
  - The config no longer takes a "collection" property
  - The config now takes an "internalBucket" property
  - The config now takes a "stackName" property
- [CUMULUS-450](https://bugs.earthdata.nasa.gov/browse/CUMULUS-450) - Updated
  the config schema of the **parse-pdr** task
  - The config no longer takes a "collection" property
  - The "stack", "provider", and "bucket" config properties are now
    required
- **CUMULUS-469** Added a lambda to the API package to prototype creating an S3 bucket policy for direct, in-region S3 access for the prototype bucket

### Removed

- Removed the `findTmpTestDataDirectory()` function from
  `@cumulus/common/test-utils`

### Fixed

- [CUMULUS-450](https://bugs.earthdata.nasa.gov/browse/CUMULUS-450)
  - The **queue-granules** task now enqueues a **sync-granule** task with the
    correct collection config for that granule based on the granule's
    data-type. It had previously been using the collection config from the
    config of the **queue-granules** task, which was a problem if the granules
    being queued belonged to different data-types.
  - The **parse-pdr** task now handles the case where a PDR contains granules
    with different data types, and uses the correct granuleIdExtraction for
    each granule.

### Added

- **CUMULUS-448** Add code coverage checking using [nyc](https://github.com/istanbuljs/nyc).

## [v1.3.0] - 2018-03-29

### Deprecated

- discover-s3-granules is deprecated. The functionality is provided by the discover-granules task

### Fixed

- **CUMULUS-331:** Fix aws.downloadS3File to handle non-existent key
- Using test ftp provider for discover-granules testing [CUMULUS-427]
- **CUMULUS-304: "Add AWS API throttling to pdr-status-check task"** Added concurrency limit on SFN API calls. The default concurrency is 10 and is configurable through Lambda environment variable CONCURRENCY.
- **CUMULUS-414: "Schema validation not being performed on many tasks"** revised npm build scripts of tasks that use cumulus-message-adapter to place schema directories into dist directories.
- **CUMULUS-301:** Update all tests to use test-data package for testing data.
- **CUMULUS-271: "Empty response body from rules PUT endpoint"** Added the updated rule to response body.
- Increased memory allotment for `CustomBootstrap` lambda function. Resolves failed deployments where `CustomBootstrap` lambda function was failing with error `Process exited before completing request`. This was causing deployments to stall, fail to update and fail to rollback. This error is thrown when the lambda function tries to use more memory than it is allotted.
- Cumulus repository folders structure updated:
  - removed the `cumulus` folder altogether
  - moved `cumulus/tasks` to `tasks` folder at the root level
  - moved the tasks that are not converted to use CMA to `tasks/.not_CMA_compliant`
  - updated paths where necessary

### Added

- `@cumulus/integration-tests` - Added support for testing the output of an ECS activity as well as a Lambda function.

## [v1.2.0] - 2018-03-20

### Fixed

- Update vulnerable npm packages [CUMULUS-425]
- `@cumulus/api`: `kinesis-consumer.js` uses `sf-scheduler.js#schedule` instead of placing a message directly on the `startSF` SQS queue. This is a fix for [CUMULUS-359](https://bugs.earthdata.nasa.gov/browse/CUMULUS-359) because `sf-scheduler.js#schedule` looks up the provider and collection data in DynamoDB and adds it to the `meta` object of the enqueued message payload.
- `@cumulus/api`: `kinesis-consumer.js` catches and logs errors instead of doing an error callback. Before this change, `kinesis-consumer` was failing to process new records when an existing record caused an error because it would call back with an error and stop processing additional records. It keeps trying to process the record causing the error because it's "position" in the stream is unchanged. Catching and logging the errors is part 1 of the fix. Proposed part 2 is to enqueue the error and the message on a "dead-letter" queue so it can be processed later ([CUMULUS-413](https://bugs.earthdata.nasa.gov/browse/CUMULUS-413)).
- **CUMULUS-260: "PDR page on dashboard only shows zeros."** The PDR stats in LPDAAC are all 0s, even if the dashboard has been fixed to retrieve the correct fields. The current version of pdr-status-check has a few issues.
  - pdr is not included in the input/output schema. It's available from the input event. So the pdr status and stats are not updated when the ParsePdr workflow is complete. Adding the pdr to the input/output of the task will fix this.
  - pdr-status-check doesn't update pdr stats which prevent the real time pdr progress from showing up in the dashboard. To solve this, added lambda function sf-sns-report which is copied from @cumulus/api/lambdas/sf-sns-broadcast with modification, sf-sns-report can be used to report step function status anywhere inside a step function. So add step sf-sns-report after each pdr-status-check, we will get the PDR status progress at real time.
  - It's possible an execution is still in the queue and doesn't exist in sfn yet. Added code to handle 'ExecutionDoesNotExist' error when checking the execution status.
- Fixed `aws.cloudwatchevents()` typo in `packages/ingest/aws.js`. This typo was the root cause of the error: `Error: Could not process scheduled_ingest, Error: : aws.cloudwatchevents is not a constructor` seen when trying to update a rule.

### Removed

- `@cumulus/ingest/aws`: Remove queueWorkflowMessage which is no longer being used by `@cumulus/api`'s `kinesis-consumer.js`.

## [v1.1.4] - 2018-03-15

### Added

- added flag `useList` to parse-pdr [CUMULUS-404]

### Fixed

- Pass encrypted password to the ApiGranule Lambda function [CUMULUS-424]

## [v1.1.3] - 2018-03-14

### Fixed

- Changed @cumulus/deployment package install behavior. The build process will happen after installation

## [v1.1.2] - 2018-03-14

### Added

- added tools to @cumulus/integration-tests for local integration testing
- added end to end testing for discovering and parsing of PDRs
- `yarn e2e` command is available for end to end testing

### Fixed

- **CUMULUS-326: "Occasionally encounter "Too Many Requests" on deployment"** The api gateway calls will handle throttling errors
- **CUMULUS-175: "Dashboard providers not in sync with AWS providers."** The root cause of this bug - DynamoDB operations not showing up in Elasticsearch - was shared by collections and rules. The fix was to update providers', collections' and rules; POST, PUT and DELETE endpoints to operate on DynamoDB and using DynamoDB streams to update Elasticsearch. The following packages were made:
  - `@cumulus/deployment` deploys DynamoDB streams for the Collections, Providers and Rules tables as well as a new lambda function called `dbIndexer`. The `dbIndexer` lambda has an event source mapping which listens to each of the DynamoDB streams. The dbIndexer lambda receives events referencing operations on the DynamoDB table and updates the elasticsearch cluster accordingly.
  - The `@cumulus/api` endpoints for collections, providers and rules _only_ query DynamoDB, with the exception of LIST endpoints and the collections' GET endpoint.

### Updated

- Broke up `kes.override.js` of @cumulus/deployment to multiple modules and moved to a new location
- Expanded @cumulus/deployment test coverage
- all tasks were updated to use cumulus-message-adapter-js 1.0.1
- added build process to integration-tests package to babelify it before publication
- Update @cumulus/integration-tests lambda.js `getLambdaOutput` to return the entire lambda output. Previously `getLambdaOutput` returned only the payload.

## [v1.1.1] - 2018-03-08

### Removed

- Unused queue lambda in api/lambdas [CUMULUS-359]

### Fixed

- Kinesis message content is passed to the triggered workflow [CUMULUS-359]
- Kinesis message queues a workflow message and does not write to rules table [CUMULUS-359]

## [v1.1.0] - 2018-03-05

### Added

- Added a `jlog` function to `common/test-utils` to aid in test debugging
- Integration test package with command line tool [CUMULUS-200] by @laurenfrederick
- Test for FTP `useList` flag [CUMULUS-334] by @kkelly51

### Updated

- The `queue-pdrs` task now uses the [cumulus-message-adapter-js](https://github.com/nasa/cumulus-message-adapter-js)
  library
- Updated the `queue-pdrs` JSON schemas
- The test-utils schema validation functions now throw an error if validation
  fails
- The `queue-granules` task now uses the [cumulus-message-adapter-js](https://github.com/nasa/cumulus-message-adapter-js)
  library
- Updated the `queue-granules` JSON schemas

### Removed

- Removed the `getSfnExecutionByName` function from `common/aws`
- Removed the `getGranuleStatus` function from `common/aws`

## [v1.0.1] - 2018-02-27

### Added

- More tests for discover-pdrs, dicover-granules by @yjpa7145
- Schema validation utility for tests by @yjpa7145

### Changed

- Fix an FTP listing bug for servers that do not support STAT [CUMULUS-334] by @kkelly51

## [v1.0.0] - 2018-02-23

[unreleased]: https://github.com/nasa/cumulus/compare/v3.0.1...HEAD
[v3.0.1]: https://github.com/nasa/cumulus/compare/v3.0.0...v3.0.1
[v3.0.0]: https://github.com/nasa/cumulus/compare/v2.0.1...v3.0.0
[v2.0.7]: https://github.com/nasa/cumulus/compare/v2.0.6...v2.0.7
[v2.0.6]: https://github.com/nasa/cumulus/compare/v2.0.5...v2.0.6
[v2.0.5]: https://github.com/nasa/cumulus/compare/v2.0.4...v2.0.5
[v2.0.4]: https://github.com/nasa/cumulus/compare/v2.0.3...v2.0.4
[v2.0.3]: https://github.com/nasa/cumulus/compare/v2.0.2...v2.0.3
[v2.0.2]: https://github.com/nasa/cumulus/compare/v2.0.1...v2.0.2
[v2.0.1]: https://github.com/nasa/cumulus/compare/v1.24.0...v2.0.1
[v2.0.0]: https://github.com/nasa/cumulus/compare/v1.24.0...v2.0.0
[v1.24.0]: https://github.com/nasa/cumulus/compare/v1.23.2...v1.24.0
[v1.23.2]: https://github.com/nasa/cumulus/compare/v1.22.1...v1.23.2
[v1.22.1]: https://github.com/nasa/cumulus/compare/v1.21.0...v1.22.1
[v1.21.0]: https://github.com/nasa/cumulus/compare/v1.20.0...v1.21.0
[v1.20.0]: https://github.com/nasa/cumulus/compare/v1.19.0...v1.20.0
[v1.19.0]: https://github.com/nasa/cumulus/compare/v1.18.0...v1.19.0
[v1.18.0]: https://github.com/nasa/cumulus/compare/v1.17.0...v1.18.0
[v1.17.0]: https://github.com/nasa/cumulus/compare/v1.16.1...v1.17.0
[v1.16.1]: https://github.com/nasa/cumulus/compare/v1.16.0...v1.16.1
[v1.16.0]: https://github.com/nasa/cumulus/compare/v1.15.0...v1.16.0
[v1.15.0]: https://github.com/nasa/cumulus/compare/v1.14.5...v1.15.0
[v1.14.5]: https://github.com/nasa/cumulus/compare/v1.14.4...v1.14.5
[v1.14.4]: https://github.com/nasa/cumulus/compare/v1.14.3...v1.14.4
[v1.14.3]: https://github.com/nasa/cumulus/compare/v1.14.2...v1.14.3
[v1.14.2]: https://github.com/nasa/cumulus/compare/v1.14.1...v1.14.2
[v1.14.1]: https://github.com/nasa/cumulus/compare/v1.14.0...v1.14.1
[v1.14.0]: https://github.com/nasa/cumulus/compare/v1.13.5...v1.14.0
[v1.13.5]: https://github.com/nasa/cumulus/compare/v1.13.4...v1.13.5
[v1.13.4]: https://github.com/nasa/cumulus/compare/v1.13.3...v1.13.4
[v1.13.3]: https://github.com/nasa/cumulus/compare/v1.13.2...v1.13.3
[v1.13.2]: https://github.com/nasa/cumulus/compare/v1.13.1...v1.13.2
[v1.13.1]: https://github.com/nasa/cumulus/compare/v1.13.0...v1.13.1
[v1.13.0]: https://github.com/nasa/cumulus/compare/v1.12.1...v1.13.0
[v1.12.1]: https://github.com/nasa/cumulus/compare/v1.12.0...v1.12.1
[v1.12.0]: https://github.com/nasa/cumulus/compare/v1.11.3...v1.12.0
[v1.11.3]: https://github.com/nasa/cumulus/compare/v1.11.2...v1.11.3
[v1.11.2]: https://github.com/nasa/cumulus/compare/v1.11.1...v1.11.2
[v1.11.1]: https://github.com/nasa/cumulus/compare/v1.11.0...v1.11.1
[v1.11.0]: https://github.com/nasa/cumulus/compare/v1.10.4...v1.11.0
[v1.10.4]: https://github.com/nasa/cumulus/compare/v1.10.3...v1.10.4
[v1.10.3]: https://github.com/nasa/cumulus/compare/v1.10.2...v1.10.3
[v1.10.2]: https://github.com/nasa/cumulus/compare/v1.10.1...v1.10.2
[v1.10.1]: https://github.com/nasa/cumulus/compare/v1.10.0...v1.10.1
[v1.10.0]: https://github.com/nasa/cumulus/compare/v1.9.1...v1.10.0
[v1.9.1]: https://github.com/nasa/cumulus/compare/v1.9.0...v1.9.1
[v1.9.0]: https://github.com/nasa/cumulus/compare/v1.8.1...v1.9.0
[v1.8.1]: https://github.com/nasa/cumulus/compare/v1.8.0...v1.8.1
[v1.8.0]: https://github.com/nasa/cumulus/compare/v1.7.0...v1.8.0
[v1.7.0]: https://github.com/nasa/cumulus/compare/v1.6.0...v1.7.0
[v1.6.0]: https://github.com/nasa/cumulus/compare/v1.5.5...v1.6.0
[v1.5.5]: https://github.com/nasa/cumulus/compare/v1.5.4...v1.5.5
[v1.5.4]: https://github.com/nasa/cumulus/compare/v1.5.3...v1.5.4
[v1.5.3]: https://github.com/nasa/cumulus/compare/v1.5.2...v1.5.3
[v1.5.2]: https://github.com/nasa/cumulus/compare/v1.5.1...v1.5.2
[v1.5.1]: https://github.com/nasa/cumulus/compare/v1.5.0...v1.5.1
[v1.5.0]: https://github.com/nasa/cumulus/compare/v1.4.1...v1.5.0
[v1.4.1]: https://github.com/nasa/cumulus/compare/v1.4.0...v1.4.1
[v1.4.0]: https://github.com/nasa/cumulus/compare/v1.3.0...v1.4.0
[v1.3.0]: https://github.com/nasa/cumulus/compare/v1.2.0...v1.3.0
[v1.2.0]: https://github.com/nasa/cumulus/compare/v1.1.4...v1.2.0
[v1.1.4]: https://github.com/nasa/cumulus/compare/v1.1.3...v1.1.4
[v1.1.3]: https://github.com/nasa/cumulus/compare/v1.1.2...v1.1.3
[v1.1.2]: https://github.com/nasa/cumulus/compare/v1.1.1...v1.1.2
[v1.1.1]: https://github.com/nasa/cumulus/compare/v1.0.1...v1.1.1
[v1.1.0]: https://github.com/nasa/cumulus/compare/v1.0.1...v1.1.0
[v1.0.1]: https://github.com/nasa/cumulus/compare/v1.0.0...v1.0.1
[v1.0.0]: https://github.com/nasa/cumulus/compare/pre-v1-release...v1.0.0

[thin-egress-app]: <https://github.com/asfadmin/thin-egress-app> "Thin Egress App"<|MERGE_RESOLUTION|>--- conflicted
+++ resolved
@@ -6,34 +6,6 @@
 
 ## [Unreleased]
 
-<<<<<<< HEAD
-## [v3.0.1] 2020-10-21
-=======
-### BREAKING CHANGES
-
-- **CUMULUS-2216**
-  - `/collection` and `/collection/active` endpoints now return collections without granule aggregate statistics by default. The original behavior is preserved and can be found by including a query param of `includeStats=true` on the request to the endpoint.  This is likely to affect the dashboard only but included here for the change of behavior.
-
-### Fixed
->>>>>>> a8f2b786
-
-- **CUMULUS-2203**
-  - Update Core tasks to use
-    [cumulus-message-adapter-js](https://github.com/nasa/cumulus-message-adapter-js)
-<<<<<<< HEAD
-    v1.3.2 to resolve memory leak/lambda ENOMEM constant failure issue.   This
-=======
-    v2.0.0 to resolve memory leak/lambda ENOMEM constant failure issue.   This
->>>>>>> a8f2b786
-    issue caused lambdas to slowly use all memory in the run environment and
-    prevented AWS from halting/restarting warmed instances when task code was
-    throwing consistent errors under load.
-
-<<<<<<< HEAD
-- **CUMULUS-2232**
-  - Updated versions for `ajv`, `lodash`, `googleapis`, `archiver`, and
-    `@cumulus/aws-client` to remediate vulnerabilities found in SNYK scan.
-=======
 ### Added
 - **CUMULUS-2239**
   - Add resource declaration to create a VPC endpoint in tea-map-cache module if `deploy_to_ngap` is false.
@@ -43,13 +15,29 @@
   - Adds `granules/bulkReingest` endpoint to `@cumulus/api`
 
 ### Changed
-- **CUMULUS-2232**
-  - Updated versions for `ajv`, `lodash`, `googleapis`, `archiver`, and `@cumulus/aws-client` to remediate vulnerabilities found in SNYK scan.
 - **CUMULUS-2216**
   - `/collection` and `/collection/active` endpoints now return collections without granule aggregate statistics by default. The original behavior is preserved and can be found by including a query param of `includeStats=true` on the request to the endpoint.
   - The `es/collections` Collection class takes a new parameter includeStats. It no longer appends granule aggregate statistics to the returned results by default. One must set the new parameter to any non-false value.
 
->>>>>>> a8f2b786
+### BREAKING CHANGES
+
+- **CUMULUS-2216**
+  - `/collection` and `/collection/active` endpoints now return collections without granule aggregate statistics by default. The original behavior is preserved and can be found by including a query param of `includeStats=true` on the request to the endpoint.  This is likely to affect the dashboard only but included here for the change of behavior.
+
+
+## [v3.0.1] 2020-10-21
+
+- **CUMULUS-2203**
+  - Update Core tasks to use
+    [cumulus-message-adapter-js](https://github.com/nasa/cumulus-message-adapter-js)
+    v2.0.0 to resolve memory leak/lambda ENOMEM constant failure issue.   This
+    issue caused lambdas to slowly use all memory in the run environment and
+    prevented AWS from halting/restarting warmed instances when task code was
+    throwing consistent errors under load.
+
+- **CUMULUS-2232**
+  - Updated versions for `ajv`, `lodash`, `googleapis`, `archiver`, and
+    `@cumulus/aws-client` to remediate vulnerabilities found in SNYK scan.
 
 ## [v3.0.0] 2020-10-7
 
@@ -79,13 +67,9 @@
 ### BREAKING CHANGES
 
 - **CUMULUS-2200**
-<<<<<<< HEAD
   - Changes return from 303 redirect to 200 success for `Granule Inventory`'s
     `/reconciliationReport` returns.  The user (dashboard) must read the value
     of `url` from the return to get the s3SignedURL and then download the report.
-=======
-  - Changes return from 303 redirect to 200 success for `Granule Inventory`'s `/reconciliationReport` returns.  The user (dashboard) must read the value of `url` from the return to get the s3SignedURL and then download the report.
->>>>>>> a8f2b786
 - **CUMULUS-2099**
   - `meta.queues` has been removed from Cumulus core workflow messages.
   - `@cumulus/sf-sqs-report` workflow task no longer reads the reporting queue URL from `input.meta.queues.reporting` on the incoming event. Instead, it requires that the queue URL be set as the `reporting_queue_url` environment variable on the deployed Lambda.
