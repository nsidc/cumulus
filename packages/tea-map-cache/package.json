{
  "name": "@cumulus/tea-map-cache",
<<<<<<< HEAD
  "version": "11.1.4",
=======
  "version": "13.0.1",
>>>>>>> eb57ee60
  "description": "Tea Bucket Map Cache Writer",
  "main": "index.js",
  "engines": {
    "node": ">=14.19.1"
  },
  "scripts": {
    "clean": "git clean -d -x -e node_modules -f",
    "package": "cd dist && zip -r -q ./lambda.zip * && cd .. && zip -r -q ./dist/lambda.zip node_modules",
    "test": "../../node_modules/.bin/ava",
    "test:coverage": "../../node_modules/.bin/nyc npm test",
    "prepare": "npm run tsc",
    "tsc": "../../node_modules/.bin/tsc",
    "tsc:listEmittedFiles": "../../node_modules/.bin/tsc --listEmittedFiles",
    "watch-test": "../../node_modules/.bin/tsc-watch --onsuccess 'npm test'"
  },
  "ava": {
    "files": [
      "tests/**/*.js"
    ],
    "fail-fast": true,
    "verbose": true,
    "timeout": "2m"
  },
  "author": "Cumulus Authors",
  "license": "Apache-2.0",
  "dependencies": {
<<<<<<< HEAD
    "@cumulus/aws-client": "11.1.4",
    "@cumulus/logger": "11.1.4",
    "got": "^11.7.0",
=======
    "@cumulus/aws-client": "13.0.1",
    "@cumulus/logger": "13.0.1",
    "got": "^11.8.5",
>>>>>>> eb57ee60
    "p-retry": "^4.2.0"
  },
  "private": true
}<|MERGE_RESOLUTION|>--- conflicted
+++ resolved
@@ -1,10 +1,6 @@
 {
   "name": "@cumulus/tea-map-cache",
-<<<<<<< HEAD
-  "version": "11.1.4",
-=======
   "version": "13.0.1",
->>>>>>> eb57ee60
   "description": "Tea Bucket Map Cache Writer",
   "main": "index.js",
   "engines": {
@@ -31,15 +27,9 @@
   "author": "Cumulus Authors",
   "license": "Apache-2.0",
   "dependencies": {
-<<<<<<< HEAD
-    "@cumulus/aws-client": "11.1.4",
-    "@cumulus/logger": "11.1.4",
-    "got": "^11.7.0",
-=======
     "@cumulus/aws-client": "13.0.1",
     "@cumulus/logger": "13.0.1",
     "got": "^11.8.5",
->>>>>>> eb57ee60
     "p-retry": "^4.2.0"
   },
   "private": true
