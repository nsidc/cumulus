--- conflicted
+++ resolved
@@ -61,13 +61,8 @@
    * Receives a file object and adds granule, bucket and path information
    * extracted from the collection record
    *
-<<<<<<< HEAD
    * @param {Object} file - the file object
    * @returns {Object} - Updated file with granuleId, bucket and path information
-=======
-   * @param {Object} _file - the file object
-   * @returns {Object} Updated file with granuleId, bucket and path information
->>>>>>> e73dae5c
    */
   setGranuleInfo(file) {
     const _file = file;
