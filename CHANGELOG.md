--- conflicted
+++ resolved
@@ -65,9 +65,6 @@
 
 ### Added
 
-<<<<<<< HEAD
-- Upgraded version of dependencies on `knex` package from `0.95.11` to `0.95.15`
-=======
 - **CUMULUS-2311** - RDS Migration Epic Phase 2
   - **CUMULUS-2769**
     - Update collection PUT endpoint to require existance of postgresql record
@@ -152,8 +149,7 @@
 - **CUMULUS-2670**
   - Updated `lambda_timeouts` string map variable for `cumulus` module to accept a
   `update_granules_cmr_metadata_file_links_task_timeout` property
-- Upgraded version of dependencies on `knex` package from `0.95.11` to `0.95.12`
->>>>>>> b3e27807
+- Upgraded version of dependencies on `knex` package from `0.95.11` to `0.95.15`
 - Added Terraform data sources to `example/cumulus-tf` module to retrieve default VPC and subnets in NGAP accounts
   - Added `vpc_tag_name` variable which defines the tags used to look up a VPC. Defaults to VPC tag name used in NGAP accounts
   - Added `subnets_tag_name` variable which defines the tags used to look up VPC subnets. Defaults to a subnet tag name used in NGAP accounts
@@ -478,18 +474,16 @@
 
 - **CUMULUS-2775**
   - Updated `@cumulus/api-client` to not log an error for 201 response from `updateGranule`
-<<<<<<< HEAD
 - **CUMULUS-2783**
   - Added missing lower bound on scale out policy for ECS cluster to ensure that
   the cluster will autoscale correctly.
 - **CUMULUS-2835**
   - Updated `hyrax-metadata-updates` task to support reading the DatasetId from ECHO10 XML, and the EntryTitle from UMM-G JSON; these are both valid alternatives to the shortname and version ID.
-=======
+
 - **CUMULUS-2311** - RDS Migration Epic Phase 2
   - **CUMULUS-2778**
     - Fixed async operation docker image to correctly update record status in
     Elasticsearch
->>>>>>> b3e27807
 
 ## [v9.9.0] 2021-11-03
 
@@ -1089,16 +1083,10 @@
 ### Changed
 
 - **[PR2224](https://github.com/nasa/cumulus/pull/2244)**
-  - Changed timeout on `sfEventSqsToDbRecords` Lambda to 60 seconds to match
-<<<<<<< HEAD
-    timeout for Knex library to acquire database connections
 - **CUMULUS-2208**
   - Moved all `@cumulus/api/es/*` code to new `@cumulus/es-client` package
 - Changed timeout on `sfEventSqsToDbRecords` Lambda to 60 seconds to match
   timeout for Knex library to acquire database connections
-=======
-    timeout for Knex library to acquire dataase connections
->>>>>>> b3e27807
 - **CUMULUS-2517**
   - Updated postgres-migration-count-tool default concurrency to '1'
 - **CUMULUS-2489**
