{
  "name": "@cumulus/update-cmr-access-constraints",
<<<<<<< HEAD
  "version": "18.0.0",
=======
  "version": "18.1.0",
>>>>>>> 8428a02e
  "description": "Updates CMR metadata to set access constraints",
  "author": "Cumulus Authors",
  "license": "Apache-2.0",
  "private": true,
  "homepage": "https://github.com/nasa/cumulus/tree/master/tasks/update-cmr-access-constraints#readme",
  "repository": {
    "type": "git",
    "url": "https://github.com/nasa/cumulus",
    "directory": "tasks/update-cmr-access-constraints"
  },
  "engines": {
    "node": ">=16.19.0"
  },
  "main": "index.js",
  "directories": {
    "test": "tests"
  },
  "scripts": {
    "generate-task-schemas": "npx generate-task-schemas . files",
    "build": "rm -rf dist && mkdir dist && npm run generate-task-schemas && cp -R schemas dist/ && ../../node_modules/.bin/webpack",
    "clean": "rm -rf dist",
    "package": "npm run build && (cd dist && node ../../../bin/zip.js lambda.zip index.js schemas)",
    "test": "../../node_modules/.bin/ava",
    "test:coverage": "../../node_modules/.bin/nyc npm test",
    "watch": "rm -rf dist && mkdir dist && cp -R schemas dist/ && ../../node_modules/.bin/webpack --progress -w",
    "coverage": "python ../../scripts/coverage_handler/coverage.py"
  },
  "ava": {
    "files": [
      "tests/*"
    ],
    "verbose": true
  },
  "dependencies": {
<<<<<<< HEAD
    "@cumulus/aws-client": "18.0.0",
    "@cumulus/cmrjs": "18.0.0",
=======
    "@cumulus/aws-client": "18.1.0",
    "@cumulus/cmrjs": "18.1.0",
>>>>>>> 8428a02e
    "@cumulus/cumulus-message-adapter-js": "2.0.5",
    "lodash": "^4.17.5"
  },
  "devDependencies": {
<<<<<<< HEAD
    "@cumulus/common": "18.0.0",
    "@cumulus/schemas": "18.0.0"
=======
    "@cumulus/common": "18.1.0",
    "@cumulus/schemas": "18.1.0"
>>>>>>> 8428a02e
  }
}<|MERGE_RESOLUTION|>--- conflicted
+++ resolved
@@ -1,10 +1,6 @@
 {
   "name": "@cumulus/update-cmr-access-constraints",
-<<<<<<< HEAD
-  "version": "18.0.0",
-=======
   "version": "18.1.0",
->>>>>>> 8428a02e
   "description": "Updates CMR metadata to set access constraints",
   "author": "Cumulus Authors",
   "license": "Apache-2.0",
@@ -39,23 +35,13 @@
     "verbose": true
   },
   "dependencies": {
-<<<<<<< HEAD
-    "@cumulus/aws-client": "18.0.0",
-    "@cumulus/cmrjs": "18.0.0",
-=======
     "@cumulus/aws-client": "18.1.0",
     "@cumulus/cmrjs": "18.1.0",
->>>>>>> 8428a02e
     "@cumulus/cumulus-message-adapter-js": "2.0.5",
     "lodash": "^4.17.5"
   },
   "devDependencies": {
-<<<<<<< HEAD
-    "@cumulus/common": "18.0.0",
-    "@cumulus/schemas": "18.0.0"
-=======
     "@cumulus/common": "18.1.0",
     "@cumulus/schemas": "18.1.0"
->>>>>>> 8428a02e
   }
 }