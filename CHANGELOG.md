--- conflicted
+++ resolved
@@ -9,14 +9,10 @@
 ### BREAKING CHANGES
 
 - **CUMULUS-2434**
-<<<<<<< HEAD
   - To use the updated `update-granules-cmr-metadata-file-links` task, the
     granule  UMM-G metadata should have version 1.6.2 or later, since CMR s3
     link type 'GET DATA VIA DIRECT ACCESS' is not valid until UMM-G version
     [1.6.2](https://cdn.earthdata.nasa.gov/umm/granule/v1.6.2/umm-g-json-schema.json)
-=======
-  - To use the updated `update-granules-cmr-metadata-file-links` task, the granule UMM-G metadata should have version 1.6.2 or later, since CMR s3 link type 'GET DATA VIA DIRECT ACCESS' is not valid until UMM-G version [1.6.2](https://cdn.earthdata.nasa.gov/umm/granule/v1.6.2/umm-g-json-schema.json)
->>>>>>> c11ab3ba
 
 - **CUMULUS-2488**
   - Removed all EMS reporting including lambdas, endpoints, params, etc as all
