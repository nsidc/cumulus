'use strict';

const router = require('express-promise-router')();
const pick = require('lodash/pick');

const {
  AsyncOperationPgModel,
  getKnexClient,
<<<<<<< HEAD
  translateApiAsyncOperationToPostgresAsyncOperation,
  translatePostgresAsyncOperationToApiAsyncOperation,
=======
  createRejectableTransaction,
>>>>>>> 325308f0
} = require('@cumulus/db');
const {
  RecordDoesNotExist,
  ValidationError,
} = require('@cumulus/errors');
const {
  indexAsyncOperation,
} = require('@cumulus/es-client/indexer');

const Logger = require('@cumulus/logger');

const { Search } = require('@cumulus/es-client/search');
const { deleteAsyncOperation } = require('@cumulus/es-client/indexer');
const { AsyncOperation: AsyncOperationModel } = require('../models');
const { isBadRequestError } = require('../lib/errors');

const logger = new Logger({ sender: '@cumulus/api/asyncOperations' });

async function list(req, res) {
  const search = new Search(
    { queryStringParameters: req.query },
    'asyncOperation',
    process.env.ES_INDEX
  );

  const response = await search.query();
  return res.send(response);
}

/**
 * Returns an express response containing the requested AsyncOperation
 *
 * @param {Object} req - express request object
 * @param {Object} res - express response object
 * @returns {Promise<Object>} the promise of express response object
 */
async function getAsyncOperation(req, res) {
  const knex = await getKnexClient();
  const asyncOperationPgModel = new AsyncOperationPgModel();
  let asyncOperationRecord;

  try {
    asyncOperationRecord = await asyncOperationPgModel.get(knex, { id: req.params.id });
  } catch (error) {
    if (error instanceof RecordDoesNotExist) return res.boom.notFound(`Async Operation Record ${req.params.id} Not Found`);
    throw error;
  }
  const asyncOperation = translatePostgresAsyncOperationToApiAsyncOperation(asyncOperationRecord);

  return res.send(pick(asyncOperation, ['id', 'status', 'taskArn', 'description', 'operationType', 'output']));
}

/**
 * Delete an async operation
 *
 * @param {Object} req - express request object
 * @param {Object} res - express response object
 * @returns {Promise<Object>} the promise of express response object
 */
async function del(req, res) {
  const {
    asyncOperationModel = new AsyncOperationModel({
      stackName: process.env.stackName,
      systemBucket: process.env.system_bucket,
      tableName: process.env.AsyncOperationsTable,
    }),
    asyncOperationPgModel = new AsyncOperationPgModel(),
    knex = await getKnexClient(),
    esClient = await Search.es(),
  } = req.testContext || {};

  const { id } = req.params || {};

  if (!id) {
    return res.boom.badRequest('id parameter is missing');
  }

<<<<<<< HEAD
  let existingAsyncOperation;
  try {
    existingAsyncOperation = await asyncOperationModel.get({ id });
  } catch (error) {
    if (error instanceof RecordDoesNotExist) {
      return res.boom.notFound('No record found');
    }
    throw error;
  }

  try {
    await knex.transaction(async (trx) => {
      await asyncOperationPgModel.delete(trx, { id });
      await asyncOperationModel.delete({ id });
      await deleteAsyncOperation({
        esClient,
        id,
        index: process.env.ES_INDEX,
        ignore: [404],
      });
    });
  } catch (error) {
    // Delete is idempotent, so there may not be a DynamoDB
    // record to recreate
    if (existingAsyncOperation) {
      await asyncOperationModel.create(existingAsyncOperation);
    }
    throw error;
  }

=======
  await createRejectableTransaction(knex, async (trx) => {
    await asyncOperationPgModel.delete(trx, { id });
    await asyncOperationModel.delete({ id });
  });
>>>>>>> 325308f0
  return res.send({ message: 'Record deleted' });
}

/**
 * Creates a new async operation
 *
 * @param {Object} req - express request object
 * @param {Object} res - express response object
 * @returns {Promise<Object>} the promise of express response object
 */
async function post(req, res) {
  const {
    asyncOperationModel = new AsyncOperationModel({
      stackName: process.env.stackName,
      systemBucket: process.env.system_bucket,
      tableName: process.env.AsyncOperationsTable,
    }),
    asyncOperationPgModel = new AsyncOperationPgModel(),
    knex = await getKnexClient(),
    esClient = await Search.es(),
  } = req.testContext || {};

  const apiAsyncOperation = req.body;

  apiAsyncOperation.createdAt = Date.now();
  apiAsyncOperation.updatedAt = Date.now();

  try {
    if (!apiAsyncOperation.id) {
      throw new ValidationError('Async Operations require an ID');
    }
    if (await asyncOperationPgModel.exists(knex, { id: apiAsyncOperation.id })) {
      return res.boom.conflict(`A record already exists for async operation ID ${apiAsyncOperation.id}`);
    }
    const dbRecord = translateApiAsyncOperationToPostgresAsyncOperation(apiAsyncOperation);
    let dynamoDbRecord;

    try {
      logger.debug(`Attempting to create async operation ${dbRecord.id}`);
      await knex.transaction(async (trx) => {
        await asyncOperationPgModel.create(trx, dbRecord);
        dynamoDbRecord = await asyncOperationModel.create(apiAsyncOperation);
        await indexAsyncOperation(esClient, dynamoDbRecord, process.env.ES_INDEX);
      });
    } catch (innerError) {
      // Clean up DynamoDB async operation record in case of any failure
      await asyncOperationModel.delete({ id: apiAsyncOperation.id });
      throw innerError;
    }
    logger.info(`Successfully created async operation ${dbRecord.id}:`);
    return res.send({
      message: 'Record saved',
      record: dynamoDbRecord,
    });
  } catch (error) {
    if (isBadRequestError(error)) {
      return res.boom.badRequest(error.message);
    }

    logger.error('Error occurred while trying to create async operation:', error);
    return res.boom.badImplementation(error.message);
  }
}

router.get('/', list);
router.get('/:id', getAsyncOperation);
router.delete('/:id', del);
router.post('/', post);

module.exports = {
  del,
  post,
  router,
};<|MERGE_RESOLUTION|>--- conflicted
+++ resolved
@@ -6,12 +6,9 @@
 const {
   AsyncOperationPgModel,
   getKnexClient,
-<<<<<<< HEAD
   translateApiAsyncOperationToPostgresAsyncOperation,
   translatePostgresAsyncOperationToApiAsyncOperation,
-=======
   createRejectableTransaction,
->>>>>>> 325308f0
 } = require('@cumulus/db');
 const {
   RecordDoesNotExist,
@@ -89,7 +86,6 @@
     return res.boom.badRequest('id parameter is missing');
   }
 
-<<<<<<< HEAD
   let existingAsyncOperation;
   try {
     existingAsyncOperation = await asyncOperationModel.get({ id });
@@ -101,7 +97,7 @@
   }
 
   try {
-    await knex.transaction(async (trx) => {
+    await createRejectableTransaction(knex, async (trx) => {
       await asyncOperationPgModel.delete(trx, { id });
       await asyncOperationModel.delete({ id });
       await deleteAsyncOperation({
@@ -120,12 +116,6 @@
     throw error;
   }
 
-=======
-  await createRejectableTransaction(knex, async (trx) => {
-    await asyncOperationPgModel.delete(trx, { id });
-    await asyncOperationModel.delete({ id });
-  });
->>>>>>> 325308f0
   return res.send({ message: 'Record deleted' });
 }
 
