--- conflicted
+++ resolved
@@ -24,11 +24,7 @@
 const { readJsonFile } = require('@cumulus/common/FileUtils');
 const collectionsApi = require('@cumulus/api-client/collections');
 const providersApi = require('@cumulus/api-client/providers');
-<<<<<<< HEAD
-const rulesApiClient = require('@cumulus/api-client/rules');
-=======
 const rulesApi = require('@cumulus/api-client/rules');
->>>>>>> cf1bb695
 const asyncOperationsApi = require('@cumulus/api-client/asyncOperations');
 const { pullStepFunctionEvent } = require('@cumulus/message/StepFunctions');
 
@@ -489,10 +485,6 @@
       }));
 
       console.log(`adding rule ${JSON.stringify(templatedRule)}`);
-<<<<<<< HEAD
-      const response = await rulesApiClient.postRule({ prefix: stackName, rule: templatedRule });
-      return JSON.parse(response.body).record;
-=======
 
       const response = await rulesApi.postRule({
         prefix: stackName,
@@ -500,7 +492,6 @@
       });
       const { record } = JSON.parse(response.body);
       return record;
->>>>>>> cf1bb695
     },
     { concurrency: 1 }
   );
@@ -519,20 +510,6 @@
 }
 
 /**
-<<<<<<< HEAD
- * deletes a rule by name
- *
- * @param {string} stackName - stack name
- * @param {string} ruleName - name of the rule to delete.
- * @returns {Promise.<dynamodbDocClient.delete>} - superclass delete promise
- */
-async function _deleteOneRule(stackName, ruleName) {
-  return await rulesApiClient.deleteRule({ prefix: stackName, ruleName });
-}
-
-/**
-=======
->>>>>>> cf1bb695
  * Remove params added to the rule when it is saved into dynamo
  * and comes back from the db
  *
@@ -577,14 +554,10 @@
 
   await pMap(
     rules,
-<<<<<<< HEAD
-    (rule) => _deleteOneRule(stackName, postfix ? `${rule.name}${postfix}` : rule.name),
-=======
     (rule) => rulesApi.deleteRule({
       prefix: stackName,
       ruleName: postfix ? `${rule.name}${postfix}` : rule.name,
     }),
->>>>>>> cf1bb695
     { concurrency: process.env.CONCURRENCY || 3 }
   );
 
