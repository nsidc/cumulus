--- conflicted
+++ resolved
@@ -70,14 +70,14 @@
   const knex = await getKnexClient({ env: process.env });
   const granulePgModel = new GranulePgModel();
   const collectionPgModel = new CollectionPgModel();
+  const executionPgModel = new ExecutionPgModel();
   let isInDatabase = true;
   let mappedGranules;
 
   // get the execution information from database
   let response;
-  const e = new models.Execution();
   try {
-    response = await e.get({ arn });
+    response = await executionPgModel.get(knex, { arn });
   } catch (error) {
     if (error instanceof RecordDoesNotExist) {
       isInDatabase = false;
@@ -124,21 +124,17 @@
     status.execution.granules = mappedGranules;
     return res.send(status);
   }
-<<<<<<< HEAD
 
   // get the execution information from database
-  let response;
-  const executionPgModel = new ExecutionPgModel();
   try {
     response = await executionPgModel.get(knex, { arn });
   } catch (error) {
     if (error instanceof RecordDoesNotExist) {
       return res.boom.notFound(`Execution record with identifiers ${JSON.stringify(req.params)} does not exist.`);
     }
-=======
+  }
   if (!isInDatabase) {
     return res.boom.notFound('Execution not found in API or database');
->>>>>>> 680ffa4a
   }
 
   const warning = 'Execution does not exist in Step Functions API';
@@ -147,20 +143,11 @@
     stateMachineArn: getStateMachineArnFromExecutionArn(response.arn),
     name: response.name,
     status: response.status === 'completed' ? 'SUCCEEDED' : response.status.toUpperCase(),
-<<<<<<< HEAD
-    startDate: new Date(response.created_at),
-    stopDate: new Date(response.created_at + response.duration * 1000),
-    granules: apiGranules.map((granule) =>
-      ({ granuleId: granule.granuleId, collectionId: granule.collectionId })),
-    ...{ input: JSON.stringify(response.original_payload) },
-    ...{ output: JSON.stringify(response.final_payload) },
-=======
     startDate: new Date(response.createdAt),
     stopDate: new Date(response.createdAt + response.duration * 1000),
     granules: mappedGranules,
     ...{ input: JSON.stringify(response.originalPayload) },
     ...{ output: JSON.stringify(response.finalPayload) },
->>>>>>> 680ffa4a
   };
   return res.send({ warning, execution });
 }
