{
  "name": "@cumulus/add-missing-file-checksums",
<<<<<<< HEAD
  "version": "11.1.5",
=======
  "version": "13.2.0",
>>>>>>> 503c5383
  "description": "Add checksums to files in S3 which don't have one",
  "author": "Cumulus Authors",
  "license": "Apache-2.0",
  "private": true,
  "homepage": "https://github.com/nasa/cumulus/tree/master/tasks/add-missing-file-checksums#readme",
  "repository": {
    "type": "git",
    "url": "https://github.com/nasa/cumulus",
    "directory": "tasks/add-missing-file-checksums"
  },
  "engines": {
    "node": ">=14.19.1"
  },
  "main": "dist/index.js",
  "directories": {
    "test": "tests"
  },
  "scripts": {
    "generate-task-schemas": "npx generate-task-schemas . files",
    "clean": "rm -rf dist",
    "package": "npm run generate-task-schemas && ./bin/package.sh",
    "test": "../../node_modules/.bin/ava",
    "test:coverage": "../../node_modules/.bin/nyc npm test",
    "prepare": "npm run tsc",
    "tsc": "../../node_modules/.bin/tsc",
    "tsc:listEmittedFiles": "../../node_modules/.bin/tsc --listEmittedFiles",
    "watch-test": "../../node_modules/.bin/tsc-watch --onsuccess 'npm test'",
    "webpack": "../../node_modules/.bin/webpack"
  },
  "ava": {
    "files": [
      "tests/*"
    ],
    "verbose": true,
    "typescript": {
      "rewritePaths": {
        "tests/": "dist/tests/"
      }
    }
  },
  "dependencies": {
<<<<<<< HEAD
    "@cumulus/aws-client": "11.1.5",
    "@cumulus/cumulus-message-adapter-js": "2.0.4"
  },
  "devDependencies": {
    "@cumulus/schemas": "11.1.5",
    "@cumulus/types": "11.1.5",
=======
    "@cumulus/aws-client": "13.2.0",
    "@cumulus/cumulus-message-adapter-js": "2.0.4"
  },
  "devDependencies": {
    "@cumulus/schemas": "13.2.0",
    "@cumulus/types": "13.2.0",
>>>>>>> 503c5383
    "@types/aws-lambda": "^8.10.58"
  }
}<|MERGE_RESOLUTION|>--- conflicted
+++ resolved
@@ -1,10 +1,6 @@
 {
   "name": "@cumulus/add-missing-file-checksums",
-<<<<<<< HEAD
-  "version": "11.1.5",
-=======
   "version": "13.2.0",
->>>>>>> 503c5383
   "description": "Add checksums to files in S3 which don't have one",
   "author": "Cumulus Authors",
   "license": "Apache-2.0",
@@ -46,21 +42,12 @@
     }
   },
   "dependencies": {
-<<<<<<< HEAD
-    "@cumulus/aws-client": "11.1.5",
-    "@cumulus/cumulus-message-adapter-js": "2.0.4"
-  },
-  "devDependencies": {
-    "@cumulus/schemas": "11.1.5",
-    "@cumulus/types": "11.1.5",
-=======
     "@cumulus/aws-client": "13.2.0",
     "@cumulus/cumulus-message-adapter-js": "2.0.4"
   },
   "devDependencies": {
     "@cumulus/schemas": "13.2.0",
     "@cumulus/types": "13.2.0",
->>>>>>> 503c5383
     "@types/aws-lambda": "^8.10.58"
   }
 }