--- conflicted
+++ resolved
@@ -11,9 +11,6 @@
   destroyLocalTestDb,
   migrationDir,
 } = require('@cumulus/db');
-
-<<<<<<< HEAD
-=======
 const { Search } = require('@cumulus/es-client/search');
 const {
   createTestIndex,
@@ -21,8 +18,6 @@
 } = require('@cumulus/es-client/testUtils');
 const { generateExecutionApiRecordFromMessage } = require('@cumulus/message/Executions');
 
-const { migrationDir } = require('../../../../../lambdas/db-migration');
->>>>>>> 3d8424af
 const Execution = require('../../../models/executions');
 
 const {
