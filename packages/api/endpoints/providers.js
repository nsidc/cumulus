'use strict';

const router = require('express-promise-router')();

const {
  getKnexClient,
  ProviderPgModel,
<<<<<<< HEAD
=======
  TableNames,
>>>>>>> 325308f0
  translateApiProviderToPostgresProvider,
  translatePostgresProviderToApiProvider,
  validateProviderHost,
  createRejectableTransaction,
} = require('@cumulus/db');
const {
  ApiCollisionError,
  RecordDoesNotExist,
  ValidationError,
} = require('@cumulus/errors');
const Logger = require('@cumulus/logger');
const { Search } = require('@cumulus/es-client/search');
const { indexProvider, deleteProvider } = require('@cumulus/es-client/indexer');
const { removeNilProperties } = require('@cumulus/common/util');

const Provider = require('../models/providers');
const { AssociatedRulesError, isBadRequestError } = require('../lib/errors');
const log = new Logger({ sender: '@cumulus/api/providers' });

// Postgres error codes:
// https://www.postgresql.org/docs/10/errcodes-appendix.html
const isCollisionError = (error) => (error instanceof ApiCollisionError || error.code === '23505');

/**
 * List all providers
 *
 * @param {Object} req - express request object
 * @param {Object} res - express response object
 * @returns {Promise<Object>} the promise of express response object
 */
async function list(req, res) {
  const search = new Search(
    { queryStringParameters: req.query },
    'provider',
    process.env.ES_INDEX
  );

  const response = await search.query();
  return res.send(response);
}

/**
 * Query a single provider
 *
 * @param {Object} req - express request object
 * @param {Object} res - express response object
 * @returns {Promise<Object>} the promise of express response object
 */
async function get(req, res) {
  const id = req.params.id;
  const knex = await getKnexClient({ env: process.env });
  const providerPgModel = new ProviderPgModel();

  let result;
  try {
    const providerRecord = await providerPgModel.get(knex, { name: id });
    result = translatePostgresProviderToApiProvider(providerRecord);
  } catch (error) {
    if (error instanceof RecordDoesNotExist) return res.boom.notFound(`Provider ${id} not found.`);
    throw error;
  }
  return res.send(removeNilProperties(result));
}

// TODO remove this Phase 3/Dynamo removal
async function throwIfDynamoRecordExists(providerModel, id) {
  try {
    await providerModel.get({ id });
    throw new ApiCollisionError(`Dynamo record id ${id} exists`);
  } catch (error) {
    if (!(error instanceof RecordDoesNotExist)) {
      throw error;
    }
  }
}

/**
 * Creates a new provider
 *
 * @param {Object} req - express request object
 * @param {Object} res - express response object
 * @returns {Promise<Object>} the promise of express response object
 */
async function post(req, res) {
  const {
    providerModel = new Provider(),
    providerPgModel = new ProviderPgModel(),
    knex = await getKnexClient(),
    esClient = await Search.es(),
  } = req.testContext || {};

  const apiProvider = req.body;

  apiProvider.updatedAt = Date.now();
  apiProvider.createdAt = Date.now();

  const id = apiProvider.id;

  try {
    let record;
    if (!apiProvider.id) {
      throw new ValidationError('Provider records require an id');
    }
    await throwIfDynamoRecordExists(providerModel, id);
    const postgresProvider = await translateApiProviderToPostgresProvider(apiProvider);
    validateProviderHost(apiProvider.host);

<<<<<<< HEAD
    try {
      await knex.transaction(async (trx) => {
        await providerPgModel.create(trx, postgresProvider);
        record = await providerModel.create(apiProvider);
        await indexProvider(esClient, record, process.env.ES_INDEX);
      });
    } catch (innerError) {
      // Clean up DynamoDB record in case of any failure
      await providerModel.delete(apiProvider);
      throw innerError;
=======
    await createRejectableTransaction(knex, async (trx) => {
      await providerPgModel.create(trx, postgresProvider);
      record = await providerModel.create(apiProvider);
    });

    if (inTestMode()) {
      await addToLocalES(record, indexProvider);
>>>>>>> 325308f0
    }

    return res.send({ record, message: 'Record saved' });
  } catch (error) {
    if (isCollisionError(error)) {
      return res.boom.conflict(`A record already exists for ${id}`);
    }

    if (isBadRequestError(error)) {
      return res.boom.badRequest(error.message);
    }
    log.error('Error occurred while trying to create provider:', error);
    return res.boom.badImplementation(error.message);
  }
}

/**
 * Updates an existing provider
 *
 * @param {Object} req - express request object
 * @param {Object} res - express response object
 * @returns {Promise<Object>} the promise of express response object
 */
async function put(req, res) {
  const {
    providerModel = new Provider(),
    providerPgModel = new ProviderPgModel(),
    knex = await getKnexClient(),
    esClient = await Search.es(),
  } = req.testContext || {};

  const { params: { id }, body } = req;

  const apiProvider = body;

  if (id !== apiProvider.id) {
    return res.boom.badRequest(
      `Expected provider ID to be '${id}', but found '${body.id}' in payload`
    );
  }

  let oldProvider;
  try {
    oldProvider = await providerModel.get({ id });
  } catch (error) {
    if (error.name !== 'RecordDoesNotExist') {
      throw error;
    }
    return res.boom.notFound(
      `Provider with ID '${id}' not found`
    );
  }
  apiProvider.updatedAt = Date.now();
  apiProvider.createdAt = oldProvider.createdAt;

  let record;
  const postgresProvider = await translateApiProviderToPostgresProvider(apiProvider);

<<<<<<< HEAD
  try {
    await knex.transaction(async (trx) => {
      await providerPgModel.upsert(trx, postgresProvider);
      record = await providerModel.create(apiProvider);
      await indexProvider(esClient, record, process.env.ES_INDEX);
    });
  } catch (innerError) {
    // Revert Dynamo record update if any write fails
    await providerModel.create(oldProvider);
    throw innerError;
=======
  await createRejectableTransaction(knex, async (trx) => {
    await providerPgModel.upsert(trx, postgresProvider);
    record = await providerModel.create(apiProvider);
  });

  if (inTestMode()) {
    await addToLocalES(record, indexProvider);
>>>>>>> 325308f0
  }

  return res.send(record);
}

/**
 * Delete a provider
 *
 * @param {Object} req - express request object
 * @param {Object} res - express response object
 * @returns {Promise<Object>} the promise of express response object
 */
async function del(req, res) {
  const {
    providerModel = new Provider(),
    providerPgModel = new ProviderPgModel(),
    knex = await getKnexClient(),
    esClient = await Search.es(),
  } = req.testContext || {};

  const { id } = req.params;

  let existingProvider;
  try {
<<<<<<< HEAD
    existingProvider = await providerModel.get({ id });
  } catch (error) {
    if (!(error instanceof RecordDoesNotExist)) {
      throw error;
    }
  }

  try {
    try {
      await knex.transaction(async (trx) => {
        await providerPgModel.delete(trx, { name: id });
        await providerModel.delete({ id });
        await deleteProvider({
          esClient,
          id,
=======
    await createRejectableTransaction(knex, async (trx) => {
      await trx(TableNames.providers).where({ name: req.params.id }).del();
      await providerModel.delete({ id: req.params.id });
      if (inTestMode()) {
        const esClient = await Search.es(process.env.ES_HOST);
        await esClient.delete({
          id: req.params.id,
          type: 'provider',
>>>>>>> 325308f0
          index: process.env.ES_INDEX,
          ignore: [404],
        });
      });
    } catch (innerError) {
      // Delete is idempotent, so there may not be a DynamoDB
      // record to recreate
      if (existingProvider) {
        await providerModel.create(existingProvider);
      }
      throw innerError;
    }
    return res.send({ message: 'Record deleted' });
  } catch (error) {
    if (error instanceof AssociatedRulesError || error.constraint === 'rules_provider_cumulus_id_foreign') {
      const messageDetail = error.rules || [error.detail];
      const message = `Cannot delete provider with associated rules: ${messageDetail.join(', ')}`;
      return res.boom.conflict(message);
    }
    if (error.constraint === 'granules_provider_cumulus_id_foreign') {
      const message = `Cannot delete provider ${req.params.id} with associated granules.`;
      return res.boom.conflict(message);
    }
    throw error;
  }
}

// express routes
router.get('/:id', get);
router.put('/:id', put);
router.delete('/:id', del);
router.post('/', post);
router.get('/', list);

module.exports = {
  del,
  post,
  put,
  router,
};<|MERGE_RESOLUTION|>--- conflicted
+++ resolved
@@ -5,10 +5,7 @@
 const {
   getKnexClient,
   ProviderPgModel,
-<<<<<<< HEAD
-=======
   TableNames,
->>>>>>> 325308f0
   translateApiProviderToPostgresProvider,
   translatePostgresProviderToApiProvider,
   validateProviderHost,
@@ -116,9 +113,8 @@
     const postgresProvider = await translateApiProviderToPostgresProvider(apiProvider);
     validateProviderHost(apiProvider.host);
 
-<<<<<<< HEAD
     try {
-      await knex.transaction(async (trx) => {
+      await createRejectableTransaction(knex, async (trx) => {
         await providerPgModel.create(trx, postgresProvider);
         record = await providerModel.create(apiProvider);
         await indexProvider(esClient, record, process.env.ES_INDEX);
@@ -127,15 +123,6 @@
       // Clean up DynamoDB record in case of any failure
       await providerModel.delete(apiProvider);
       throw innerError;
-=======
-    await createRejectableTransaction(knex, async (trx) => {
-      await providerPgModel.create(trx, postgresProvider);
-      record = await providerModel.create(apiProvider);
-    });
-
-    if (inTestMode()) {
-      await addToLocalES(record, indexProvider);
->>>>>>> 325308f0
     }
 
     return res.send({ record, message: 'Record saved' });
@@ -194,9 +181,8 @@
   let record;
   const postgresProvider = await translateApiProviderToPostgresProvider(apiProvider);
 
-<<<<<<< HEAD
-  try {
-    await knex.transaction(async (trx) => {
+  try {
+    await createRejectableTransaction(knex, async (trx) => {
       await providerPgModel.upsert(trx, postgresProvider);
       record = await providerModel.create(apiProvider);
       await indexProvider(esClient, record, process.env.ES_INDEX);
@@ -205,15 +191,6 @@
     // Revert Dynamo record update if any write fails
     await providerModel.create(oldProvider);
     throw innerError;
-=======
-  await createRejectableTransaction(knex, async (trx) => {
-    await providerPgModel.upsert(trx, postgresProvider);
-    record = await providerModel.create(apiProvider);
-  });
-
-  if (inTestMode()) {
-    await addToLocalES(record, indexProvider);
->>>>>>> 325308f0
   }
 
   return res.send(record);
@@ -238,7 +215,6 @@
 
   let existingProvider;
   try {
-<<<<<<< HEAD
     existingProvider = await providerModel.get({ id });
   } catch (error) {
     if (!(error instanceof RecordDoesNotExist)) {
@@ -248,22 +224,12 @@
 
   try {
     try {
-      await knex.transaction(async (trx) => {
+      await createRejectableTransaction(knex, async (trx) => {
         await providerPgModel.delete(trx, { name: id });
         await providerModel.delete({ id });
         await deleteProvider({
           esClient,
           id,
-=======
-    await createRejectableTransaction(knex, async (trx) => {
-      await trx(TableNames.providers).where({ name: req.params.id }).del();
-      await providerModel.delete({ id: req.params.id });
-      if (inTestMode()) {
-        const esClient = await Search.es(process.env.ES_HOST);
-        await esClient.delete({
-          id: req.params.id,
-          type: 'provider',
->>>>>>> 325308f0
           index: process.env.ES_INDEX,
           ignore: [404],
         });
