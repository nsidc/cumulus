--- conflicted
+++ resolved
@@ -350,11 +350,7 @@
 variable "async_operation_image_version" {
   description = "docker image version to use for Cumulus async operations tasks"
   type = string
-<<<<<<< HEAD
-  default = "44"
-=======
   default = "43"
->>>>>>> 08bdb7d7
 }
 
 variable "cumulus_process_activity_version" {
