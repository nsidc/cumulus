--- conflicted
+++ resolved
@@ -1,11 +1,6 @@
-<<<<<<< HEAD
-import Knex from 'knex';
+import { Knex } from 'knex';
 import { Rule, RuleRecord } from '@cumulus/types/api/rules';
 import { removeNilProperties } from '@cumulus/common/util';
-=======
-import { Knex } from 'knex';
-import { RuleRecord } from '@cumulus/types/api/rules';
->>>>>>> 325308f0
 
 import { CollectionPgModel } from '../models/collection';
 import { ProviderPgModel } from '../models/provider';
