--- conflicted
+++ resolved
@@ -56,19 +56,11 @@
 jtran-tf:
   bucket: jtran-internal
 
-<<<<<<< HEAD
 vkn-tf:
   bucket: vkn-tf-internal
 
 vkn-ci-tf:
-  bucket: vkn-ci-tf-internal 
-=======
-vkn-ci-tf:
-  bucket: vkn-ci-tf-internal 
+  bucket: vkn-ci-tf-internal
 
-vkn-tf:
-  bucket: vkn-tf-internal
->>>>>>> 6f104a89
-  
 np:
   bucket: npauzenga-internal