--- conflicted
+++ resolved
@@ -6,7 +6,6 @@
 
 ## [Unreleased]
 
-<<<<<<< HEAD
 ### BREAKING CHANGES
 
 - **CUMULUS-2185** - RDS Migration Epic
@@ -19,9 +18,14 @@
     - The `async-operations` endpoint will now omit `output` instead
       of returning `none` when the operation did not return output.
   - **CUMULUS-2309**
-    - Removed `@cumulus/api/models/granule.unpublishAndDeleteGranule` in favor of `@cumulus/api/lib/granule-remove-from-cmr.unpublishGranule` and `@cumulus/api/lib/granule-delete.deleteGranuleAndFiles`.
+    - Removed `@cumulus/api/models/granule.unpublishAndDeleteGranule` in favor
+      of `@cumulus/api/lib/granule-remove-from-cmr.unpublishGranule` and
+      `@cumulus/api/lib/granule-delete.deleteGranuleAndFiles`.
   - **CUMULUS-2385**
-    - Updated `sf-event-sqs-to-db-records` to write a granule's files to PostgreSQL only after the workflow has exited the `Running` status.    Please note that any workflow that uses `sf_sqs_report_task` for mid-workflow updates will be impacted.
+    - Updated `sf-event-sqs-to-db-records` to write a granule's files to
+      PostgreSQL only after the workflow has exited the `Running` status.
+      Please note that any workflow that uses `sf_sqs_report_task` for
+      mid-workflow updates will be impacted.
 
 ### Added
 
@@ -33,26 +37,32 @@
       postgres-migration-count-tool as an asyncOperation
   - **CUMULUS-2394**
     - Updated PDR and Granule writes to check the step function
-    workflow_start_time against the createdAt field for each record to
-    ensure old records do not overwrite newer ones for legacy Dynamo and
-    PostgreSQL writes
+      workflow_start_time against the createdAt field for each record to ensure
+      old records do not overwrite newer ones for legacy Dynamo and PostgreSQL
+      writes
   - **CUMULUS-2188**
     - Added `data-migration2` Lambda to be run after `data-migration1`
-    - Added logic to `data-migration2` Lambda for migrating execution records from DynamoDB to PostgreSQL
+    - Added logic to `data-migration2` Lambda for migrating execution records
+      from DynamoDB to PostgreSQL
   - **CUMULUS-2191**
     - Added `@cumulus/async-operations` to core packages, exposing
-      `startAsyncOperation` which will handle starting an async operation and adding an entry to both PostgreSQL and DynamoDb
+      `startAsyncOperation` which will handle starting an async operation and
+      adding an entry to both PostgreSQL and DynamoDb
   - **CUMULUS-2127**
     - Add schema migration for `collections` table
   - **CUMULUS-2129**
-    - Added logic to `data-migration1` Lambda for migrating collection records from Dynamo to PostgreSQL
+    - Added logic to `data-migration1` Lambda for migrating collection records
+      from Dynamo to PostgreSQL
   - **CUMULUS-2157**
     - Add schema migration for `providers` table
-    - Added logic to `data-migration1` Lambda for migrating provider records from Dynamo to PostgreSQL
+    - Added logic to `data-migration1` Lambda for migrating provider records
+      from Dynamo to PostgreSQL
   - **CUMULUS-2187**
-    - Added logic to `data-migration1` Lambda for migrating async operation records from Dynamo to PostgreSQL
+    - Added logic to `data-migration1` Lambda for migrating async operation
+      records from Dynamo to PostgreSQL
   - **CUMULUS-2198**
-    - Added logic to `data-migration1` Lambda for migrating rule records from DynamoDB to PostgreSQL
+    - Added logic to `data-migration1` Lambda for migrating rule records from
+      DynamoDB to PostgreSQL
   - **CUMULUS-2182**
     - Add schema migration for PDRs table
   - **CUMULUS-2230**
@@ -70,11 +80,20 @@
   - **CUMULUS-2235**
     - Added initial ingest load spec test/utility
   - **CUMULUS-2167**
-    - Added logic to `data-migration2` Lambda for migrating Granule records from DynamoDB to PostgreSQL and parse Granule records to store File records in RDS.
+    - Added logic to `data-migration2` Lambda for migrating Granule records from
+      DynamoDB to PostgreSQL and parse Granule records to store File records in
+      RDS.
   - **CUMULUS-2367**
-    - Added `granules_executions` table to PostgreSQL schema to allow for a many-to-many relationship between granules and executions
-      - The table refers to granule and execution records using foreign keys defined with ON CASCADE DELETE, which means that any time a granule or execution record is deleted, all of the records in the `granules_executions` table referring to that record will also be deleted.
-    - Added `upsertGranuleWithExecutionJoinRecord` helper to `@cumulus/db` to allow for upserting a granule record and its corresponding `granules_execution` record
+    - Added `granules_executions` table to PostgreSQL schema to allow for a
+      many-to-many relationship between granules and executions
+      - The table refers to granule and execution records using foreign keys
+        defined with ON CASCADE DELETE, which means that any time a granule or
+        execution record is deleted, all of the records in the
+        `granules_executions` table referring to that record will also be
+        deleted.
+    - Added `upsertGranuleWithExecutionJoinRecord` helper to `@cumulus/db` to
+      allow for upserting a granule record and its corresponding
+      `granules_execution` record
   - **CUMULUS-2128**
     - Added helper functions:
       - `@cumulus/db/translate/file/translateApiFiletoPostgresFile`
@@ -97,73 +116,113 @@
       - `@cumulus/message/PDRs/getPdrPercentCompletion`
       - `@cumulus/message/workflows/getWorkflowDuration`
   - **CUMULUS-2199**
-    - Added `translateApiRuleToPostgresRule` to `@cumulus/db` to translate API Rule to conform to Postgres Rule definition.
+    - Added `translateApiRuleToPostgresRule` to `@cumulus/db` to translate API
+      Rule to conform to Postgres Rule definition.
   - **CUMUlUS-2128**
-    - Added "upsert" logic to the `sfEventSqsToDbRecords` Lambda for granule and file writes to the core PostgreSQL database
+    - Added "upsert" logic to the `sfEventSqsToDbRecords` Lambda for granule and
+      file writes to the core PostgreSQL database
   - **CUMULUS-2199**
-    - Updated Rules endpoint to write rules to core PostgreSQL database in addition to DynamoDB and to delete rules from the PostgreSQL database in addition to DynamoDB.
-    - Updated `create` in Rules Model to take in optional `createdAt` parameter which sets the value of createdAt if not specified during function call.
+    - Updated Rules endpoint to write rules to core PostgreSQL database in
+      addition to DynamoDB and to delete rules from the PostgreSQL database in
+      addition to DynamoDB.
+    - Updated `create` in Rules Model to take in optional `createdAt` parameter
+      which sets the value of createdAt if not specified during function call.
   - **CUMULUS-2189**
     - Updated Provider endpoint logic to write providers in parallel to Core
       PostgreSQL database
     - Update integration tests to utilize API calls instead of direct
       api/model/Provider calls
   - **CUMULUS-2191**
-    - Updated cumuluss/async-operation task to write async-operations to the PostgreSQL database.
+    - Updated cumuluss/async-operation task to write async-operations to the
+      PostgreSQL database.
   - **CUMULUS-2228**
-    - Added logic to the `sfEventSqsToDbRecords` Lambda to write execution, PDR, and granule records to the core PostgreSQL database in parallel with writes to DynamoDB
+    - Added logic to the `sfEventSqsToDbRecords` Lambda to write execution, PDR,
+      and granule records to the core PostgreSQL database in parallel with
+      writes to DynamoDB
   - **CUMUlUS-2190**
-    - Added "upsert" logic to the `sfEventSqsToDbRecords` Lambda for PDR writes to the core PostgreSQL database
+    - Added "upsert" logic to the `sfEventSqsToDbRecords` Lambda for PDR writes
+      to the core PostgreSQL database
   - **CUMUlUS-2192**
-    - Added "upsert" logic to the `sfEventSqsToDbRecords` Lambda for execution writes to the core PostgreSQL database
+    - Added "upsert" logic to the `sfEventSqsToDbRecords` Lambda for execution
+      writes to the core PostgreSQL database
   - **CUMULUS-2187**
-    - The `async-operations` endpoint will now omit `output` instead
-      of returning `none` when the operation did not return output.
+    - The `async-operations` endpoint will now omit `output` instead of
+      returning `none` when the operation did not return output.
   - **CUMULUS-2167**
-    - Change PostgreSQL schema definition for `files` to remove `filename` and `name` and only support `file_name`.
-    - Change PostgreSQL schema definition for `files` to remove `size` to only support `file_size`.
-    - Change `PostgresFile` to remove duplicate fields `filename` and `name` and rename `size` to `file_size`.
+    - Change PostgreSQL schema definition for `files` to remove `filename` and
+      `name` and only support `file_name`.
+    - Change PostgreSQL schema definition for `files` to remove `size` to only
+      support `file_size`.
+    - Change `PostgresFile` to remove duplicate fields `filename` and `name` and
+      rename `size` to `file_size`.
   - **CUMULUS-2266**
-    - Change `sf-event-sqs-to-db-records` behavior to discard and not throw an error on an out-of-order/delayed message so as not to have it be sent to the DLQ.
+    - Change `sf-event-sqs-to-db-records` behavior to discard and not throw an
+      error on an out-of-order/delayed message so as not to have it be sent to
+      the DLQ.
   - **CUMULUS-2305**
-    - Changed `DELETE /pdrs/{pdrname}` API behavior to also delete record from PostgreSQL database.
+    - Changed `DELETE /pdrs/{pdrname}` API behavior to also delete record from
+      PostgreSQL database.
   - **CUMULUS-2309**
-    - Changed `DELETE /granules/{granuleName}` API behavior to also delete record from PostgreSQL database.
-    - Changed `Bulk operation BULK_GRANULE_DELETE` API behavior to also delete records from PostgreSQL database.
+    - Changed `DELETE /granules/{granuleName}` API behavior to also delete
+      record from PostgreSQL database.
+    - Changed `Bulk operation BULK_GRANULE_DELETE` API behavior to also delete
+      records from PostgreSQL database.
   - **CUMULUS-2367**
-    - Updated `granule_cumulus_id` foreign key to granule in PostgreSQL `files` table to use a CASCADE delete, so records in the files table are automatically deleted by the database when the corresponding granule is deleted.
+    - Updated `granule_cumulus_id` foreign key to granule in PostgreSQL `files`
+      table to use a CASCADE delete, so records in the files table are
+      automatically deleted by the database when the corresponding granule is
+      deleted.
   - **CUMULUS-2407**
-    - Updated data-migration1 and data-migration2 Lambdas to use UPSERT instead of UPDATE when migrating dynamoDB records to PostgreSQL.
-    - Changed data-migration1 and data-migration2 logic to only update already migrated records if the incoming record update has a newer timestamp
+    - Updated data-migration1 and data-migration2 Lambdas to use UPSERT instead
+      of UPDATE when migrating dynamoDB records to PostgreSQL.
+    - Changed data-migration1 and data-migration2 logic to only update already
+      migrated records if the incoming record update has a newer timestamp
   - **CUMULUS-2329**
     - Add write-db-dlq-records-to-s3 lambda.
-    - Add terraform config to automatically write db records DLQ messages to an s3 archive on the system bucket.
+    - Add terraform config to automatically write db records DLQ messages to an
+      s3 archive on the system bucket.
     - Add unit tests and a component spec test for the above.
   - **CUMULUS-2406**
-    - Updated parallel write logic to ensure that updatedAt/updated_at timestamps are the same in Dynamo/PG on record write for the following data types:
+    - Updated parallel write logic to ensure that updatedAt/updated_at
+      timestamps are the same in Dynamo/PG on record write for the following
+      data types:
       - async operations
       - granules
       - executions
       - PDRs
   - **CUMULUS-2446**
-    - Remove schema validation check against DynamoDB table for collections when migrating records from DynamoDB to core PostgreSQL database.
+    - Remove schema validation check against DynamoDB table for collections when
+      migrating records from DynamoDB to core PostgreSQL database.
   - **CUMULUS-2447**
-    - Changed `translateApiAsyncOperationToPostgresAsyncOperation` to call `JSON.stringify` and then `JSON.parse` on output.
+    - Changed `translateApiAsyncOperationToPostgresAsyncOperation` to call
+      `JSON.stringify` and then `JSON.parse` on output.
   - **CUMULUS-2313**
-    - Added `postgres-migration-async-operation` lambda to start an ECS task to run a the `data-migration2` lambda.
-    - Updated `async_operations` table to include `Data Migration 2` as a new `operation_type`.
-    - Updated `cumulus-tf/variables.tf` to include `optional_dynamo_tables` that will be merged with `dynamo_tables`.
+    - Added `postgres-migration-async-operation` lambda to start an ECS task to
+      run a the `data-migration2` lambda.
+    - Updated `async_operations` table to include `Data Migration 2` as a new
+      `operation_type`.
+    - Updated `cumulus-tf/variables.tf` to include `optional_dynamo_tables` that
+      will be merged with `dynamo_tables`.
   - **CUMULUS-2451**
-    - Added summary type file `packages/db/src/types/summary.ts` with `MigrationSummary` and `DataMigration1` and `DataMigration2` types.
-    - Updated `data-migration1` and `data-migration2` lambdas to return `MigrationSummary` objects.
-    - Added logging for every batch of 100 records processed for executions, granules and files, and PDRs.
-    - Remove `RecordAlreadyMigrated` logs in `data-migration1` and `data-migration2`
+    - Added summary type file `packages/db/src/types/summary.ts` with
+      `MigrationSummary` and `DataMigration1` and `DataMigration2` types.
+    - Updated `data-migration1` and `data-migration2` lambdas to return
+      `MigrationSummary` objects.
+    - Added logging for every batch of 100 records processed for executions,
+      granules and files, and PDRs.
+    - Remove `RecordAlreadyMigrated` logs in `data-migration1` and
+      `data-migration2`
   - **CUMULUS-2452**
-    - Added support for only migrating certain granules by specifying the `granuleSearchParams.granuleId` or `granuleSearchParams.collectionId` properties in the payload for the `<prefix>-postgres-migration-async-operation` Lambda
-    - Added support for only running certain migrations for data-migration2 by specifying the `migrationsList` property in the payload for the
-    `<prefix>-postgres-migration-async-operation` Lambda
-=======
-### Added
+    - Added support for only migrating certain granules by specifying the
+      `granuleSearchParams.granuleId` or `granuleSearchParams.collectionId`
+      properties in the payload for the
+      `<prefix>-postgres-migration-async-operation` Lambda
+    - Added support for only running certain migrations for data-migration2 by
+      specifying the `migrationsList` property in the payload for the
+      `<prefix>-postgres-migration-async-operation` Lambda
+
+### Added
+
 - **CUMULUS-2348**
   - The `@cumulus/api` `/granules` and `/granules/{granuleId}` endpoints now take `getRecoveryStatus` parameter
   to include recoveryStatus in result granule(s)
@@ -212,7 +271,6 @@
 - **HYRAX-357**
   - Format of NGAP OPeNDAP URL changed and by default now is referring to concept id and optionally can include short name and version of collection.
   - `addShortnameAndVersionIdToConceptId` field has been added to the config inputs of the `hyrax-metadata-updates` task
->>>>>>> b3263aff
 
 ## [v7.1.0] 2021-03-12
 
