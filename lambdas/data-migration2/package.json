--- conflicted
+++ resolved
@@ -1,10 +1,6 @@
 {
   "name": "@cumulus/data-migration2",
-<<<<<<< HEAD
-  "version": "11.1.5",
-=======
   "version": "13.2.0",
->>>>>>> 503c5383
   "description": "A Lambda function used for doing data migrations intended to be executed after data-migration1.",
   "license": "Apache-2.0",
   "engines": {
@@ -29,19 +25,6 @@
     "timeout": "15m"
   },
   "dependencies": {
-<<<<<<< HEAD
-    "@aws-sdk/client-dynamodb": "^3.53.0",
-    "@aws-sdk/lib-dynamodb": "^3.53.0",
-    "@aws-sdk/util-dynamodb": "^3.53.0",
-    "@cumulus/api": "11.1.5",
-    "@cumulus/aws-client": "11.1.5",
-    "@cumulus/common": "11.1.5",
-    "@cumulus/db": "11.1.5",
-    "@cumulus/errors": "11.1.5",
-    "@cumulus/logger": "11.1.5",
-    "@cumulus/message": "11.1.5",
-    "@cumulus/types": "11.1.5",
-=======
     "@aws-sdk/client-dynamodb": "^3.58.0",
     "@aws-sdk/lib-dynamodb": "^3.58.0",
     "@aws-sdk/util-dynamodb": "^3.58.0",
@@ -53,7 +36,6 @@
     "@cumulus/logger": "13.2.0",
     "@cumulus/message": "13.2.0",
     "@cumulus/types": "13.2.0",
->>>>>>> 503c5383
     "JSONStream": "1.3.5",
     "knex": "0.95.15",
     "lodash": "^4.17.21",
@@ -61,10 +43,6 @@
     "pg": "^8.3.0"
   },
   "devDependencies": {
-<<<<<<< HEAD
-    "@cumulus/test-data": "11.1.5"
-=======
     "@cumulus/test-data": "13.2.0"
->>>>>>> 503c5383
   }
 }