--- conflicted
+++ resolved
@@ -29,11 +29,7 @@
 
 const { deleteGranuleAndFiles } = require('../src/lib/granule-delete');
 const { chooseTargetExecution } = require('../lib/executions');
-<<<<<<< HEAD
-const { updateGranuleStatusToQueued, writeGranuleFromApi } = require('../lib/writeRecords/write-granules');
-=======
-const { createGranuleFromApi, updateGranuleFromApi } = require('../lib/writeRecords/write-granules');
->>>>>>> f5132068
+const { updateGranuleStatusToQueued, createGranuleFromApi, updateGranuleFromApi } = require('../lib/writeRecords/write-granules');
 const { asyncOperationEndpointErrorHandler } = require('../app/middleware');
 const { errorify } = require('../lib/utils');
 const AsyncOperation = require('../models/async-operation');
@@ -207,7 +203,7 @@
       log.info(`targetExecution has been specified for granule (${granuleId}) reingest: ${targetExecution}`);
     }
 
-    await updateGranuleStatusToQueued({ granule, knex });
+    await updateGranuleStatusToQueued({ apiGranule, knex });
 
     const reingestParams = {
       ...apiGranule,
@@ -232,7 +228,7 @@
   }
 
   if (action === 'applyWorkflow') {
-    await updateGranuleStatusToQueued({ granule, knex });
+    await updateGranuleStatusToQueued({ apiGranule, knex });
     await applyWorkflow({
       granule: apiGranule,
       workflow: body.workflow,
