/* eslint-disable no-param-reassign */
/* functions for transforming and indexing Cumulus Payloads
 * in ElasticSearch. These functions are specifically designed
 * to transform data for use in cumulus api
 *
 * The module accepts the following kinds of workflows (state machines):
 * - ParsePdrs
 * - IngestGranules
 * - StateMachine (if a payload doesn't belong to previous ones)
 */

'use strict';

const path = require('path');
const get = require('lodash.get');
const zlib = require('zlib');
const log = require('@cumulus/common/log');
const { justLocalRun } = require('@cumulus/common/local-helpers');
const { Search, defaultIndexAlias } = require('./search');
const Rule = require('../models/rules');
const uniqBy = require('lodash.uniqby');
const cmrjs = require('@cumulus/cmrjs');
const {
  getExecutionArn,
  getExecutionUrl,
  invoke,
  StepFunction
} = require('@cumulus/ingest/aws');

/**
 * Returns the collectionId used in elasticsearch
 * which is a combination of collection name and version
 *
 * @param {string} name - collection name
 * @param {string} version - collection version
 * @returns {string} collectionId
 */
function constructCollectionId(name, version) {
  return `${name}___${version}`;
}

/**
 * Returns the name and version of a collection based on
 * the collectionId used in elasticsearch indexing
 *
 * @param {string} collectionId - collectionId used in elasticsearch index
 * @returns {Object} name and version as object
 */
function deconstructCollectionId(collectionId) {
  const [name, version] = collectionId.split('___');
  return {
    name,
    version
  };
}

/**
 * Ensures that the exception is returned as an object
 *
 * @param {*} exception - the exception
 * @returns {string} an stringified exception
 */
function parseException(exception) {
  // null is considered object
  if (exception === null) {
    return {};
  }

  if (typeof exception !== 'object') {
    const converted = JSON.stringify(exception);
    if (converted === 'undefined') {
      return {};
    }
    exception = { Error: 'Unknown Error', Cause: converted };
  }
  return exception;
}

/**
 * Extracts granule info from a stepFunction message and indexes it to
 * an ElasticSearch
 *
 * @param  {Object} esClient - ElasticSearch Connection object
 * @param  {Array} payloads  - an array of log payloads
 * @param  {string} index    - Elasticsearch index alias (default defined in search.js)
 * @param  {string} type     - Elasticsearch type (default: granule)
 * @returns {Promise} Elasticsearch response
 */
async function indexLog(esClient, payloads, index = defaultIndexAlias, type = 'logs') {
  if (!esClient) {
    esClient = await Search.es();
  }
  const body = [];

  payloads.forEach((p) => {
    body.push({ index: { _index: index, _type: type, _id: p.id } });
    let record;
    try {
      record = JSON.parse(p.message);
      record.timestamp = record.time;
      delete record.time;
    }
    catch (e) {
      record = {
        msg: p.message,
        timestamp: p.timestamp,
        level: 30,
        pid: 1,
        name: 'cumulus'
      };
    }
    body.push(record);
  });

  return esClient.bulk({ body: body });
}

/**
 * Partially updates an existing ElasticSearch record
 *
 * @param  {Object} esClient - ElasticSearch Connection object
 * @param  {string} id       - id of the Elasticsearch record
 * @param  {string} type     - Elasticsearch type (default: execution)
 * @param  {Object} doc      - Partial updated document
 * @param  {strint} parent   - id of the parent (optional)
 * @param  {string} index    - Elasticsearch index alias (default defined in search.js)
 * @returns {Promise} elasticsearch update response
 */
async function partialRecordUpdate(esClient, id, type, doc, parent, index = defaultIndexAlias) {
  if (!esClient) {
    esClient = await Search.es();
  }

  if (!doc) {
    throw new Error('Nothing to update. Make sure doc argument has a value');
  }

  doc.timestamp = Date.now();

  const params = {
    index,
    type,
    id,
    body: {
      doc
    }
  };

  if (parent) {
    params.parent = parent;
  }

  return esClient.update(params);
}

/**
 * Indexes a step function message to Elastic Search. The message must
 * comply with the cumulus message protocol
 *
 * @param  {Object} esClient - ElasticSearch Connection object
 * @param  {Object} payload  - Cumulus Step Function message
 * @param  {string} index    - Elasticsearch index alias (default defined in search.js)
 * @param  {string} type     - Elasticsearch type (default: execution)
 * @returns {Promise} elasticsearch update response
 */
function indexStepFunction(esClient, payload, index = defaultIndexAlias, type = 'execution') {
  const name = get(payload, 'cumulus_meta.execution_name');
  const arn = getExecutionArn(
    get(payload, 'cumulus_meta.state_machine'),
    name
  );
  if (!arn) {
    return Promise.reject(new Error('State Machine Arn is missing. Must be included in the cumulus_meta'));
  }

  const execution = getExecutionUrl(arn);

  const doc = {
    name,
    arn,
    execution,
    error: parseException(payload.exception),
    type: get(payload, 'meta.workflow_name'),
    collectionId: get(payload, 'meta.collection.name'),
    status: get(payload, 'meta.status', 'UNKNOWN'),
    createdAt: get(payload, 'cumulus_meta.workflow_start_time'),
    timestamp: Date.now()
  };

  doc.duration = (doc.timestamp - doc.createdAt) / 1000;

  return esClient.update({
    index,
    type,
    id: doc.arn,
    body: {
      doc,
      doc_as_upsert: true
    }
  });
}

/**
 * Extracts PDR info from a StepFunction message and indexes it to ElasticSearch
 *
 * @param  {Object} esClient - ElasticSearch Connection object
 * @param  {Object} payload  - Cumulus Step Function message
 * @param  {string} index    - Elasticsearch index alias (default defined in search.js)
 * @param  {string} type     - Elasticsearch type (default: pdr)
 * @returns {Promise} Elasticsearch response
 */
function pdr(esClient, payload, index = defaultIndexAlias, type = 'pdr') {
  const name = get(payload, 'cumulus_meta.execution_name');
  const pdrObj = get(payload, 'payload.pdr', get(payload, 'meta.pdr'));
  const pdrName = get(pdrObj, 'name');

  if (!pdrName) return Promise.resolve();

  const arn = getExecutionArn(
    get(payload, 'cumulus_meta.state_machine'),
    name
  );
  const execution = getExecutionUrl(arn);

  const collection = get(payload, 'meta.collection');
  const collectionId = constructCollectionId(collection.name, collection.version);

  const stats = {
    processing: get(payload, 'payload.running', []).length,
    completed: get(payload, 'payload.completed', []).length,
    failed: get(payload, 'payload.failed', []).length
  };

  stats.total = stats.processing + stats.completed + stats.failed;
  let progress = 0;
  if (stats.processing > 0 && stats.total > 0) {
    progress = ((stats.total - stats.processing) / stats.total) * 100;
  }
  else if (stats.processing === 0 && stats.total > 0) {
    progress = 100;
  }

  const doc = {
    pdrName,
    collectionId,
    status: get(payload, 'meta.status'),
    provider: get(payload, 'meta.provider.id'),
    progress,
    execution,
    PANSent: get(pdrObj, 'PANSent', false),
    PANmessage: get(pdrObj, 'PANmessage', 'N/A'),
    stats,
    createdAt: get(payload, 'cumulus_meta.workflow_start_time'),
    timestamp: Date.now()
  };

  doc.duration = (doc.timestamp - doc.createdAt) / 1000;

  return esClient.update({
    index,
    type,
    id: pdrName,
    body: {
      doc,
      doc_as_upsert: true
    }
  });
}

/**
 * Indexes the collection on ElasticSearch
 *
 * @param  {Object} esClient - ElasticSearch Connection object
 * @param  {Object} meta     - the collection record
 * @param  {string} index    - Elasticsearch index alias (default defined in search.js)
 * @param  {string} type     - Elasticsearch type (default: collection)
 * @returns {Promise} Elasticsearch response
 */
function indexCollection(esClient, meta, index = defaultIndexAlias, type = 'collection') {
  // adding collection record to ES
  const collectionId = constructCollectionId(meta.name, meta.version);
  const params = {
    index,
    type,
    id: collectionId,
    body: {
      doc: meta,
      doc_as_upsert: true
    }
  };

  params.body.doc.timestamp = Date.now();
  return esClient.update(params);
}

/**
 * Indexes the provider type on ElasticSearch
 *
 * @param  {Object} esClient - ElasticSearch Connection object
 * @param  {Object} payload  - the provider record
 * @param  {string} index    - Elasticsearch index alias (default defined in search.js)
 * @param  {string} type     - Elasticsearch type (default: provider)
 * @returns {Promise} Elasticsearch response
 */
function indexProvider(esClient, payload, index = defaultIndexAlias, type = 'provider') {
  const params = {
    index,
    type,
    id: payload.id,
    body: {
      doc: payload,
      doc_as_upsert: true
    }
  };
  params.body.doc.timestamp = Date.now();

  // adding collection record to ES
  return esClient.update(params);
}

/**
 * Indexes the rule type on ElasticSearch
 *
 * @param  {Object} esClient - ElasticSearch Connection object
 * @param  {Object} payload  - the Rule record
 * @param  {string} index    - Elasticsearch index alias (default defined in search.js)
 * @param  {string} type     - Elasticsearch type (default: rule)
 * @returns {Promise} Elasticsearch response
 */
function indexRule(esClient, payload, index = defaultIndexAlias, type = 'rule') {
  const params = {
    index,
    type,
    id: payload.name,
    body: {
      doc: payload,
      doc_as_upsert: true
    }
  };
  params.body.doc.timestamp = Date.now();

  // adding collection record to ES
  return esClient.update(params);
}

/**
 * Calculate granule product volume, which is the sum of the file
 * sizes in bytes
 *
 * @param {Array<Object>} granuleFiles - array of granule files
 * @returns {Integer} - sum of granule file sizes in bytes
 */
function getGranuleProductVolume(granuleFiles) {
  const fileSizes = granuleFiles.map((file) => file.fileSize)
    .filter((size) => size);

  return fileSizes.reduce((a, b) => a + b);
}

/**
 * Extract a date from the payload and return it in string format
 *
 * @param {Object} payload - payload object
 * @param {string} dateField - date field to extract
 * @returns {string} - date field in string format, null if the
 * field does not exist in the payload
 */
function extractDate(payload, dateField) {
  const dateMs = get(payload, dateField);

  if (dateMs) {
    const date = new Date(dateMs);
    return date.toISOString();
  }

  return null;
}

/**
 * Extracts granule info from a stepFunction message and indexes it to
 * an ElasticSearch
 *
 * @param  {Object} esClient - ElasticSearch Connection object
 * @param  {Object} payload  - Cumulus Step Function message
 * @param  {string} index    - Elasticsearch index alias (default defined in search.js)
 * @param  {string} type     - Elasticsearch type (default: granule)
 * @returns {Promise} Elasticsearch response
 */
async function granule(esClient, payload, index = defaultIndexAlias, type = 'granule') {
  const name = get(payload, 'cumulus_meta.execution_name');
  const granules = get(payload, 'payload.granules', get(payload, 'meta.input_granules'));

  if (!granules) return Promise.resolve();

  const arn = getExecutionArn(
    get(payload, 'cumulus_meta.state_machine'),
    name
  );

  if (!arn) return Promise.resolve();

  const execution = getExecutionUrl(arn);

  const collection = get(payload, 'meta.collection');
  const exception = parseException(payload.exception);

  const collectionId = constructCollectionId(collection.name, collection.version);

  // make sure collection is added
  try {
    await esClient.get({
      index,
      type: 'collection',
      id: collectionId
    });
  }
  catch (e) {
    // adding collection record to ES
    await indexCollection(esClient, collection);
  }

  const done = granules.map(async (g) => {
    if (g.granuleId) {
      const doc = {
        granuleId: g.granuleId,
        pdrName: get(payload, 'meta.pdr.name'),
        collectionId,
        status: get(payload, 'meta.status'),
        provider: get(payload, 'meta.provider.id'),
        execution,
        cmrLink: get(g, 'cmrLink'),
        files: uniqBy(g.files, 'filename'),
        error: exception,
        createdAt: get(payload, 'cumulus_meta.workflow_start_time'),
        timestamp: Date.now(),
        productVolume: getGranuleProductVolume(g.files),
        timeToPreprocess: get(payload, 'meta.sync_granule_duration'),
        timeToArchive: get(payload, 'meta.post_to_cmr_duration'),
        processingStartTime: extractDate(payload, 'meta.sync_granule_end_time'),
        processingEndTime: extractDate(payload, 'meta.post_to_cmr_start_time')
      };

      doc.published = get(g, 'published', false);
      // Duration is also used as timeToXfer for the EMS report
      doc.duration = (doc.timestamp - doc.createdAt) / 1000;

<<<<<<< HEAD
      const delGranParams = {
=======
      if (g.cmrLink) {
        const metadata = await cmrjs.getMetadata(g.cmrLink);
        doc.beginningDateTime = metadata.time_start;
        doc.endingDateTime = metadata.time_end;
        doc.lastUpdateDateTime = metadata.updated;

        const fullMetadata = await cmrjs.getFullMetadata(g.cmrLink);
        if (fullMetadata && fullMetadata.DataGranule) {
          doc.productionDateTime = fullMetadata.DataGranule.ProductionDateTime;
        }
      }

      return esClient.update({
>>>>>>> bfae42ce
        index,
        type: 'deletedgranule',
        id: doc.granuleId,
        parent: collectionId,
        ignore: [404]
      };
      return esClient.delete(delGranParams)
        .then(() => esClient.update({
          index,
          type,
          id: doc.granuleId,
          parent: collectionId,
          body: {
            doc,
            doc_as_upsert: true
          }
        }));
    }
    return Promise.resolve();
  });

  return Promise.all(done);
}

/**
 * delete a record from ElasticSearch
 *
 * @param  {Object} esClient - ElasticSearch Connection object
 * @param  {string} id       - id of the Elasticsearch record
 * @param  {string} type     - Elasticsearch type (default: execution)
 * @param  {strint} parent   - id of the parent (optional)
 * @param  {string} index    - Elasticsearch index (default: cumulus)
 * @returns {Promise} elasticsearch delete response
 */
async function deleteRecord(esClient, id, type, parent, index = defaultIndexAlias) {
  if (!esClient) {
    esClient = await Search.es();
  }
  const params = {
    index,
    type,
    id
  };

  if (parent) {
    params.parent = parent;
  }
  const result = await esClient.get(params);
  return esClient.delete(params)
    .then(async (response) => {
      if (type === 'granule' && result.found) {
        const doc = result._source;
        doc.timestamp = Date.now();
        doc.deletedAt = Date.now();
        await esClient.update({
          index,
          type: 'deletedgranule',
          id: doc.granuleId,
          parent: parent,
          body: {
            doc,
            doc_as_upsert: true
          }
        });
      }
      return response;
    });
}

/**
 * start the re-ingest of a given granule object
 *
 * @param  {Object} g - the granule object
 * @param  {string} index - cumulus index alias name (optional)
 * @returns {Promise} an object show the start of the re-ingest
 */
async function reingest(g, index) {
  const { name, version } = deconstructCollectionId(g.collectionId);

  // get the payload of the original execution
  const status = await StepFunction.getExecutionStatus(path.basename(g.execution));
  const originalMessage = JSON.parse(status.execution.input);

  const payload = await Rule.buildPayload({
    workflow: 'IngestGranule',
    provider: g.provider,
    collection: {
      name,
      version
    },
    meta: originalMessage.meta,
    payload: originalMessage.payload
  });

  await partialRecordUpdate(
    null,
    g.granuleId,
    'granule',
    { status: 'running' },
    g.collectionId,
    index
  );
  await invoke(process.env.invoke, payload);
  return {
    granuleId: g.granuleId,
    action: 'reingest',
    status: 'SUCCESS'
  };
}

/**
 * processes the incoming cumulus message and pass it through a number
 * of indexers
 *
 * @param  {Object} event - incoming cumulus message
 * @returns {Promise} object with response from the three indexer
 */
async function handlePayload(event) {
  let payload;
  const source = get(event, 'EventSource');

  if (source === 'aws:sns') {
    payload = get(event, 'Sns.Message');
    payload = JSON.parse(payload);
  }
  else {
    payload = event;
  }

  const esClient = await Search.es();

  // allowing to set index name via env variable
  // to support testing
  const esIndex = process.env.ES_INDEX;

  return {
    sf: await indexStepFunction(esClient, payload, esIndex),
    pdr: await pdr(esClient, payload, esIndex),
    granule: await granule(esClient, payload, esIndex)
  };
}

/**
 * processes the incoming log events coming from AWS
 * CloudWatch
 *
 * @param  {Object} event - incoming message from CloudWatch
 * @param  {Object} context - aws lambda context object
 * @param  {function} cb - aws lambda callback function
 * @returns {Promise} undefined
 */
function logHandler(event, context, cb) {
  log.debug(event);
  const payload = new Buffer(event.awslogs.data, 'base64');
  zlib.gunzip(payload, (e, r) => {
    try {
      const logs = JSON.parse(r.toString());
      log.debug(logs);
      return indexLog(undefined, logs.logEvents)
        .then((s) => cb(null, s))
        .catch(cb);
    }
    catch (err) {
      log.error(e);
      return cb(null);
    }
  });
}

/**
 * Lambda function handler for sns2elasticsearch
 *
 * @param  {Object} event - incoming message sns
 * @param  {Object} context - aws lambda context object
 * @param  {function} cb - aws lambda callback function
 * @returns {Promise} undefined
 */
function handler(event, context, cb) {
  // we can handle both incoming message from SNS as well as direct payload
  log.debug(JSON.stringify(event));
  const records = get(event, 'Records');
  let jobs = [];

  if (records) {
    jobs = records.map(handlePayload);
  }
  else {
    jobs.push(handlePayload(event));
  }

  return Promise.all(jobs)
    .then((r) => {
      log.info(`Updated ${r.length} es records`);
      cb(null, r);
      return r;
    })
    .catch(cb);
}

module.exports = {
  constructCollectionId,
  deconstructCollectionId,
  handler,
  logHandler,
  indexCollection,
  indexProvider,
  indexRule,
  indexStepFunction,
  handlePayload,
  partialRecordUpdate,
  deleteRecord,
  reingest,
  granule,
  pdr
};

justLocalRun(() => {
  // const a = {};
  // handler(a, {}, (e, r) => log.info(e, r));
});<|MERGE_RESOLUTION|>--- conflicted
+++ resolved
@@ -444,9 +444,6 @@
       // Duration is also used as timeToXfer for the EMS report
       doc.duration = (doc.timestamp - doc.createdAt) / 1000;
 
-<<<<<<< HEAD
-      const delGranParams = {
-=======
       if (g.cmrLink) {
         const metadata = await cmrjs.getMetadata(g.cmrLink);
         doc.beginningDateTime = metadata.time_start;
@@ -459,8 +456,7 @@
         }
       }
 
-      return esClient.update({
->>>>>>> bfae42ce
+      const delGranParams = {
         index,
         type: 'deletedgranule',
         id: doc.granuleId,
