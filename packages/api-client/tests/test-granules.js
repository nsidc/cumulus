--- conflicted
+++ resolved
@@ -102,10 +102,7 @@
 test('getGranule accepts an optional collectionId', async (t) => {
   const expected = {
     prefix: t.context.testPrefix,
-<<<<<<< HEAD
-=======
     expectedStatusCodes: [404, 200],
->>>>>>> 0dabdc36
     payload: {
       httpMethod: 'GET',
       resource: '/{proxy+}',
@@ -128,10 +125,7 @@
     prefix: t.context.testPrefix,
     granuleId: t.context.granuleId,
     collectionId: t.context.collectionId,
-<<<<<<< HEAD
-=======
     expectedStatusCodes: [404, 200],
->>>>>>> 0dabdc36
   }));
 });
 
