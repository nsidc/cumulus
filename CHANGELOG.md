# Changelog
All notable changes to this project will be documented in this file.

The format is based on [Keep a Changelog](http://keepachangelog.com/en/1.0.0/)
and this project adheres to [Semantic Versioning](http://semver.org/spec/v2.0.0.html).

## [Unreleased]
### Added
- **CUMULUS-491** - Add granule reconciliation API endpoints.

### Added
- **CUMULUS-508** - `@cumulus/deployment` cloudformation template allows for lambdas and ECS clusters to have multiple AZ availability.
    - `@cumulus/deployment` also ensures docker uses `devicemapper` storage driver.

### Fixed
<<<<<<< HEAD
- **CCUMULUS-747** - Delete granule API doesn't delete granule files in s3 and granule in elasticsearch
    - update the StreamSpecification DynamoDB tables to have StreamViewType: "NEW_AND_OLD_IMAGES"
    - delete granule files in s3
=======
- **CUMULUS-398** - Fix not able to filter executions bu workflow
>>>>>>> 70147ac7

## [v1.6.0] - 2018-06-06

### Please note: [Upgrade Instructions](https://github.com/cumulus-nasa/cumulus/wiki/Upgrading-to-Cumulus-1.6)

### Fixed
- **CUMULUS-602** - Format all logs sent to Elastic Search.
  - Extract cumulus log message and index it to Elastic Search.
- **CUMULUS-544** - Post to CMR task has UAT URL hard-coded
  - Made configurable: PostToCmr now requires CMR_ENVIRONMENT env to be set to 'SIT' or 'OPS' for those CMR environments. Default is UAT.

### Added
- **CUMULUS-556** - add a mechanism for creating and running migration scripts on deployment.
- **CUMULUS-461** Support use of metadata date and other components in `url_path` property
- **CUMULUS-480** Add suport for backup and recovery:
  - Add DynamoDB tables for granules, executions and pdrs
  - Add ability to write all records to S3
  - Add ability to download all DynamoDB records in form json files
  - Add ability to upload records to DynamoDB
  - Add migration scripts for copying granule, pdr and execution records from ElasticSearch to DynamoDB
  - Add IAM support for batchWrite on dynamoDB

### Changed
- **CUMULUS-477** Update bucket configuration to support multiple buckets of the same type:
  - Change the structure of the buckets to allow for  more than one bucket of each type. The bucket structure is now:
    bucket-key:
      name: <bucket-name>
      type: <type> i.e. internal, public, etc.
  - Change IAM and app deployment configuration to support new bucket structure
  - Update tasks and workflows to support new bucket structure
  - Replace instances where buckets.internal is relied upon to either use the system bucket or a configured bucket
  - Move IAM template to the deployment package. NOTE: You now have to specify '--template node_modules/@cumulus/deployment/iam' in your IAM deployment
  - Add IAM cloudformation template support to filter buckets by type

## [v1.5.5] - 2018-05-30

### Added
- **CUMULUS-530** - PDR tracking through Queue-granules
  - Add optional `pdr` property to the sync-granule task's input config and output payload.
- **CUMULUS-548** - Create a Lambda task that generates EMS distribution reports
  - In order to supply EMS Distribution Reports, you must enable S3 Server
    Access Logging on any S3 buckets used for distribution. See [How Do I Enable Server Access Logging for an S3 Bucket?](https://docs.aws.amazon.com/AmazonS3/latest/user-guide/server-access-logging.html)
    The "Target bucket" setting should point at the Cumulus internal bucket.
    The "Target prefix" should be
    "<STACK_NAME>/ems-distribution/s3-server-access-logs/", where "STACK_NAME"
    is replaced with the name of your Cumulus stack.

### Fixed
- **CUMULUS-546 - Kinesis Consumer should catch and log invalid JSON**
  - Kinesis Consumer lambda catches and logs errors so that consumer doesn't get stuck in a loop re-processing bad json records.
- EMS report filenames are now based on their start time instead of the time
  instead of the time that the report was generated
- **CUMULUS-552 - Cumulus API returns different results for the same collection depending on query**
  - The collection, provider and rule records in elasticsearch are now replaced with records from dynamo db when the dynamo db records are updated.

### Added
- `@cumulus/deployment`'s default cloudformation template now configures storage for Docker to match the configured ECS Volume. The template defines Docker's devicemapper basesize (`dm.basesize`) using `ecs.volumeSize`. This is addresses ECS default of limiting Docker containers to 10GB of storage ([Read more](https://aws.amazon.com/premiumsupport/knowledge-center/increase-default-ecs-docker-limit/)).

## [v1.5.4] - 2018-05-21

### Added
- **CUMULUS-535** - EMS Ingest, Archive, Archive Delete reports
  - Add lambda EmsReport to create daily EMS Ingest, Archive, Archive Delete reports
  - ems.provider property added to `@cumulus/deployment/app/config.yml`.
    To change the provider name, please add `ems: provider` property to `app/config.yml`.
- **CUMULUS-480** Use DynamoDB to store granules, pdrs and execution records
  - Activate PointInTime feature on DynamoDB tables
  - Increase test coverage on api package
  - Add ability to restore metadata records from json files to DynamoDB
- **CUMULUS-459** provide API endpoint for moving granules from one location on s3 to another

## [v1.5.3] - 2018-05-18

### Fixed
- **CUMULUS-557 - "Add dataType to DiscoverGranules output"**
  - Granules discovered by the DiscoverGranules task now include dataType
  - dataType is now a required property for granules used as input to the
    QueueGranules task
- **CUMULUS-550** Update deployment app/config.yml to force elasticsearch updates for deleted granules

## [v1.5.2] - 2018-05-15

### Fixed
- **CUMULUS-514 - "Unable to Delete the Granules"**
  - updated cmrjs.deleteConcept to return success if the record is not found
    in CMR.

### Added
- **CUMULUS-547** - The distribution API now includes an
  "earthdataLoginUsername" query parameter when it returns a signed S3 URL
- **CUMULUS-527 - "parse-pdr queues up all granules and ignores regex"**
  - Add an optional config property to the ParsePdr task called
    "granuleIdFilter". This property is a regular expression that is applied
    against the filename of the first file of each granule contained in the
    PDR. If the regular expression matches, then the granule is included in
    the output. Defaults to '.', which will match all granules in the PDR.
- File checksums in PDRs now support MD5
- Deployment support to subscribe to an SNS topic that already exists
- **CUMULUS-470, CUMULUS-471** In-region S3 Policy lambda added to API to update bucket policy for in-region access.
- **CUMULUS-533** Added fields to granule indexer to support EMS ingest and archive record creation
- **CUMULUS-534** Track deleted granules
  - added `deletedgranule` type to `cumulus` index.
  - **Important Note:** Force custom bootstrap to re-run by adding this to
    app/config.yml `es: elasticSearchMapping: 7`
- You can now deploy cumulus without ElasticSearch. Just add `es: null` to your `app/config.yml` file. This is only useful for debugging purposes. Cumulus still requires ElasticSearch to properly operate.
- `@cumulus/integration-tests` includes and exports the `addRules` function, which seeds rules into the DynamoDB table.
- Added capability to support EFS in cloud formation template. Also added
  optional capability to ssh to your instance and privileged lambda functions.
- Added support to force discovery of PDRs that have already been processed
  and filtering of selected data types
- `@cumulus/cmrjs` uses an environment variable `USER_IP_ADDRESS` or fallback
  IP address of `10.0.0.0` when a public IP address is not available. This
  supports lambda functions deployed into a VPC's private subnet, where no
  public IP address is available.

### Changed
- **CUMULUS-550** Custom bootstrap automatically adds new types to index on
  deployment

## [v1.5.1] - 2018-04-23
### Fixed
- add the missing dist folder to the hello-world task
- disable uglifyjs on the built version of the pdr-status-check (read: https://github.com/webpack-contrib/uglifyjs-webpack-plugin/issues/264)

## [v1.5.0] - 2018-04-23
### Changed
- Removed babel from all tasks and packages and increased minimum node requirements to version 8.10
- Lambda functions created by @cumulus/deployment will use node8.10 by default
- Moved [cumulus-integration-tests](https://github.com/cumulus-nasa/cumulus-integration-tests) to the `example` folder CUMULUS-512
- Streamlined all packages dependencies (e.g. remove redundant dependencies and make sure versions are the same across packages)
- **CUMULUS-352:** Update Cumulus Elasticsearch indices to use [index aliases](https://www.elastic.co/guide/en/elasticsearch/reference/current/indices-aliases.html).
- **CUMULUS-519:** ECS tasks are no longer restarted after each CF deployment unless `ecs.restartTasksOnDeploy` is set to true
- **CUMULUS-298:** Updated log filterPattern to include all CloudWatch logs in ElasticSearch
- **CUMULUS-518:** Updates to the SyncGranule config schema
  - `granuleIdExtraction` is no longer a property
  - `process` is now an optional property
  - `provider_path` is no longer a property

### Fixed
- **CUMULUS-455 "Kes deployments using only an updated message adapter do not get automatically deployed"**
  - prepended the hash value of cumulus-message-adapter.zip file to the zip file name of lambda which uses message adapter.
  - the lambda function will be redeployed when message adapter or lambda function are updated
- Fixed a bug in the bootstrap lambda function where it stuck during update process
- Fixed a bug where the sf-sns-report task did not return the payload of the incoming message as the output of the task [CUMULUS-441]

### Added
- **CUMULUS-352:** Add reindex CLI to the API package.
- **CUMULUS-465:** Added mock http/ftp/sftp servers to the integration tests
- Added a `delete` method to the `@common/CollectionConfigStore` class
- **CUMULUS-467 "@cumulus/integration-tests or cumulus-integration-tests should seed provider and collection in deployed DynamoDB"**
  - `example` integration-tests populates providers and collections to database
  - `example` workflow messages are populated from workflow templates in s3, provider and collection information in database, and input payloads.  Input templates are removed.
  - added `https` protocol to provider schema

## [v1.4.1] - 2018-04-11

### Fixed
- Sync-granule install

## [v1.4.0] - 2018-04-09

### Fixed
- **CUMULUS-392 "queue-granules not returning the sfn-execution-arns queued"**
  - updated queue-granules to return the sfn-execution-arns queued and pdr if exists.
  - added pdr to ingest message meta.pdr instead of payload, so the pdr information doesn't get lost in the ingest workflow, and ingested granule in elasticsearch has pdr name.
  - fixed sf-sns-report schema, remove the invalid part
  - fixed pdr-status-check schema, the failed execution contains arn and reason
- **CUMULUS-206** make sure homepage and repository urls exist in package.json files of tasks and packages

### Added
- Example folder with a cumulus deployment example

### Changed
- [CUMULUS-450](https://bugs.earthdata.nasa.gov/browse/CUMULUS-450) - Updated
  the config schema of the **queue-granules** task
  - The config no longer takes a "collection" property
  - The config now takes an "internalBucket" property
  - The config now takes a "stackName" property
- [CUMULUS-450](https://bugs.earthdata.nasa.gov/browse/CUMULUS-450) - Updated
  the config schema of the **parse-pdr** task
  - The config no longer takes a "collection" property
  - The "stack", "provider", and "bucket" config properties are now
    required
- **CUMULUS-469** Added a lambda to the API package to prototype creating an S3 bucket policy for direct, in-region S3 access for the prototype bucket

### Removed
- Removed the `findTmpTestDataDirectory()` function from
  `@cumulus/common/test-utils`

### Fixed
- [CUMULUS-450](https://bugs.earthdata.nasa.gov/browse/CUMULUS-450)
  - The **queue-granules** task now enqueues a **sync-granule** task with the
    correct collection config for that granule based on the granule's
    data-type. It had previously been using the collection config from the
    config of the **queue-granules** task, which was a problem if the granules
    being queued belonged to different data-types.
  - The **parse-pdr** task now handles the case where a PDR contains granules
    with different data types, and uses the correct granuleIdExtraction for
    each granule.

### Added
- **CUMULUS-448** Add code coverage checking using [nyc](https://github.com/istanbuljs/nyc).

## [v1.3.0] - 2018-03-29

### Deprecated
- discover-s3-granules is deprecated. The functionality is provided by the discover-granules task
### Fixed
- **CUMULUS-331:** Fix aws.downloadS3File to handle non-existent key
- Using test ftp provider for discover-granules testing [CUMULUS-427]
- **CUMULUS-304: "Add AWS API throttling to pdr-status-check task"** Added concurrency limit on SFN API calls.  The default concurrency is 10 and is configurable through Lambda environment variable CONCURRENCY.
- **CUMULUS-414: "Schema validation not being performed on many tasks"** revised npm build scripts of tasks that use cumulus-message-adapter to place schema directories into dist directories.
- **CUMULUS-301:** Update all tests to use test-data package for testing data.
- **CUMULUS-271: "Empty response body from rules PUT endpoint"** Added the updated rule to response body.
- Increased memory allotment for `CustomBootstrap` lambda function. Resolves failed deployments where `CustomBootstrap` lambda function was failing with error `Process exited before completing request`. This was causing deployments to stall, fail to update and fail to rollback. This error is thrown when the lambda function tries to use more memory than it is allotted.
- Cumulus repository folders structure updated:
  - removed the `cumulus` folder altogether
  - moved `cumulus/tasks` to `tasks` folder at the root level
  - moved the tasks that are not converted to use CMA to `tasks/.not_CMA_compliant`
  - updated paths where necessary

### Added
- `@cumulus/integration-tests` - Added support for testing the output of an ECS activity as well as a Lambda function.

## [v1.2.0] - 2018-03-20

### Fixed
- Update vulnerable npm packages [CUMULUS-425]
- `@cumulus/api`: `kinesis-consumer.js` uses `sf-scheduler.js#schedule` instead of placing a message directly on the `startSF` SQS queue. This is a fix for [CUMULUS-359](https://bugs.earthdata.nasa.gov/browse/CUMULUS-359) because `sf-scheduler.js#schedule` looks up the provider and collection data in DynamoDB and adds it to the `meta` object of the enqueued message payload.
- `@cumulus/api`: `kinesis-consumer.js` catches and logs errors instead of doing an error callback. Before this change, `kinesis-consumer` was failing to process new records when an existing record caused an error because it would call back with an error and stop processing additional records. It keeps trying to process the record causing the error because it's "position" in the stream is unchanged. Catching and logging the errors is part 1 of the fix. Proposed part 2 is to enqueue the error and the message on a "dead-letter" queue so it can be processed later ([CUMULUS-413](https://bugs.earthdata.nasa.gov/browse/CUMULUS-413)).
- **CUMULUS-260: "PDR page on dashboard only shows zeros."** The PDR stats in LPDAAC are all 0s, even if the dashboard has been fixed to retrieve the correct fields.  The current version of pdr-status-check has a few issues.
  - pdr is not included in the input/output schema.  It's available from the input event.  So the pdr status and stats are not updated when the ParsePdr workflow is complete.  Adding the pdr to the input/output of the task will fix this.
  - pdr-status-check doesn't update pdr stats which prevent the real time pdr progress from showing up in the dashboard. To solve this, added lambda function sf-sns-report which is copied from @cumulus/api/lambdas/sf-sns-broadcast with modification, sf-sns-report can be used to report step function status anywhere inside a step function.  So add step sf-sns-report after each pdr-status-check, we will get the PDR status progress at real time.
  - It's possible an execution is still in the queue and doesn't exist in sfn yet.  Added code to handle 'ExecutionDoesNotExist' error when checking the execution status.
- Fixed `aws.cloudwatchevents()` typo in `packages/ingest/aws.js`. This typo was the root cause of the error: `Error: Could not process scheduled_ingest, Error: : aws.cloudwatchevents is not a constructor` seen when trying to update a rule.


### Removed

- `@cumulus/ingest/aws`: Remove queueWorkflowMessage which is no longer being used by `@cumulus/api`'s `kinesis-consumer.js`.

## [v1.1.4] - 2018-03-15

### Added
- added flag `useList` to parse-pdr [CUMULUS-404]

### Fixed

- Pass encrypted password to the ApiGranule Lambda function [CUMULUS-424]


## [v1.1.3] - 2018-03-14
### Fixed
- Changed @cumulus/deployment package install behavior. The build process will happen after installation

## [v1.1.2] - 2018-03-14

### Added
- added tools to @cumulus/integration-tests for local integration testing
- added end to end testing for discovering and parsing of PDRs
- `yarn e2e` command is available for end to end testing
### Fixed

- **CUMULUS-326: "Occasionally encounter "Too Many Requests" on deployment"** The api gateway calls will handle throttling errors
- **CUMULUS-175: "Dashboard providers not in sync with AWS providers."** The root cause of this bug - DynamoDB operations not showing up in Elasticsearch - was shared by collections and rules. The fix was to update providers', collections' and rules; POST, PUT and DELETE endpoints to operate on DynamoDB and using DynamoDB streams to update Elasticsearch. The following packages were made:
  - `@cumulus/deployment` deploys DynamoDB streams for the Collections, Providers and Rules tables as well as a new lambda function called `dbIndexer`. The `dbIndexer` lambda has an event source mapping which listens to each of the DynamoDB streams. The dbIndexer lambda receives events referencing operations on the DynamoDB table and updates the elasticsearch cluster accordingly.
  - The `@cumulus/api` endpoints for collections, providers and rules _only_ query DynamoDB, with the exception of LIST endpoints and the collections' GET endpoint.

### Updated
- Broke up `kes.override.js` of @cumulus/deployment to multiple modules and moved to a new location
- Expanded @cumulus/deployment test coverage
- all tasks were updated to use cumulus-message-adapter-js 1.0.1
- added build process to integration-tests package to babelify it before publication
- Update @cumulus/integration-tests lambda.js `getLambdaOutput` to return the entire lambda output. Previously `getLambdaOutput` returned only the payload.

## [v1.1.1] - 2018-03-08

### Removed
- Unused queue lambda in api/lambdas [CUMULUS-359]

### Fixed
- Kinesis message content is passed to the triggered workflow [CUMULUS-359]
- Kinesis message queues a workflow message and does not write to rules table [CUMULUS-359]

## [v1.1.0] - 2018-03-05

### Added

- Added a `jlog` function to `common/test-utils` to aid in test debugging
- Integration test package with command line tool [CUMULUS-200] by @laurenfrederick
- Test for FTP `useList` flag [CUMULUS-334] by @kkelly51

### Updated
- The `queue-pdrs` task now uses the [cumulus-message-adapter-js](https://github.com/cumulus-nasa/cumulus-message-adapter-js)
  library
- Updated the `queue-pdrs` JSON schemas
- The test-utils schema validation functions now throw an error if validation
  fails
- The `queue-granules` task now uses the [cumulus-message-adapter-js](https://github.com/cumulus-nasa/cumulus-message-adapter-js)
  library
- Updated the `queue-granules` JSON schemas

### Removed
- Removed the `getSfnExecutionByName` function from `common/aws`
- Removed the `getGranuleStatus` function from `common/aws`

## [v1.0.1] - 2018-02-27

### Added
- More tests for discover-pdrs, dicover-granules by @yjpa7145
- Schema validation utility for tests by @yjpa7145

### Changed
- Fix an FTP listing bug for servers that do not support STAT [CUMULUS-334] by @kkelly51

## [v1.0.0] - 2018-02-23

[Unreleased]: https://github.com/cumulus-nasa/cumulus/compare/v1.6.0...HEAD
[v1.6.0]: https://github.com/cumulus-nasa/cumulus/compare/v1.5.5...v1.6.0
[v1.5.5]: https://github.com/cumulus-nasa/cumulus/compare/v1.5.4...v1.5.5
[v1.5.4]: https://github.com/cumulus-nasa/cumulus/compare/v1.5.3...v1.5.4
[v1.5.3]: https://github.com/cumulus-nasa/cumulus/compare/v1.5.2...v1.5.3
[v1.5.2]: https://github.com/cumulus-nasa/cumulus/compare/v1.5.1...v1.5.2
[v1.5.1]: https://github.com/cumulus-nasa/cumulus/compare/v1.5.0...v1.5.1
[v1.5.0]: https://github.com/cumulus-nasa/cumulus/compare/v1.4.1...v1.5.0
[v1.4.1]: https://github.com/cumulus-nasa/cumulus/compare/v1.4.0...v1.4.1
[v1.4.0]: https://github.com/cumulus-nasa/cumulus/compare/v1.3.0...v1.4.0
[v1.3.0]: https://github.com/cumulus-nasa/cumulus/compare/v1.2.0...v1.3.0
[v1.2.0]: https://github.com/cumulus-nasa/cumulus/compare/v1.1.4...v1.2.0
[v1.1.4]: https://github.com/cumulus-nasa/cumulus/compare/v1.1.3...v1.1.4
[v1.1.3]: https://github.com/cumulus-nasa/cumulus/compare/v1.1.2...v1.1.3
[v1.1.2]: https://github.com/cumulus-nasa/cumulus/compare/v1.1.1...v1.1.2
[v1.1.1]: https://github.com/cumulus-nasa/cumulus/compare/v1.0.1...v1.1.1
[v1.1.0]: https://github.com/cumulus-nasa/cumulus/compare/v1.0.1...v1.1.0
[v1.0.1]: https://github.com/cumulus-nasa/cumulus/compare/v1.0.0...v1.0.1
[v1.0.0]: https://github.com/cumulus-nasa/cumulus/compare/pre-v1-release...v1.0.0
<|MERGE_RESOLUTION|>--- conflicted
+++ resolved
@@ -13,13 +13,10 @@
     - `@cumulus/deployment` also ensures docker uses `devicemapper` storage driver.
 
 ### Fixed
-<<<<<<< HEAD
-- **CCUMULUS-747** - Delete granule API doesn't delete granule files in s3 and granule in elasticsearch
+- **CUMULUS-747** - Delete granule API doesn't delete granule files in s3 and granule in elasticsearch
     - update the StreamSpecification DynamoDB tables to have StreamViewType: "NEW_AND_OLD_IMAGES"
     - delete granule files in s3
-=======
 - **CUMULUS-398** - Fix not able to filter executions bu workflow
->>>>>>> 70147ac7
 
 ## [v1.6.0] - 2018-06-06
 
