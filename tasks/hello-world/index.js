--- conflicted
+++ resolved
@@ -3,15 +3,11 @@
 const cumulusMessageAdapter = require('@cumulus/cumulus-message-adapter-js');
 const { log } = require('@cumulus/common');
 
-<<<<<<< HEAD
-let passOnRetry = false;
-=======
 const {
   deleteS3Object,
   s3ObjectExists,
   s3PutObject
 } = require('@cumulus/common/aws');
->>>>>>> 8852d8e1
 
 /**
  * Throw an error if hello world is configured to throw an error for
