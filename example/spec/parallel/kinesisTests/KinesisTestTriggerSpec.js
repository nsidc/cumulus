--- conflicted
+++ resolved
@@ -30,18 +30,12 @@
 const { getExecution, deleteExecution } = require('@cumulus/api-client/executions');
 const { getGranule, deleteGranule, removeFromCMR } = require('@cumulus/api-client/granules');
 const { randomString } = require('@cumulus/common/test-utils');
-<<<<<<< HEAD
 const { getExecutionUrlFromArn } = require('@cumulus/message/Executions');
 
 const {
   waitForApiRecord,
+  waitForApiStatus,
 } = require('../../helpers/apiUtils');
-
-=======
-const { getExecution } = require('@cumulus/api-client/executions');
-
-const { waitForApiStatus } = require('../../helpers/apiUtils');
->>>>>>> b260fd27
 const {
   loadConfig,
   uploadTestDataToBucket,
@@ -321,23 +315,13 @@
       });
 
       it('records both the original and the final payload', async () => {
-<<<<<<< HEAD
-        const executionRecord = await waitForApiRecord(
-=======
         const executionRecord = await waitForApiStatus(
->>>>>>> b260fd27
           getExecution,
           {
             prefix: testConfig.stackName,
             arn: workflowExecution.executionArn,
           },
-<<<<<<< HEAD
-          {
-            status: 'completed',
-          }
-=======
           'completed'
->>>>>>> b260fd27
         );
         expect(executionRecord.originalPayload).toEqual(startStep.payload);
         expect(executionRecord.finalPayload).toEqual(endStep.payload);
