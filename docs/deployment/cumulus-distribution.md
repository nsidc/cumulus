---
id: cumulus_distribution
title: Using the Cumulus Distribution API
hide_title: false
---

The Cumulus Distribution API is a set of endpoints that can be used to enable AWS Cognito authentication when downloading data from S3.

<<<<<<< HEAD
=======
:::tip

If you need to access our quick reference materials while setting up or continuing to manage your API access go to the [Cumulus Distribution API Docs](https://nasa.github.io/cumulus-distribution-api/).

:::

>>>>>>> 0dabdc36
## Configuring a Cumulus Distribution Deployment

The Cumulus Distribution API is included in the main [Cumulus](https://github.com/nasa/cumulus/tree/master/tf-modules/cumulus_distribution) repo. It is available as part of the `terraform-aws-cumulus.zip` archive in the [latest release](https://github.com/nasa/cumulus/releases).

These steps assume you're using the [Cumulus Deployment Template](https://github.com/nasa/cumulus-template-deploy/blob/master/cumulus-tf/main.tf) but they can also be used for custom deployments.

To configure a deployment to use Cumulus Distribution:

 1. Remove or comment the "Thin Egress App Settings" in the [Cumulus Template Deploy](https://github.com/nasa/cumulus-template-deploy/blob/master/cumulus-tf/main.tf) and enable the "Cumulus Distribution Settings".
 2. Delete or comment the contents of [thin_egress_app.tf](https://github.com/nasa/cumulus-template-deploy/blob/master/cumulus-tf/thin_egress_app.tf) and the corresponding Thin Egress App outputs in [outputs.tf](https://github.com/nasa/cumulus-template-deploy/blob/master/cumulus-tf/outputs.tf). These are not necessary for a Cumulus Distribution deployment.
 3. Uncomment the Cumulus Distribution outputs in [outputs.tf](https://github.com/nasa/cumulus-template-deploy/blob/master/cumulus-tf/outputs.tf).
 4. Rename `cumulus-template-deploy/cumulus-tf/cumulus_distribution.tf.example` to `cumulus-template-deploy/cumulus-tf/cumulus_distribution.tf`.

## Cognito Application and User Credentials

The major prerequisite for using the Cumulus Distribution API is to set up [Cognito](https://aws.amazon.com/cognito/). If operating within NGAP, this should already be done for you. If operating outside of NGAP, you must set up Cognito yourself, which is beyond the scope of this documentation.

Given that Cognito is set up, in order to be able to download granule files via the Cumulus Distribution API, you must obtain Cognito user credentials, because any attempt to download such files (that will be, or have been, published to the CMR via your Cumulus deployment) will result in a prompt for you to supply Cognito user credentials. To obtain your own user credentials, talk to your product owner or scrum master for additional information. They should either know how to create the credentials, know who can create them for the team, or be the liaison to the Cognito team.

Further, whoever helps to obtain your Cognito user credentials should also be able to supply you with the values for the following new variables that you must add to your `cumulus-tf/terraform.tfvars` file:

* `csdap_host_url`: The URL of the Cognito service to which your Cumulus deployment will make Cognito API calls during a distribution (download) event
* `csdap_client_id`: The client ID for the Cumulus application registered within the Cognito service
* `csdap_client_password`: The client password for the Cumulus application registered within the Cognito service

Although you might have to wait a bit for your Cognito user credentials, the remaining instructions do not depend upon having them, so you may continue with these instructions while waiting for your credentials.

## Cumulus Distribution URL

Your Cumulus Distribution URL is used by Cumulus to generate download URLs as part of the granule metadata generated and published to the CMR. For example, a granule download URL will be of the form `<distribution url>/<protected bucket>/<key>` (or `<distribution url>/path/to/file`, if using a custom bucket map, as explained further below).

By default, the value of your distribution URL is the URL of your private Cumulus Distribution API Gateway (the API Gateway named `<prefix>-distribution`, once you deploy the Cumulus Distribution module). Therefore, by default, the generated download URLs are private, and thus inaccessible directly, but there are 2 ways to address this issue (both of which are detailed below): (a) use tunneling (typically in development) or (b) put a CloudFront URL in front of your API Gateway (typically in production, and perhaps UAT and/or SIT).

In either case, you must first know the default URL (i.e., the URL for the private Cumulus Distribution API Gateway). In order to obtain this default URL, you must first deploy your `cumulus-tf` module with the new Cumulus Distribution module, and once your initial deployment is complete, one of the Terraform outputs will be `cumulus_distribution_api_uri`, which is the URL for the private API Gateway.

You may override this default URL by adding a `cumulus_distribution_url` variable to your `cumulus-tf/terraform.tfvars` file and setting it to one of the following values (both are explained below):

1. The default URL, but with a port added to it, in order to allow you to configure tunneling (typically only in development)
2. A CloudFront URL placed in front of your Cumulus Distribution API Gateway (typically only for Production, but perhaps also for a UAT or SIT environment)

The following subsections explain these approaches in turn.

### Using Your Cumulus Distribution API Gateway URL as Your Distribution URL

Since your Cumulus Distribution API Gateway URL is private, the only way you can use it to confirm that your integration with Cognito is working is by using tunneling (again, generally for development). Here is an outline of the required steps with details provided further below:

1. Create/import a key pair into your AWS EC2 service (if you haven't already done so)
2. Add a reference to the name of the key pair to your Terraform variables (we'll set the `key_name` Terraform variable)
3. Choose an open local port on your machine (we'll use 9000 in the following example)
4. Add a reference to the value of your `cumulus_distribution_api_uri` (mentioned earlier), including your chosen port (we'll set the `cumulus_distribution_url` Terraform variable)
5. Redeploy Cumulus
6. Add an entry to your `/etc/hosts` file
7. Add a redirect URI to Cognito via the Cognito API
8. Install the Session Manager Plugin for the AWS CLI (if you haven't already done so; assuming you have already installed the AWS CLI)
9. Add a sample file to S3 to test downloading via Cognito

To create or import an existing key pair, you can use the AWS CLI (see AWS [ec2 import-key-pair](https://docs.aws.amazon.com/cli/latest/reference/ec2/import-key-pair.html)), or the AWS Console (see [Amazon EC2 key pairs and Linux instances](https://docs.aws.amazon.com/AWSEC2/latest/UserGuide/ec2-key-pairs.html)).

Once your key pair is added to AWS, add the following to your `cumulus-tf/terraform.tfvars` file:

```plain
key_name = "<name>"
cumulus_distribution_url = "https://<id>.execute-api.<region>.amazonaws.com:<port>/dev/"
```

where:

* `<name>` is the name of the key pair you just added to AWS
* `<id>` and `<region>` are the corresponding parts from your `cumulus_distribution_api_uri` output variable
* `<port>` is your open local port of choice (9000 is typically a good choice)

Once you save your variable changes, redeploy your `cumulus-tf` module.

While your deployment runs, add the following entry to your `/etc/hosts` file, replacing `<hostname>` with the host name of the `cumulus_distribution_url` Terraform variable you just added above:

```plain
localhost <hostname>
```

Next, you'll need to use the Cognito API to add the value of your `cumulus_distribution_url` Terraform variable as a Cognito redirect URI. To do so, use your favorite tool (e.g., curl, wget, Postman, etc.) to make a BasicAuth request to the Cognito API, using the following details:

* method: POST
* base URL: the value of your `csdap_host_url` Terraform variable
* path: /authclient/updateRedirectUri
* username: the value of your `csdap_client_id` Terraform variable
* password: the value of your `csdap_client_password` Terraform variable
* headers: Content-Type='application/x-www-form-urlencoded'
* body: redirect_uri=<cumulus_distribution_url>/login

where `<cumulus_distribution_url>` is the value of your `cumulus_distribution_url` Terraform variable. Note the `/login` path at the end of the `redirect_uri` value.

For reference, see the [Cognito Authentication Service API](https://wiki.earthdata.nasa.gov/display/ACAS/Cognito+Authentication+Service+API).

Next, [install the Session Manager Plugin for the AWS CLI](https://docs.aws.amazon.com/systems-manager/latest/userguide/session-manager-working-with-install-plugin.html). If running on macOS, and you use Homebrew, you can install it simply as follows:

```bash
brew install --cask session-manager-plugin --no-quarantine
```

As your final setup step, add a sample file to one of the protected buckets listed in your `buckets` Terraform variable in your `cumulus-tf/terraform.tfvars` file. The key for the S3 object doesn't matter, nor does it matter what file you use. All that matters is that the file is an S3 object in one of your protected buckets, because Cognito is triggered when attempting to download from one of those buckets.

At this point, you should be ready to open a tunnel and attempt to download your sample file via your browser, summarized as follows:

1. Determine your EC2 instance ID
2. Connect to the NASA VPN
3. Start an AWS SSM session
4. Open an SSH tunnel
5. Use a browser to navigate to your file

To determine your EC2 instance ID for your Cumulus deployment, run the follow command where `<profile>` is the name of the appropriate AWS profile to use, and `<prefix>` is the value of your `prefix` Terraform variable:

```bash
aws --profile <profile> ec2 describe-instances --filters Name=tag:Deployment,Values=<prefix> Name=instance-state-name,Values=running --query "Reservations[0].Instances[].InstanceId" --output text
```

<<<<<<< HEAD
> ⚠️ **IMPORTANT**: Before proceeding with the remaining steps, make sure you're connected to the NASA VPN.
=======
:::caution Connect to NASA VPN

Before proceeding with the remaining steps, make sure you are connected to the NASA VPN.

:::
>>>>>>> 0dabdc36

Use the value output from the command above in place of `<id>` in the following command, which will start an SSM session:

```bash
aws ssm start-session --target <id> --document-name AWS-StartPortForwardingSession --parameters portNumber=22,localPortNumber=6000
```

If successful, you should see output similar to the following:

```plain
Starting session with SessionId: NGAPShApplicationDeveloper-***
Port 6000 opened for sessionId NGAPShApplicationDeveloper-***.
Waiting for connections...
```

In another terminal window, open a tunnel with port forwarding using your chosen port from above (e.g., 9000):

```bash
ssh -4 -p 6000 -N -L <port>:<api-gateway-host>:443 ec2-user@127.0.0.1
```

where:

* `<port>` is the open local port you chose earlier (e.g., 9000)
* `<api-gateway-host>` is the hostname of your private API Gateway (i.e., the host portion of the URL you used as the value of your `cumulus_distribution_url` Terraform variable above)

Finally, use your chosen browser to navigate to `<cumulus_distribution_url>/<bucket>/<key>`, where `<bucket>` and `<key>` reference the sample file you added to S3 above.

If all goes well, you should be prompted for your Cognito username and password. If you have obtained your Cognito user credentials, enter them, and then next enter a code generated by the authenticator application you registered at the time you completed your Cognito registration process. Once your credentials and auth code are correctly supplied, after a few moments, the download process will begin.

Once you're finished testing, clean up as follows:

1. Stop your SSH tunnel (enter `Ctrl-C`)
2. Stop your AWS SSM session (enter `Ctrl-C`)
3. If you like, disconnect from the NASA VPN

While this is a relatively lengthy process, things are much easier when using CloudFront, such as in Production (OPS), SIT, or UAT, as explained next.

### Using a CloudFront URL as Your Distribution URL

In Production (OPS), and perhaps in other environments, such as UAT and SIT, you'll need to provide a publicly accessible URL for users to use for downloading (distributing) granule files.

This is generally done by placing a CloudFront URL in front of your private Cumulus Distribution API Gateway. In order to create such a CloudFront URL, contact the person who helped you obtain your Cognito credentials, and request a CloudFront URL with the following details:

* The private, backing URL, which is the value of your `cumulus_distribution_api_uri` Terraform output value
* A request to add the AWS account's VPC to the whitelist

Once this request is completed, and you obtain the new CloudFront URL, override your default distribution URL with the CloudFront URL by adding the following to your `cumulus-tf/terraform.tfvars` file:

```plain
cumulus_distribution_url = <cloudfront_url>
```

In addition, add a Cognito redirect URI, as detailed in the [previous section](#using-your-cumulus-distribution-api-gateway-url-as-your-distribution-url). Note that in this case, the value you'll use for `redirect_uri` is `<cloudfront_url>/login` since the value of your `cumulus_distribution_url` is now your CloudFront URL.

At this point, it is assumed that you have added the appropriate values for this environment for the variables described at the top (`csdap_host_url`, `csdap_client_id`, and `csdap_client_password`).

Redeploy Cumulus with your new/updated Terraform variables.

As your final setup step, add a sample file to one of the protected buckets listed in your `buckets` Terraform variable in your `cumulus-tf/terraform.tfvars` file. The key for the S3 object doesn't matter, nor does it matter what file you use. All that matters is that the file is an S3 object in one of your protected buckets, because Cognito is triggered when attempting to download from one of those buckets.

Finally, use your chosen browser to navigate to `<cumulus_distribution_url>/<bucket>/<key>`, where `<bucket>` and `<key>` reference the sample file you added to S3.

If all goes well, you should be prompted for your Cognito username and password. If you have obtained your Cognito user credentials, enter them, followed by entering a code generated by the authenticator application you registered at the time you completed your Cognito registration process. Once your credentials and auth code are correctly supplied, after a few moments, the download process will begin.

## S3 Bucket Mapping

An S3 Bucket map allows users to abstract bucket names. If the bucket names change at any point, only the bucket map would need to be updated instead of every S3 link.

The Cumulus Distribution API uses a `bucket_map.yaml` or `bucket_map.yaml.tmpl` file to determine which buckets to
serve. [See the examples](https://github.com/nasa/cumulus/tree/master/example/cumulus-tf/cumulus_distribution).

The default Cumulus module generates a file at `s3://${system_bucket}/distribution_bucket_map.json`.

The configuration file is a simple JSON mapping of the form:

```json
{
  "daac-public-data-bucket": "/path/to/this/kind/of/data"
}
```

<<<<<<< HEAD
> ⚠️ **Note**: Cumulus only supports a one-to-one mapping of bucket -> Cumulus Distribution path for 'distribution' buckets. Also, the bucket map **must include mappings for all of the `protected` and `public` buckets specified in the `buckets` variable in `cumulus-tf/terraform.tfvars`**, otherwise Cumulus may not be able to determine the correct distribution URL for ingested files and you may encounter errors.
=======
:::note cumulus bucket mapping

Cumulus only supports a one-to-one mapping of bucket -> Cumulus Distribution path for 'distribution' buckets. Also, the bucket map **must include mappings for all of the `protected` and `public` buckets specified in the `buckets` variable in `cumulus-tf/terraform.tfvars`**, otherwise Cumulus may not be able to determine the correct distribution URL for ingested files and you may encounter errors.

:::
>>>>>>> 0dabdc36

## Switching from the Thin Egress App to Cumulus Distribution

If you have previously deployed the [Thin Egress App (TEA)](../deployment/thin-egress-app.md) as your distribution app, you can switch to Cumulus Distribution by following the steps above.

Note, however, that the `cumulus_distribution` module will generate a bucket map cache and overwrite any existing bucket map caches created by TEA.

There will also be downtime while your API Gateway is updated.<|MERGE_RESOLUTION|>--- conflicted
+++ resolved
@@ -6,15 +6,12 @@
 
 The Cumulus Distribution API is a set of endpoints that can be used to enable AWS Cognito authentication when downloading data from S3.
 
-<<<<<<< HEAD
-=======
 :::tip
 
 If you need to access our quick reference materials while setting up or continuing to manage your API access go to the [Cumulus Distribution API Docs](https://nasa.github.io/cumulus-distribution-api/).
 
 :::
 
->>>>>>> 0dabdc36
 ## Configuring a Cumulus Distribution Deployment
 
 The Cumulus Distribution API is included in the main [Cumulus](https://github.com/nasa/cumulus/tree/master/tf-modules/cumulus_distribution) repo. It is available as part of the `terraform-aws-cumulus.zip` archive in the [latest release](https://github.com/nasa/cumulus/releases).
@@ -130,15 +127,11 @@
 aws --profile <profile> ec2 describe-instances --filters Name=tag:Deployment,Values=<prefix> Name=instance-state-name,Values=running --query "Reservations[0].Instances[].InstanceId" --output text
 ```
 
-<<<<<<< HEAD
-> ⚠️ **IMPORTANT**: Before proceeding with the remaining steps, make sure you're connected to the NASA VPN.
-=======
 :::caution Connect to NASA VPN
 
 Before proceeding with the remaining steps, make sure you are connected to the NASA VPN.
 
 :::
->>>>>>> 0dabdc36
 
 Use the value output from the command above in place of `<id>` in the following command, which will start an SSM session:
 
@@ -221,15 +214,11 @@
 }
 ```
 
-<<<<<<< HEAD
-> ⚠️ **Note**: Cumulus only supports a one-to-one mapping of bucket -> Cumulus Distribution path for 'distribution' buckets. Also, the bucket map **must include mappings for all of the `protected` and `public` buckets specified in the `buckets` variable in `cumulus-tf/terraform.tfvars`**, otherwise Cumulus may not be able to determine the correct distribution URL for ingested files and you may encounter errors.
-=======
 :::note cumulus bucket mapping
 
 Cumulus only supports a one-to-one mapping of bucket -> Cumulus Distribution path for 'distribution' buckets. Also, the bucket map **must include mappings for all of the `protected` and `public` buckets specified in the `buckets` variable in `cumulus-tf/terraform.tfvars`**, otherwise Cumulus may not be able to determine the correct distribution URL for ingested files and you may encounter errors.
 
 :::
->>>>>>> 0dabdc36
 
 ## Switching from the Thin Egress App to Cumulus Distribution
 
