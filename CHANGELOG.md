--- conflicted
+++ resolved
@@ -8,17 +8,13 @@
 
 ### BREAKING CHANGES
 
-<<<<<<< HEAD
 - `@cumulus/api-client/granules.getGranule` now returns the granule record from the GET `/granules/<granuleId>` endpoint, not the raw endpoint response
-=======
->>>>>>> 04d8eaf6
 - Removed `logs` record type from mappings from Elasticsearch. This change **should not have**
 any adverse impact on existing deployments, even those which still contain `logs` records,
 but technically it is a breaking change to the Elasticsearch mappings.
 
 ### Added
 
-<<<<<<< HEAD
 - **CUMULUS-2311** - RDS Migration Epic Phase 2
   - **CUMULUS-2634**
     - Added new functions for upserting data to Elasticsearch:
@@ -95,11 +91,9 @@
     - Changed `sfEventSqsToDbRecords` Lambda to use new upsert helpers for executions, granules, and PDRs
     to ensure out-of-order writes are handled correctly when writing to Elasticsearch
 
-=======
 - **CUMULUS-2592**
   - Adds logging when messages fail to be added to queue
 
->>>>>>> 04d8eaf6
 ## [v9.4.0] 2021-08-16
 
 ### Notable changes
