--- conflicted
+++ resolved
@@ -1,10 +1,6 @@
 {
   "name": "@cumulus/cmrjs",
-<<<<<<< HEAD
-  "version": "18.0.0",
-=======
   "version": "18.1.0",
->>>>>>> 8428a02e
   "description": "A node SDK for CMR",
   "engines": {
     "node": ">=16.19.0"
@@ -38,15 +34,6 @@
   "author": "Cumulus Authors",
   "license": "Apache-2.0",
   "dependencies": {
-<<<<<<< HEAD
-    "@cumulus/aws-client": "18.0.0",
-    "@cumulus/cmr-client": "18.0.0",
-    "@cumulus/common": "18.0.0",
-    "@cumulus/distribution-utils": "18.0.0",
-    "@cumulus/errors": "18.0.0",
-    "@cumulus/launchpad-auth": "18.0.0",
-    "@cumulus/logger": "18.0.0",
-=======
     "@cumulus/aws-client": "18.1.0",
     "@cumulus/cmr-client": "18.1.0",
     "@cumulus/common": "18.1.0",
@@ -54,7 +41,6 @@
     "@cumulus/errors": "18.1.0",
     "@cumulus/launchpad-auth": "18.1.0",
     "@cumulus/logger": "18.1.0",
->>>>>>> 8428a02e
     "got": "^11.8.1",
     "js2xmlparser": "^4.0.0",
     "lodash": "^4.17.21",
