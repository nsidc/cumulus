CNMToCMA:
  handler: 'gov.nasa.cumulus.CnmToGranuleHandler::handleRequestStreams'
  timeout: 300
  runtime: java8
  memory: 128
  s3Source:
    bucket: '{{buckets.shared.name}}'
    key: daacs/podaac/cnmToGranule-1532625517.zip
  useMessageAdapter: false
  launchInVpc: true
CnmResponse:
  handler: 'gov.nasa.cumulus.CNMResponse::handleRequestStreams'
  timeout: 300
  useMessageAdapter: false
  runtime: java8
  memory: 256
  s3Source:
    bucket: '{{buckets.shared.name}}'
    key: daacs/podaac/cnmResponse-1532633768.zip
  launchInVpc: true
DiscoverGranules:
  handler: index.handler
  timeout: 300
  memory: 512
  source: node_modules/@cumulus/discover-granules/dist/
  useMessageAdapter: true
  launchInVpc: true
DiscoverGranulesNoVpc:
  handler: index.handler
  timeout: 300
  memory: 512
  source: node_modules/@cumulus/discover-granules/dist/
  useMessageAdapter: true
DiscoverPdrs:
  handler: index.handler
  timeout: 300
  source: node_modules/@cumulus/discover-pdrs/dist/
  useMessageAdapter: true
  logToElasticSearch: true
FakeProcessing:
  handler: index.handler
  source: node_modules/@cumulus/test-processing/dist/
  useMessageAdapter: true
HelloWorld:
  handler: index.handler
  timeout: 300
  memory: 256
  source: node_modules/@cumulus/hello-world/dist/
  useMessageAdapter: true
InRegionS3Policy:
  handler: index.inRegionS3Policy
  memory: 256
  timeout: 300
  source: node_modules/@cumulus/api/dist/
ModisProcessing:
  handler: lambda_handler.handler
  timeout: 300
  s3Source:
    bucket: '{{shared_data_bucket}}'
    key: deploy/cumulus-process/modis/0.5.2.zip
  runtime: python2.7
MoveGranules:
  handler: index.handler
  timeout: 300
  source: node_modules/@cumulus/move-granules/dist/
  useMessageAdapter: true
QueuePdrs:
  handler: index.handler
  timeout: 300
  source: node_modules/@cumulus/queue-pdrs/dist/
  useMessageAdapter: true
  logToElasticSearch: true
ParsePdr:
  handler: index.handler
  timeout: 300
  source: node_modules/@cumulus/parse-pdr/dist/
  useMessageAdapter: true
  logToElasticSearch: true
PdrStatusCheck:
  handler: index.handler
  timeout: 300
  source: node_modules/@cumulus/pdr-status-check/dist/
  useMessageAdapter: true
PostToCmr:
  handler: index.handler
  timeout: 300
  memory: 256
  logToElasticSearch: true
  source: node_modules/@cumulus/post-to-cmr/dist/
  useMessageAdapter: true
  envs:
    internal: '{{buckets.internal.name}}'
QueueGranules:
  handler: index.handler
  timeout: 300
  source: node_modules/@cumulus/queue-granules/dist/
  useMessageAdapter: true
SfSnsReport:
  handler: index.handler
  timeout: 300
  source: node_modules/@cumulus/sf-sns-report/dist
  useMessageAdapter: true
SyncGranule:
  handler: index.handler
  timeout: 300
  logToElasticSearch: true
  source: node_modules/@cumulus/sync-granule/dist/
  useMessageAdapter: true
  launchInVpc: true
SyncGranuleNoVpc:
  handler: index.handler
  timeout: 300
  logToElasticSearch: true
  source: node_modules/@cumulus/sync-granule/dist/
  useMessageAdapter: true
S3AccessTest:
  handler: index.handler
  source: lambdas/s3AccessTest/
SnsS3Test:
  handler: index.handler
  source: lambdas/snsS3Test/
WaitForDeployment:
  handler: index.handler
  source: lambdas/waitForDeploy/
VersionUpTest:
  handler: index.handler
  memory: 128
<<<<<<< HEAD
  s3Source:
    bucket: '{{buckets.shared.name}}'
    key: 'daacs/podaac/cnmToGranule-1.0-wCMA.zip'
  useMessageAdapter: false
  launchInVpc: true

CnmResponse:
  handler: 'gov.nasa.cumulus.CNMResponse::handleRequestStreams'
  timeout: 300
  useMessageAdapter: false
  runtime: java8
  memory: 256
  s3Source:
    bucket: '{{buckets.shared.name}}'
    key: 'daacs/podaac/cnmResponse-1.0.zip'
  launchInVpc: true

AsyncOperationSuccess:
  handler: lambdas.success
  source: 'lambdas/asyncOperations/'

AsyncOperationFail:
  handler: lambdas.fail
  source: 'lambdas/asyncOperations/'
=======
  source: lambdas/versionUpTest
>>>>>>> 7ef13ce8
<|MERGE_RESOLUTION|>--- conflicted
+++ resolved
@@ -125,31 +125,10 @@
 VersionUpTest:
   handler: index.handler
   memory: 128
-<<<<<<< HEAD
-  s3Source:
-    bucket: '{{buckets.shared.name}}'
-    key: 'daacs/podaac/cnmToGranule-1.0-wCMA.zip'
-  useMessageAdapter: false
-  launchInVpc: true
-
-CnmResponse:
-  handler: 'gov.nasa.cumulus.CNMResponse::handleRequestStreams'
-  timeout: 300
-  useMessageAdapter: false
-  runtime: java8
-  memory: 256
-  s3Source:
-    bucket: '{{buckets.shared.name}}'
-    key: 'daacs/podaac/cnmResponse-1.0.zip'
-  launchInVpc: true
-
+  source: lambdas/versionUpTest
 AsyncOperationSuccess:
   handler: lambdas.success
   source: 'lambdas/asyncOperations/'
-
 AsyncOperationFail:
   handler: lambdas.fail
-  source: 'lambdas/asyncOperations/'
-=======
-  source: lambdas/versionUpTest
->>>>>>> 7ef13ce8
+  source: 'lambdas/asyncOperations/'