{
  "name": "@cumulus/ecs-async-operation",
  "version": "19.1.0",
  "description": "The docker image for running async operations",
  "keywords": [
    "NASA",
    "Cumulus"
  ],
  "homepage": "https://github.com/nasa/cumulus/tree/master/packages/api/ecs/async-operation#readme",
  "bugs": "https://bugs.earthdata.nasa.gov/projects/CUMULUS/issues",
  "license": "Apache-2.0",
  "author": "Cumulus Authors",
  "repository": {
    "type": "git",
    "url": "https://github.com/nasa/cumulus.git",
    "directory": "packages/api/ecs/async-operation"
  },
  "scripts": {
    "test:coverage": "../../../../node_modules/.bin/nyc npm test",
    "test": "../../../../node_modules/.bin/ava",
    "test:ci": "../../../../scripts/run_package_ci_unit.sh",
    "coverage": "python ../../../../scripts/coverage_handler/coverage.py"
  },
  "dependencies": {
    "@aws-sdk/client-lambda": "^3.621.0",
<<<<<<< HEAD
    "@cumulus/aws-client": "19.0.0",
    "@cumulus/db": "19.0.0",
    "@cumulus/logger": "19.0.0",
=======
    "@cumulus/aws-client": "19.1.0",
    "@cumulus/db": "19.1.0",
    "@cumulus/es-client": "19.1.0",
    "@cumulus/logger": "19.1.0",
>>>>>>> 2fe02e67
    "crypto-random-string": "^3.2.0",
    "got": "^11.8.5",
    "lodash": "^4.17.21",
    "p-retry": "^2.0.0"
  },
  "engines": {
    "node": ">=20.12.2"
  },
  "private": true
}<|MERGE_RESOLUTION|>--- conflicted
+++ resolved
@@ -23,16 +23,9 @@
   },
   "dependencies": {
     "@aws-sdk/client-lambda": "^3.621.0",
-<<<<<<< HEAD
-    "@cumulus/aws-client": "19.0.0",
-    "@cumulus/db": "19.0.0",
-    "@cumulus/logger": "19.0.0",
-=======
     "@cumulus/aws-client": "19.1.0",
     "@cumulus/db": "19.1.0",
-    "@cumulus/es-client": "19.1.0",
     "@cumulus/logger": "19.1.0",
->>>>>>> 2fe02e67
     "crypto-random-string": "^3.2.0",
     "got": "^11.8.5",
     "lodash": "^4.17.21",
