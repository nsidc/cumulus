{
  "name": "@cumulus/send-pan",
<<<<<<< HEAD
  "version": "18.1.0",
=======
  "version": "18.2.0",
>>>>>>> c3b3d1a8
  "description": "Sends a PAN response after parsing a PDR.",
  "main": "dist/index.js",
  "private": true,
  "directories": {
    "test": "tests"
  },
  "homepage": "https://github.com/nasa/cumulus/tree/master/tasks/send-pan",
  "repository": {
    "type": "git",
    "url": "https://github.com/nasa/cumulus",
    "directory": "tasks/send-pan"
  },
  "engines": {
    "node": ">=16.19.0"
  },
  "scripts": {
    "clean": "rm -rf dist",
    "package": "./bin/package.sh",
    "test": "../../node_modules/.bin/ava",
    "test:coverage": "../../node_modules/.bin/nyc npm test",
    "prepare": "npm run tsc",
    "tsc": "../../node_modules/.bin/tsc",
    "tsc:listEmittedFiles": "../../node_modules/.bin/tsc --listEmittedFiles",
    "watch-test": "../../node_modules/.bin/tsc-watch --onsuccess 'npm test'",
    "webpack": "../../node_modules/.bin/webpack",
    "coverage": "python ../../scripts/coverage_handler/coverage.py"
  },
  "ava": {
    "files": [
      "tests/*"
    ],
    "timeout": "5m",
    "verbose": true
  },
  "author": "Cumulus Authors",
  "license": "Apache-2.0",
  "dependencies": {
<<<<<<< HEAD
    "@cumulus/api": "18.1.0",
    "@cumulus/common": "18.1.0",
    "@cumulus/cumulus-message-adapter-js": "2.0.5",
    "@cumulus/ingest": "18.1.0",
    "@cumulus/logger": "18.1.0",
    "got": "^11.8.5"
  },
  "devDependencies": {
    "@cumulus/aws-client": "18.1.0",
=======
    "@cumulus/api": "18.2.0",
    "@cumulus/common": "18.2.0",
    "@cumulus/cumulus-message-adapter-js": "2.0.5",
    "@cumulus/ingest": "18.2.0",
    "@cumulus/logger": "18.2.0",
    "got": "^11.8.5"
  },
  "devDependencies": {
    "@cumulus/aws-client": "18.2.0",
>>>>>>> c3b3d1a8
    "url-join": "^4.0.0"
  }
}<|MERGE_RESOLUTION|>--- conflicted
+++ resolved
@@ -1,10 +1,6 @@
 {
   "name": "@cumulus/send-pan",
-<<<<<<< HEAD
-  "version": "18.1.0",
-=======
   "version": "18.2.0",
->>>>>>> c3b3d1a8
   "description": "Sends a PAN response after parsing a PDR.",
   "main": "dist/index.js",
   "private": true,
@@ -42,17 +38,6 @@
   "author": "Cumulus Authors",
   "license": "Apache-2.0",
   "dependencies": {
-<<<<<<< HEAD
-    "@cumulus/api": "18.1.0",
-    "@cumulus/common": "18.1.0",
-    "@cumulus/cumulus-message-adapter-js": "2.0.5",
-    "@cumulus/ingest": "18.1.0",
-    "@cumulus/logger": "18.1.0",
-    "got": "^11.8.5"
-  },
-  "devDependencies": {
-    "@cumulus/aws-client": "18.1.0",
-=======
     "@cumulus/api": "18.2.0",
     "@cumulus/common": "18.2.0",
     "@cumulus/cumulus-message-adapter-js": "2.0.5",
@@ -62,7 +47,6 @@
   },
   "devDependencies": {
     "@cumulus/aws-client": "18.2.0",
->>>>>>> c3b3d1a8
     "url-join": "^4.0.0"
   }
 }