{
  "name": "@cumulus/object-store",
<<<<<<< HEAD
  "version": "18.0.0",
=======
  "version": "18.1.0",
>>>>>>> 8428a02e
  "description": "Utilities for managing object stores",
  "keywords": [
    "GIBS",
    "CUMULUS",
    "NASA"
  ],
  "engines": {
    "node": ">=16.19.0"
  },
  "publishConfig": {
    "access": "public"
  },
  "homepage": "https://github.com/nasa/cumulus/tree/master/packages/object-store",
  "repository": {
    "type": "git",
    "url": "git+https://github.com/nasa/cumulus.git",
    "directory": "packages/object-store"
  },
  "main": "dist/index.js",
  "scripts": {
    "clean": "git clean -d -x -e node_modules -f",
    "test": "../../node_modules/.bin/ava",
    "test:coverage": "../../node_modules/.bin/nyc npm test",
    "prepare": "npm run tsc",
    "tsc": "../../node_modules/.bin/tsc",
    "tsc:listEmittedFiles": "../../node_modules/.bin/tsc --listEmittedFiles",
    "watch-test": "../../node_modules/.bin/tsc-watch --onsuccess 'npm test'",
    "coverage": "python ../../scripts/coverage_handler/coverage.py"
  },
  "ava": {
    "files": [
      "tests/**"
    ],
    "verbose": true,
    "timeout": "15m"
  },
  "author": "Cumulus Authors",
  "license": "Apache-2.0",
  "dependencies": {
<<<<<<< HEAD
    "@cumulus/aws-client": "18.0.0"
=======
    "@cumulus/aws-client": "18.1.0"
>>>>>>> 8428a02e
  }
}<|MERGE_RESOLUTION|>--- conflicted
+++ resolved
@@ -1,10 +1,6 @@
 {
   "name": "@cumulus/object-store",
-<<<<<<< HEAD
-  "version": "18.0.0",
-=======
   "version": "18.1.0",
->>>>>>> 8428a02e
   "description": "Utilities for managing object stores",
   "keywords": [
     "GIBS",
@@ -44,10 +40,6 @@
   "author": "Cumulus Authors",
   "license": "Apache-2.0",
   "dependencies": {
-<<<<<<< HEAD
-    "@cumulus/aws-client": "18.0.0"
-=======
     "@cumulus/aws-client": "18.1.0"
->>>>>>> 8428a02e
   }
 }